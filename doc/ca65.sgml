<!doctype linuxdoc system>

<article>
<title>ca65 Users Guide
<author><url url="mailto:uz@cc65.org" name="Ullrich von Bassewitz">,<newline>
<url url="mailto:greg.king5@verizon.net" name="Greg King">

<abstract>
ca65 is a powerful macro assembler for the 6502, 65C02, and 65816 CPUs. It is
used as a companion assembler for the cc65 crosscompiler, but it may also be
used as a standalone product.
</abstract>

<!-- Table of contents -->
<toc>

<!-- Begin the document -->

<sect>Overview<p>

ca65 is a replacement for the ra65 assembler that was part of the cc65 C
compiler, originally developed by John R. Dunning. I had some problems with
ra65 and the copyright does not permit some things which I wanted to be
possible, so I decided to write a completely new assembler/linker/archiver
suite for the cc65 compiler. ca65 is part of this suite.

Some parts of the assembler (code generation and some routines for symbol
table handling) are taken from an older crossassembler named a816 written
by me a long time ago.


<sect1>Design criteria<p>

Here's a list of the design criteria, that I considered important for the
development:

<itemize>

<item>  The assembler must support macros. Macros are not essential, but they
        make some things easier, especially when you use the assembler in the
        backend of a compiler.
<item>  The assembler must support the newer 65C02 and 65816 CPUs. I have been
        thinking about a 65816 backend for the C compiler, and even my old
        a816 assembler had support for these CPUs, so this wasn't really a
        problem.
<item>  The assembler must produce relocatable code. This is necessary for the
        compiler support, and it is more convenient.
<item>  Conditional assembly must be supported. This is a must for bigger
        projects written in assembler (like Elite128).
<item>  The assembler must support segments, and it must support more than
        three segments (this is the count, most other assemblers support).
        Having more than one code segments helps developing code for systems
        with a divided ROM area (like the C64).
<item>  The linker must be able to resolve arbitrary expressions. It should
        be able to get things like
<tscreen><verb>
        .import S1, S2
        .export Special
        Special = 2*S1 + S2/7
</verb></tscreen>
        right.
<item>  True lexical nesting for symbols. This is very convenient for larger
        assembly projects.
<item>  "Cheap" local symbols without lexical nesting for those quick, late
        night hacks.
<item>  I liked the idea of "options" as Anre Fachats .o65 format has it, so I
        introduced the concept into the object file format use by the new cc65
        binutils.
<item>  The assembler will be a one pass assembler. There was no real need for
        this decision, but I've written several multipass assemblers, and it
        started to get boring. A one pass assembler needs much more elaborated
        data structures, and because of that it's much more fun:-)
<item>  Non-GPLed code that may be used in any project without restrictions or
        fear of "GPL infecting" other code.
</itemize>
<p>


<sect>Usage<p>


<sect1>Command line option overview<p>

The assembler accepts the following options:

<tscreen><verb>
---------------------------------------------------------------------------
Usage: ca65 [options] file
Short options:
  -D name[=value]               Define a symbol
  -I dir                        Set an include directory search path
  -U                            Mark unresolved symbols as import
  -V                            Print the assembler version
  -W n                          Set warning level n
  -d                            Debug mode
  -g                            Add debug info to object file
  -x                            Expand macros in the listing
                                repeat -x for full expansion
  -h                            Help (this text)
  -i                            Ignore case of symbols
  -l name                       Create a listing file if assembly was ok
  -mm model                     Set the memory model
  -o name                       Name the output file
  -s                            Enable smart mode
  -S                            Generate segment offsets in listing
  -t sys                        Set the target system
  -v                            Increase verbosity

Long options:
  --auto-import                 Mark unresolved symbols as import
  --bin-include-dir dir         Set a search path for binary includes
  --color [on|auto|off]         Color diagnostics (default: auto)
  --cpu type                    Set cpu type
  --create-dep name             Create a make dependency file
  --create-full-dep name        Create a full make dependency file
  --debug                       Debug mode
  --debug-info                  Add debug info to object file
  --expand-macros               Expand macros in listing
                                Repeat to get full expansion
  --feature name                Set an emulation feature
  --help                        Help (this text)
  --ignore-case                 Ignore case of symbols
  --include-dir dir             Set an include directory search path
  --large-alignment             Don't warn about large alignments
  --listing name                Create a listing file if assembly was ok
  --list-bytes n                Maximum number of bytes per listing line
  --memory-model model          Set the memory model
  --no-utf8                     Disable use of UTF-8 in diagnostics
  --pagelength n                Set the page length for the listing
  --relax-checks                Relax some checks (see docs)
  --segment-list                Generate segment offsets in listing
  --smart                       Enable smart mode
  --target sys                  Set the target system
  --verbose                     Increase verbosity
  --version                     Print the assembler version
  --warnings-as-errors          Treat warnings as errors
---------------------------------------------------------------------------
</verb></tscreen>


<sect1>Command line options in detail<p>

Here is a description of all the command line options:

<descrip>

  <label id="option--bin-include-dir">
  <tag><tt>--bin-include-dir dir</tt></tag>

  Name a directory which is searched for binary include files. The option
  may be used more than once to specify more than one directory to search. The
  current directory is always searched first before considering any
  additional directories. See also the section about <ref id="search-paths"
  name="search paths">.


  <label id="option--color">
  <tag><tt>--color</tt></tag>

  This option controls if the assembler will use colors when printing
  diagnostics. The default is "auto" which will enable colors if the output
  goes to a terminal (not to a file).


  <label id="option--cpu">
  <tag><tt>--cpu type</tt></tag>

  Set the default for the CPU type. The option takes a parameter, which
  may be one of
  <itemize>
  <item>6502 - NMOS 6502 (all legal instructions)
  <item>6502X - NMOS 6502 with all undocumented instructions
  <item>6502DTV - the emulated CPU of the C64DTV device
  <item>65SC02 - first CMOS instruction set (no bit manipulation, no wai/stp)
  <item>65C02 - CMOS with Rockwell extensions
  <item>W65C02 - full CMOS instruction set (has bit manipulation and wai/stp)
  <item>65CE02 - CMOS with CSG extensions
  <item>4510 - the CPU of the Commodore C65
  <item>45GS02 - the CPU of the Commodore MEGA65
  <item>HuC6280 - the CPU of the PC engine
  <item>M740 - a Microcontroller by Mitsubishi
  <item>65816 - the CPU of the SNES, and the SCPU
  <item>sweet16 - an interpreter for a pseudo 16 bit CPU
  </itemize>


  <label id="option-create-dep">
  <tag><tt>--create-dep name</tt></tag>

  Tells the assembler to generate a file containing the dependency list for
  the assembled module in makefile syntax. The output is written to a file
  with the given name. The output does not include files passed via debug
  information to the assembler.


  <label id="option-create-full-dep">
  <tag><tt>--create-full-dep name</tt></tag>

  Tells the assembler to generate a file containing the dependency list for
  the assembled module in makefile syntax. The output is written to a file
  with the given name. The output does include files passed via debug
  information to the assembler.


  <tag><tt>-d, --debug</tt></tag>

  Enables debug mode, something that should not be needed for mere
  mortals:-)


  <label id="option-D">
  <tag><tt>-D</tt></tag>

  This option allows you to define symbols on the command line. Without a
  value, the symbol is defined with the value zero. When giving a value,
  you may use the '&dollar;' prefix for hexadecimal symbols. Please note
  that for some operating systems, '&dollar;' has a special meaning, so
  you may have to quote the expression.


  <label id="option--feature">
  <tag><tt>--feature name</tt></tag>

  Enable an emulation feature. This is identical as using <tt/.FEATURE/
  in the source with two exceptions: Feature names must be lower case, and
  each feature must be specified by using a separate <tt/--feature/ option,
  comma separated lists are not allowed.

  See the discussion of the <tt><ref id=".FEATURE" name=".FEATURE"></tt>
  command for a list of emulation features.


  <label id="option-g">
  <tag><tt>-g, --debug-info</tt></tag>

  When this option (or the equivalent control command <tt/.DEBUGINFO/) is
  used, the assembler will add a section to the object file that contains
  all symbols (including local ones) together with the symbol values and
  source file positions. The linker will put these additional symbols into
  the VICE label file, so even local symbols can be seen in the VICE
  monitor.


  <label id="option-h">
  <tag><tt>-h, --help</tt></tag>

  Print the short option summary shown above.


  <label id="option-I">
  <tag><tt>-I dir, --include-dir dir</tt></tag>

  Name a directory which is searched for include files. The option may be
  used more than once to specify more than one directory to search. The
  current directory is always searched first before considering any
  additional directories. See also the section about <ref id="search-paths"
  name="search paths">.


  <label id="option-i">
  <tag><tt>-i, --ignore-case</tt></tag>

  This option makes the assembler case insensitive on identifiers and labels.
  This option will override the default, but may itself be overridden by the
  <tt><ref id=".CASE" name=".CASE"></tt> control command.


  <label id="option-l">
  <tag><tt>-l name, --listing name</tt></tag>

  Generate an assembler listing with the given name. A listing file will
  never be generated in case of assembly errors.


  <label id="option--large-alignment">
  <tag><tt>--large-alignment</tt></tag>

  Disable warnings about a large combined alignment. See the discussion of the
  <tt><ref id=".ALIGN" name=".ALIGN"></tt> directive for further information.


  <label id="option--list-bytes">
  <tag><tt>--list-bytes n</tt></tag>

  Set the maximum number of bytes printed in the listing for one line of
  input. See the <tt><ref id=".LISTBYTES" name=".LISTBYTES"></tt> directive
  for more information. The value zero can be used to encode an unlimited
  number of printed bytes.


  <label id="option-mm">
  <tag><tt>-mm model, --memory-model model</tt></tag>

  Define the default memory model. Possible model specifiers are near, far and
  huge.


  <label id="option--no-utf8">
  <tag><tt>--no-utf8</tt></tag>

  Disable the use of UTF-8 characters in diagnostics. This might be necessary
  if auto detection fails or if the output is captured for processing with a
  tool that is not UTF-8 capable.


  <label id="option-o">
  <tag><tt>-o name</tt></tag>

  The default output name is the name of the input file with the extension
  replaced by ".o". If you don't like that, you may give another name with
  the -o option. The output file will be placed in the same directory as
  the source file, or, if -o is given, the full path in this name is used.


  <label id="option--pagelength">
  <tag><tt>--pagelength n</tt></tag>

  sets the length of a listing page in lines. See the <tt><ref
  id=".PAGELENGTH" name=".PAGELENGTH"></tt> directive for more information.


  <label id="option--relax-checks">
  <tag><tt>--relax-checks</tt></tag>

  Disables some error checks done by the assembler. This will allow code that is an
  error in most cases and flagged as such by the assembler, but can be valid
  in special situations.

  Disabled checks are:
<itemize>
<item>Address vs. fragment size: a byte sized load from an non-zeropage
  address is truncated instead of producing an error.
<item>Indirect jump on page boundary: <tt>jmp (label)</tt> on a label that
  resides on a page boundary (<tt>$xxFF</tt>) fetches the second byte from the
  wrong address on 6502 CPUs, now allowed instead of producing an error.
</itemize>


  <label id="option-S">
  <tag><tt>-S, --segment-list</tt></tag>

  Add the segment ID in front of each address in the listing file.


  <label id="option-s">
  <tag><tt>-s, --smart-mode</tt></tag>

  In smart mode (enabled by -s or the <tt><ref id=".SMART" name=".SMART"></tt>
  pseudo instruction) the assembler will track usage of the <tt/REP/ and
  <tt/SEP/ instructions in 65816 mode and update the operand sizes
  accordingly. If the operand of such an instruction cannot be evaluated by
  the assembler (for example, because the operand is an imported symbol), a
  warning is issued.

  Beware: Since the assembler cannot trace the execution flow this may
  lead to false results in some cases. If in doubt, use the .ixx and .axx
  instructions to tell the assembler about the current settings. Smart
  mode is off by default.


  <label id="option-t">
  <tag><tt>-t sys, --target sys</tt></tag>

  Set the target system. This will enable translation of character strings and
  character constants into the character set of the target platform. The
  default for the target system is "none", which means that no translation
  will take place. The assembler supports the same target systems as the
  compiler, see <htmlurl url="ca65.html#option-t" name="there for a list">.

  Depending on the target, the default CPU type is also set. This can be
  overridden by using the <tt/<ref id="option--cpu" name="--cpu">/ option.


  <label id="option-U">
  <tag><tt>-U, --auto-import</tt></tag>

  Mark symbols that are not defined in the sources as imported symbols. This
  should be used with care since it delays error messages about typos and such
  until the linker is run. The compiler uses the equivalent of this switch
  (<tt><ref id=".AUTOIMPORT" name=".AUTOIMPORT"></tt>) to enable auto imported
  symbols for the runtime library. However, the compiler is supposed to
  generate code that runs through the assembler without problems, something
  which is not always true for assembler programmers.


  <label id="option-v">
  <tag><tt>-v, --verbose</tt></tag>

  Increase the assembler verbosity. Usually only needed for debugging
  purposes. You may use this option more than one time for even more
  verbose output.


  <label id="option-V">
  <tag><tt>-V, --version</tt></tag>

  Print the version number of the assembler. If you send any suggestions
  or bugfixes, please include the version number.


  <label id="option-W">
  <tag><tt>-Wn</tt></tag>

  Set the warning level for the assembler. Using -W2 the assembler will
  even warn about such things like unused imported symbols. The default
  warning level is 1, and it would probably be silly to set it to
  something lower.


  <label id="option--warnings-as-errors">
  <tag><tt>--warnings-as-errors</tt></tag>

  An error will be generated if any warnings were produced.


  <label id="option-x">
  <tag><tt>-x, --expand-macros</tt></tag>

  In the listing file, show exactly how macros were expanded. Use twice for
  more verbose output.

</descrip>
<p>



<sect>Search paths<label id="search-paths"><p>

Normal include files are searched in the following places:

<enum>
<item>The current file's directory.
<item>Any directory added with the <tt/<ref id="option-I" name="-I">/ option
on the command line.
<item>The value of the environment variable <tt/CA65_INC/ if it is defined.
<item>A subdirectory named <tt/asminc/ of the directory defined in the
      environment variable <tt/CC65_HOME/, if it is defined.
<item>An optionally compiled-in directory.
</enum>

Binary include files are searched in the following places:

<enum>
<item>The current file's directory.
<item>Any directory added with the <tt/<ref id="option--bin-include-dir"
name="--bin-include-dir">/ option on the command line.
</enum>



<sect>Input format<p><label id="input-format">

<sect1>Assembler syntax<p>

The assembler accepts the standard 6502/65816 assembler syntax. One line may
contain a label (which is identified by a colon), and, in addition to the
label, an assembler mnemonic, a macro, or a control command (see section <ref
id="control-commands" name="Control Commands"> for supported control
commands). Alternatively, the line may contain a symbol definition using
the '=' token. Everything after a semicolon is handled as a comment (that is,
it is ignored).

Here are some examples for valid input lines:

<tscreen><verb>
        Label:                          ; A label and a comment
                lda     #$20            ; A 6502 instruction plus comment
        L1:     ldx     #$20            ; Same with label
        L2:     .byte   "Hello world"   ; Label plus control command
                mymac   $20             ; Macro expansion
                MySym = 3*L1            ; Symbol definition
        MaSym   = Label                 ; Another symbol
</verb></tscreen>

The assembler accepts

<itemize>
<item>all valid 6502 mnemonics when in <ref id="6502-mode" name="6502 mode">
      (the default or after the
      <tt><ref id=".P02" name=".P02"></tt> command was given).
<item>all valid 6502 mnemonics, plus a set of illegal instructions, when in
      <ref id="6502X-mode" name="6502X mode"> (after the
      <tt><ref id=".P02X" name=".P02X"></tt> command was given).
<item>all valid 6502DTV mnemonics when in <ref id="DTV-mode" name="DTV mode"> (after the
      <tt><ref id=".PDTV" name=".PDTV"></tt> command was given).
<item>all valid 65SC02 mnemonics when in <ref id="65SC02-mode" name="65SC02 mode"> (after the
      <tt><ref id=".PSC02" name=".PSC02"></tt> command was given).
<item>all valid 65C02 mnemonics when in <ref id="65C02-mode" name="65C02 mode"> (after the
      <tt><ref id=".PC02" name=".PC02"></tt> command was given).
<item>all valid W65C02 mnemonics when in <ref id="W65C02-mode" name="W65C02 mode"> (after the
      <tt><ref id=".PWC02" name=".PWC02"></tt> command was given).
<item>all valid 65CE02 mnemonics when in <ref id="65CE02-mode" name="65CE02 mode"> (after the
      <tt><ref id=".PCE02" name=".PCE02"></tt> command was given).
<item>all valid 4510 mnemonics when in <ref id="4510-mode" name="4510 mode"> (after the
      <tt><ref id=".P4510" name=".P4510"></tt> command was given).
<item>all valid 45GS02 mnemonics when in <ref id="45GS02-mode" name="45GS02 mode"> (after the
      <tt><ref id=".P45GS02" name=".P45GS02"></tt> command was given).
<item>all valid HuC6280 mnemonics when in <ref id="HUC6280-mode" name="HuC6280 mode"> (after the
      <tt><ref id=".P6280" name=".P6280"></tt> command was given).
<item>all valid M740 mnemonics when in <ref id="M740-mode" name="M740 mode"> (after the
      <tt><ref id=".PM740" name=".PM740"></tt> command was given).
<item>all valid 65816 mnemonics when in <ref id="65816-mode" name="65816 mode"> (after the
      <tt><ref id=".P816" name=".P816"></tt> command was given).
</itemize>

for more details on the various CPUs, see <tt><htmlurl url="cpus.html" name="here"></tt>.

On 6502-derived platforms the <tt/BRK/ instruction has an optional signature
byte. If omitted, the assembler will only produce only 1 byte.

<tscreen><verb>
                brk                     ; 1-byte:  $00
                brk     $34             ; 2-bytes: $00 $34
                brk     #$34            ; 2-bytes: $00 $34
</verb></tscreen>

<sect2>6502 mode<label id="6502-mode"><p>

In 6502 mode (which is the default) the assembler accepts all regular "legal"
6502 mnemonics and addressing modes.

<sect2>6502X mode<label id="6502X-mode"><p>

6502X mode is an extension to the normal 6502 mode. In this mode, several
mnemonics for undocumented instructions of the NMOS 6502 CPUs are accepted.

Note: Since these instructions are undocumented, there are no official mnemonics
for them.

<itemize>
<item><tt>ALR: A:=(A and #{imm})/2;</tt>
<item><tt>ANC: A:= A and #{imm};</tt> Generates opcode &dollar;0B.
<item><tt>ANE: A:= (A or CONST) and X and #{imm};</tt>
<item><tt>ARR: A:=(A and #{imm})/2;</tt>
<item><tt>AXS: X:=A and X-#{imm};</tt>
<item><tt>DCP: {addr}:={addr}-1; A-{addr};</tt>
<item><tt>ISC: {addr}:={addr}+1; A:=A-{addr};</tt>
<item><tt>JAM:</tt>
<item><tt>LAS: A,X,S:={addr} and S;</tt>
<item><tt>LAX: A,X:={addr};</tt>
<item><tt>NOP: #{imm}; zp; zp,x; abs; abs,x</tt>
<item><tt>RLA: {addr}:={addr}rol; A:=A and {addr};</tt>
<item><tt>RRA: {addr}:={addr}ror; A:=A adc {addr};</tt>
<item><tt>SAX: {addr}:=A and X;</tt>
<item><tt>SHA: {addr}:=A and X and {addr hi +1};</tt>
<item><tt>SHX: {addr}:=X and {addr hi +1};</tt>
<item><tt>SHY: {addr}:=Y and {addr hi +1};</tt>
<item><tt>SLO: {addr}:={addr}*2; A:=A or {addr};</tt>
<item><tt>SRE: {addr}:={addr}/2; A:=A xor {addr};</tt>
<item><tt>TAS: {addr}:=A and X and {addr hi +1}; SP:=A and X;</tt>
</itemize>


<sect2>DTV mode<label id="DTV-mode"><p>

The C64DTV CPU is based on the 6510, but adds some instructions, and does not
support all undocumented instructions.

<itemize>
<item><tt>bra {rel}</tt> Generates opcode &dollar;12.
<item><tt>sac #{imm}</tt> Generates opcode &dollar;32.
<item><tt>sir #{imm}</tt> Generates opcode &dollar;42.
</itemize>

Supported undocumented instructions:

<itemize>
<item><tt>ALR: A:=(A and #{imm})/2;</tt>
<item><tt>ANC: A:=A and #{imm};</tt> Generates opcode &dollar;0B.
<item><tt>ARR: A:=(A and #{imm})/2;</tt>
<item><tt>AXS: X:=A and X-#{imm};</tt>
<item><tt>LAS: A,X,S:={addr} and S;</tt>
<item><tt>LAX: A,X:={addr};</tt>
<item><tt>NOP: #{imm}; zp; zp,x; abs; abs,x</tt>
<item><tt>RLA: {addr}:={addr}rol; A:=A and {addr};</tt>
<item><tt>RRA: {addr}:={addr}ror; A:=A adc {addr};</tt>
<item><tt>SHX: {addr}:=X and {addr hi +1};</tt>
<item><tt>SHY: {addr}:=y and {addr hi +1};</tt>
</itemize>


<sect2>65SC02 mode<label id="65SC02-mode"><p>

65SC02 mode supports all regular 6502 instructions, plus the original CMOS
instructions.


<sect2>65C02 mode (CMOS with Rockwell extensions)<label id="65C02-mode"><p>

65C02 mode supports all original CMOS instructions, plus the Rockwell (bit
manipulation instructions) extensions.


<sect2>W65C02 mode (CMOS with WDC extensions)<label id="W65C02-mode"><p>

W65C02 mode supports the Rockwell extensions, plus wai and stp.


<sect2>65CE02 mode<label id="65CE02-mode"><p>

All 65CE02 instructions are accepted, plus the Rockwell extensions.


<sect2>4510 mode<label id="4510-mode"><p>

The 4510 is a microcontroller that is the core of the Commodore C65 aka C64DX.
It contains among other functions a slightly modified 65CE02/4502 CPU, to allow
address mapping for 20 bits of address space (1 megabyte addressable area).

As compared to the description of the CPU in the
<url url="http://www.zimmers.net/anonftp/pub/cbm/c65/c65manualupdated.txt.gz"
name="C65 System Specification">
<url url="https://raw.githubusercontent.com/MEGA65/c65-specifications/master/c65manualupdated.txt"
name="(updated version)"> uses these changes:
<itemize>
<item><tt>LDA (d,SP),Y</tt> may also be written as <tt>LDA (d,S),Y</tt>
(matching the 65816 notation).
<item>All branch instruction allow now 16 bit offsets. To use a 16 bit
branch you have to prefix these with an "L" (e.g. "<tt>LBNE</tt>" instead of
"<tt>BNE</tt>"). This might change at a later implementation of the assembler.
</itemize>

For more information about the Commodore C65/C64DX and the 4510 CPU, see
<url url="http://www.zimmers.net/anonftp/pub/cbm/c65/"> and
<url url="https://en.wikipedia.org/wiki/Commodore_65" name="Wikipedia">.

<sect2>45GS02 mode<label id="45GS02-mode"><p>

The 45GS02 is a microcontroller that is the core of the MEGA65.
It is an extension of the 4510 CPU and adds 32-bit addressing and a 32-bit
pseudo register Q that is comprised of the four registers A, X, Y, and Z.

<sect2>HUC6280 mode (CMOS with Hudson extensions)<label id="HUC6280-mode"><p>

The HUC6280 is a superset of 65C02, used in the PC Engine.


<sect2>M740 mode<label id="M740-mode"><p>

The M740 is a microcontroller by Mitsubishi, which was marketed for embedded
devices in the mid 80s. It is a superset of 6502, and a subset of 65SC02, plus
some new instructions.

For more information about the M740 Controllers, see
<url url="https://en.wikipedia.org/wiki/Mitsubishi_740" name="Wikipedia">.


<sect2>65816 mode<label id="65816-mode"><p><p>

In 65816 mode, several aliases are accepted, in addition to the official
mnemonics:

<itemize>
<item><tt>CPA</tt> is an alias for <tt>CMP</tt>
<item><tt>DEA</tt> is an alias for <tt>DEC A</tt>
<item><tt>INA</tt> is an alias for <tt>INC A</tt>
<item><tt>SWA</tt> is an alias for <tt>XBA</tt>
<item><tt>TAD</tt> is an alias for <tt>TCD</tt>
<item><tt>TAS</tt> is an alias for <tt>TCS</tt>
<item><tt>TDA</tt> is an alias for <tt>TDC</tt>
<item><tt>TSA</tt> is an alias for <tt>TSC</tt>
</itemize>

The <tt/MVN/ and <tt/MVP/ instructions accept two different argument forms.
Either two bank bytes may be given with a <tt/#/ prefix,
or two far addresses whose high byte will be used.

<tscreen><verb>
                mvn     #^src, #^dst       ; bank of src to bank of dst
                mvn     src, dst           ; bank of src to bank of dst
                mvp     #$12, #$78         ; bank $12 to $78
                mvp     $123456, $789ABC   ; bank $12 to $78
</verb></tscreen>

also see <ref id="long_jsr_jmp_rts" name="long_jsr_jmp_rts">
 <ref id=".SMART" name=".SMART">
 <ref id=".A8" name=".A8">
 <ref id=".A16" name=".A16">
 <ref id=".I8" name=".I8">
 <ref id=".I16" name=".I16">


<sect2>sweet16 mode<label id="sweet16-mode"><p>

SWEET 16 is an interpreter for a pseudo 16 bit CPU written by Steve Wozniak
for the Apple ][ machines. It is available in the Apple ][ ROM. ca65 can
generate code for this pseudo CPU when switched into sweet16 mode. The
following is special in sweet16 mode:

<itemize>

<item>The '@' character denotes indirect addressing and is no longer available
for cheap local labels. If you need cheap local labels, you will have to
switch to another lead character using the <tt/<ref id=".LOCALCHAR"
name=".LOCALCHAR">/ command.

<item>Registers are specified using <tt/R0/ .. <tt/R15/. In sweet16 mode,
these identifiers are reserved words.

</itemize>

Please note that the assembler does neither supply the interpreter needed for
SWEET 16 code, nor the zero page locations needed for the SWEET 16 registers,
nor does it call the interpreter. All this must be done by your program. Apple
][ programmers do probably know how to use sweet16 mode.

For more information about SWEET 16, see
<url url="http://www.6502.org/source/interpreters/sweet16.htm">.


<sect1>Number format<p>

For literal values, the assembler accepts the widely used number formats: A
preceding '&dollar;' or a trailing 'h' denotes a hex value, a preceding '%'
denotes a binary value, and a bare number is interpreted as a decimal. There
are currently no octal values and no floats.


<sect1>Conditional assembly<p>

Please note that when using the conditional directives (<tt/.IF/ and friends),
the input must consist of valid assembler tokens, even in <tt/.IF/ branches
that are not assembled. The reason for this behaviour is that the assembler
must still be able to detect the ending tokens (like <tt/.ENDIF/), so
conversion of the input stream into tokens still takes place. As a consequence
conditional assembly directives may <bf/not/ be used to prevent normal text
(used as a comment or similar) from being assembled. <p>


<sect>Expressions<p>


<sect1>Expression evaluation<p>

All expressions are evaluated with (at least) 32 bit precision. An
expression may contain constant values and any combination of internal and
external symbols. Expressions that cannot be evaluated at assembly time
are stored inside the object file for evaluation by the linker.
Expressions referencing imported symbols must always be evaluated by the
linker.


<sect1>Size of an expression result<p>

Sometimes, the assembler must know about the size of the value that is the
result of an expression. This is usually the case, if a decision has to be
made, to generate a zero page or an absolute memory references. In this
case, the assembler has to make some assumptions about the result of an
expression:

<itemize>
<item>  If the result of an expression is constant, the actual value is
        checked to see if it's a byte sized expression or not.
<item>  If the expression is explicitly casted to a byte sized expression by
        one of the '&gt;', '&lt;' or '^' operators, it is a byte expression.
<item>  If this is not the case, and the expression contains a symbol,
        explicitly declared as zero page symbol (by one of the .importzp or
        .exportzp instructions), then the whole expression is assumed to be
        byte sized.
<item>  If the expression contains symbols that are not defined, and these
        symbols are local symbols, the enclosing scopes are searched for a
        symbol with the same name. If one exists and this symbol is defined,
        its attributes are used to determine the result size.
<item>  In all other cases the expression is assumed to be word sized.
</itemize>

Note: If the assembler is not able to evaluate the expression at assembly
time, the linker will evaluate it and check for range errors as soon as
the result is known.


<sect1>Boolean expressions<p>

In the context of a boolean expression, any non zero value is evaluated as
true, any other value to false. The result of a boolean expression is 1 if
it's true, and zero if it's false. There are boolean operators with extreme
low precedence with version 2.x (where x &gt; 0). The <tt/.AND/ and <tt/.OR/
operators are shortcut operators. That is, if the result of the expression is
already known, after evaluating the left hand side, the right hand side is
not evaluated.


<sect1>Constant expressions<p>

Sometimes an expression must evaluate to a constant without looking at any
further input. One such example is the <tt/<ref id=".IF" name=".IF">/ command
that decides if parts of the code are assembled or not. An expression used in
the <tt/.IF/ command cannot reference a symbol defined later, because the
decision about the <tt/.IF/ must be made at the point when it is read. If the
expression used in such a context contains only constant numerical values,
there is no problem. When unresolvable symbols are involved it may get harder
for the assembler to determine if the expression is actually constant, and it
is even possible to create expressions that aren't recognized as constant.
Simplifying the expressions will often help.

In cases where the result of the expression is not needed immediately, the
assembler will delay evaluation until all input is read, at which point all
symbols are known. So using arbitrary complex constant expressions is no
problem in most cases.



<sect1>Available operators<label id="operators"><p>

<table>
<tabular ca="clc">
<bf/Operator/| <bf/Description/| <bf/Precedence/@<hline>
| Built-in string functions| 0@
~|~|~@
| Built-in pseudo-variables| 1@
| Built-in pseudo-functions| 1@
+| Unary positive| 1@
-| Unary negative| 1@
&tilde;<newline>
.BITNOT| Unary bitwise not| 1@
&lt;<newline>
.LOBYTE| Unary low-byte operator| 1@
&gt;<newline>
.HIBYTE| Unary high-byte operator| 1@
^<newline>
.BANKBYTE| Unary bank-byte operator| 1@
~|~|~@
*| Multiplication| 2@
/| Division| 2@
.MOD| Modulo operator| 2@
&amp;<newline>
.BITAND| Bitwise and| 2@
^<newline>
.BITXOR| Binary bitwise xor| 2@
&lt;&lt;<newline>
.SHL| Shift-left operator| 2@
&gt;&gt;<newline>
.SHR| Shift-right operator| 2@
~|~|~@
+| Binary addition| 3@
-| Binary subtraction| 3@
&verbar;<newline>
.BITOR| Bitwise or| 3@
~|~|~@
= | Compare operator (equal)| 4@
&lt;&gt;| Compare operator (not equal)| 4@
&lt;| Compare operator (less)| 4@
&gt;| Compare operator (greater)| 4@
&lt;=| Compare operator (less or equal)| 4@
&gt;=| Compare operator (greater or equal)| 4@
~|~|~@
&amp;&amp;<newline>
.AND| Boolean and| 5@
.XOR| Boolean xor| 5@
~|~|~@
&verbar;&verbar;<newline>
.OR| Boolean or| 6@
~|~|~@
!<newline>
.NOT| Boolean not| 7
</tabular>
<caption>Available operators, sorted by precedence
</table>

To force a specific order of evaluation, parentheses may be used, as usual.



<sect>Symbols and labels<p>

A symbol or label is an identifier that starts with a letter and is followed
by letters and digits. Depending on some features enabled (see
<tt><ref id="at_in_identifiers" name="at_in_identifiers"></tt>,
<tt><ref id="dollar_in_identifiers" name="dollar_in_identifiers"></tt> and
<tt><ref id="leading_dot_in_identifiers" name="leading_dot_in_identifiers"></tt>)
other characters may be present. Use of identifiers consisting of a single
character will not work in all cases, because some of these identifiers are
reserved keywords (for example "A" is not a valid identifier for a label,
because it is the keyword for the accumulator).

The assembler allows you to use symbols instead of naked values to make
the source more readable. There are a lot of different ways to define and
use symbols and labels, giving a lot of flexibility.

<sect1>Numeric constants<p>

Numeric constants are defined using the equal sign or the label assignment
operator. After doing

<tscreen><verb>
        two = 2
</verb></tscreen>

may use the symbol "two" in every place where a number is expected, and it is
evaluated to the value 2 in this context. The label assignment operator is
almost identical, but causes the symbol to be marked as a label, so it may be
handled differently in a debugger:

<tscreen><verb>
        io := $d000
</verb></tscreen>

The right side can of course be an expression:

<tscreen><verb>
        four = two * two
</verb></tscreen>


<label id="variables">
<sect1>Numeric variables<p>

Within macros and other control structures (<tt><ref id=".REPEAT"
name=".REPEAT"></tt>, ...) it is sometimes useful to have some sort of
variable. This can be achieved by the <tt>.SET</tt> operator. It creates a
symbol that may get assigned a different value later:

<tscreen><verb>
        four .set 4
        lda     #four           ; Loads 4 into A
        four .set 3
        lda     #four           ; Loads 3 into A
</verb></tscreen>

Since the value of the symbol can change later, it must be possible to
evaluate it when used (no delayed evaluation as with normal symbols). So the
expression used as the value must be constant.

Following is an example for a macro that generates a different label each time
it is used. It uses the <tt><ref id=".SPRINTF" name=".SPRINTF"></tt> function
and a numeric variable named <tt>lcount</tt>.

<tscreen><verb>
        .lcount .set 0          ; Initialize the counter

        .macro  genlab
                .ident (.sprintf ("L%04X", lcount)):
                lcount .set lcount + 1
        .endmacro
</verb></tscreen>


<sect1>Standard labels<p>

A label is defined by writing the name of the label at the start of the line
(before any instruction mnemonic, macro or pseudo directive), followed by a
colon. This will declare a symbol with the given name and the value of the
current program counter.


<sect1>Local labels and symbols<p>

Using the <tt><ref id=".PROC" name=".PROC"></tt> directive, it is possible to
create regions of code where the names of labels and symbols are local to this
region. They are not known outside of this region and cannot be accessed from
there. Such regions may be nested like PROCEDUREs in Pascal.

See the description of the <tt><ref id=".PROC" name=".PROC"></tt>
directive for more information.


<label id=cheap-locals>
<sect1>Cheap local labels<p>

Cheap local labels are defined like standard labels, but the name of the
label must begin with a special symbol (usually '@', but this can be
changed by the <tt><ref id=".LOCALCHAR" name=".LOCALCHAR"></tt>
directive).

Cheap local labels are visible only between two non cheap labels. As soon as a
standard symbol is encountered (this may also be a local symbol if inside a
region defined with the <tt><ref id=".PROC" name=".PROC"></tt> directive), the
cheap local symbol goes out of scope.

You may use cheap local labels as an easy way to reuse common label
names like "Loop". Here is an example:

<tscreen><verb>
        Clear:  lda    #$00             ; Global label
                ldy    #$20
        @Loop:  sta    Mem,y            ; Local label
                dey
                bne    @Loop            ; Ok
                rts
        Sub:    ...                     ; New global label
                bne    @Loop            ; ERROR: Unknown identifier!
</verb></tscreen>


<sect1>Unnamed labels<p>

If you really want to write messy code, there are also unnamed labels. To define
an unnamed label, use sole <tt>:</tt>.

To reference an unnamed label, use <tt>:</tt> with several <tt>-</tt> or <tt>+</tt> characters.
The <tt>-</tt> characters will create a back reference (n'th label backwards),
the <tt>+</tt> will create a forward reference (n'th label in forward direction).
As an alternative, angle brackets <tt>&lt;</tt> and <tt>&gt;</tt> may be used
instead of <tt>-</tt> and <tt>+</tt> with the same meaning.

Example:

<tscreen><verb>
        cpy #0
        beq :++
    :
        sta $2007
        dey
        bne :-
    :
        rts
</verb></tscreen>

Unnamed labels may make even short sections of code hard to understand, because
you have to count labels to find branch targets. It's better to prefer the
"cheap" local labels. Nevertheless, unnamed labels are convenient in some
situations, so it's up to your discretion.

<em/Note:/ <ref id="scopes" name="Scopes"> organize named symbols, not
unnamed ones, so scopes don't have an effect on unnamed labels.


<sect1>Using macros to define labels and constants<p>

While there are drawbacks with this approach, it may be handy in a few rare
situations. Using <tt><ref id=".DEFINE" name=".DEFINE"></tt>, it is possible
to define symbols or constants that may be used elsewhere. One of the
advantages is that you can use it to define string constants (this is not
possible with the other symbol types).

Please note: <tt/.DEFINE/ style macros do token replacements on a low level,
so the names do not adhere to scoping, diagnostics may be misleading, there
are no symbols to look up in the map file, and there is no debug info.
Especially the first problem in the list can lead to very nasty programming
errors. Because of these problems, the general advice is, <bf/NOT/ do use
<tt/.DEFINE/ if you don't have to.

Example:

<tscreen><verb>
        .DEFINE two     2
        .DEFINE version "SOS V2.3"

        four = two * two        ; Ok
        .byte   version         ; Ok

        .PROC                   ; Start local scope
        two = 3                 ; Will give "2 = 3" - invalid!
        .ENDPROC
</verb></tscreen>


<sect1>Symbols and <tt>.DEBUGINFO</tt><p>

If <tt><ref id=".DEBUGINFO" name=".DEBUGINFO"></tt> is enabled (or <ref
id="option-g" name="-g"> is given on the command line), global, local and
cheap local labels are written to the object file and will be available in the
symbol file via the linker. Unnamed labels are not written to the object file,
because they don't have a name which would allow to access them.



<sect>Scopes<label id="scopes"><p>

ca65 implements several sorts of scopes for symbols.

<sect1>Global scope<p>

All (non cheap local) symbols that are declared outside of any nested scopes
are in global scope.


<sect1>Cheap locals<p>

A special scope is the scope for cheap local symbols. It lasts from one non
local symbol to the next one, without any provisions made by the programmer.
All other scopes differ in usage but use the same concept internally.


<sect1>Generic nested scopes<p>

A nested scoped for generic use is started with <tt/<ref id=".SCOPE"
name=".SCOPE">/ and closed with <tt/<ref id=".ENDSCOPE" name=".ENDSCOPE">/.
The scope can have a name, in which case it is accessible from the outside by
using <ref id="scopesyntax" name="explicit scopes">. If the scope does not
have a name, all symbols created within the scope are local to the scope, and
aren't accessible from the outside.

A nested scope can access symbols from the local or from enclosing scopes by
name without using explicit scope names. In some cases there may be
ambiguities, for example if there is a reference to a local symbol that is not
yet defined, but a symbol with the same name exists in outer scopes:

<tscreen><verb>
        .scope  outer
                foo     = 2
                .scope  inner
                        lda     #foo
                        foo     = 3
                .endscope
        .endscope
</verb></tscreen>

In the example above, the <tt/lda/ instruction will load the value 3 into the
accumulator, because <tt/foo/ is redefined in the scope. However:

<tscreen><verb>
        .scope  outer
                foo     = $1234
                .scope  inner
                        lda     foo,x
                        foo     = $12
                .endscope
        .endscope
</verb></tscreen>

Here, <tt/lda/ will still load from <tt/$12,x/, but since it is unknown to the
assembler that <tt/foo/ is a zeropage symbol when translating the instruction,
absolute mode is used instead. In fact, the assembler will not use absolute
mode by default, but it will search through the enclosing scopes for a symbol
with the given name. If one is found, the address size of this symbol is used.
This may lead to errors:

<tscreen><verb>
        .scope  outer
                foo     = $12
                .scope  inner
                        lda     foo,x
                        foo     = $1234
                .endscope
        .endscope
</verb></tscreen>

In this case, when the assembler sees the symbol <tt/foo/ in the <tt/lda/
instruction, it will search for an already defined symbol <tt/foo/. It will
find <tt/foo/ in scope <tt/outer/, and a close look reveals that it is a
zeropage symbol. So the assembler will use zeropage addressing mode. If
<tt/foo/ is redefined later in scope <tt/inner/, the assembler tries to change
the address in the <tt/lda/ instruction already translated, but since the new
value needs absolute addressing mode, this fails, and an error message "Range
error" is output.

Of course the most simple solution for the problem is to move the definition
of <tt/foo/ in scope <tt/inner/ upwards, so it precedes its use. There may be
rare cases when this cannot be done. In these cases, you can use one of the
address size override operators:

<tscreen><verb>
        .scope  outer
                foo     = $12
                .scope  inner
                        lda     a:foo,x
                        foo     = $1234
                .endscope
        .endscope
</verb></tscreen>

This will cause the <tt/lda/ instruction to be translated using absolute
addressing mode, which means changing the symbol reference later does not
cause any errors.


<sect1>Nested procedures<p>

A nested procedure is created by use of <tt/<ref id=".PROC" name=".PROC">/. It
differs from a <tt/<ref id=".SCOPE" name=".SCOPE">/ in that it must have a
name, and a it will introduce a symbol with this name in the enclosing scope.
So

<tscreen><verb>
        .proc   foo
                ...
        .endproc
</verb></tscreen>

is actually the same as

<tscreen><verb>
        foo:
        .scope  foo
                ...
        .endscope
</verb></tscreen>

This is the reason why a procedure must have a name. If you want a scope
without a name, use <tt/<ref id=".SCOPE" name=".SCOPE">/.

<em/Note:/ As you can see from the example above, scopes and symbols live in
different namespaces. There can be a symbol named <tt/foo/ and a scope named
<tt/foo/ without any conflicts (but see the section titled <ref
id="scopesearch" name="&quot;Scope search order&quot;">).


<sect1>Structs, unions and enums<p>

Structs, unions and enums are explained in a <ref id="structs" name="separate
section">, I do only cover them here, because if they are declared with a
name, they open a nested scope, similar to <tt/<ref id=".SCOPE"
name=".SCOPE">/. However, when no name is specified, the behaviour is
different: In this case, no new scope will be opened, symbols declared within
a struct, union, or enum declaration will then be added to the enclosing scope
instead.


<sect1>Explicit scope specification<label id="scopesyntax"><p>

Accessing symbols from other scopes is possible by using an explicit scope
specification, provided that the scope where the symbol lives in has a name.
The namespace token (<tt/::/) is used to access other scopes:

<tscreen><verb>
        .scope  foo
        bar:    .word   0
        .endscope

                ...
                lda     #foo::bar        ; Access bar in scope foo
</verb></tscreen>

The only way to deny access to a scope from the outside is to declare a scope
without a name (using the <tt/<ref id=".SCOPE" name=".SCOPE">/ command).

A special syntax is used to specify the global scope: If a symbol or scope is
preceded by the namespace token, the global scope is searched:

<tscreen><verb>
        bar     = 3

        .scope  foo
                bar     = 2
                lda     #::bar  ; Access the global bar (which is 3)
        .endscope
</verb></tscreen>


<sect1>Scope search order<label id="scopesearch"><p>

The assembler searches for a scope in a similar way as for a symbol. First, it
looks in the current scope, and then it walks up the enclosing scopes until
the scope is found.

However, one important thing to note when using explicit scope syntax is, that
a symbol may be accessed before it is defined, but a scope may <bf/not/ be
used without a preceding definition. This means that in the following
example:

<tscreen><verb>
        .scope  foo
                bar     = 3
        .endscope

        .scope  outer
                lda     #foo::bar  ; Will load 3, not 2!
                .scope  foo
                        bar     = 2
                .endscope
        .endscope
</verb></tscreen>

the reference to the scope <tt/foo/ will use the global scope, and not the
local one, because the local one is not visible at the point where it is
referenced.

Things get more complex if a complete chain of scopes is specified:

<tscreen><verb>
        .scope  foo
                .scope  outer
                        .scope  inner
                                bar = 1
                        .endscope
                .endscope
                .scope  another
                        .scope  nested
                                lda     #outer::inner::bar      ; 1
                        .endscope
                .endscope
        .endscope

        .scope  outer
                .scope  inner
                        bar = 2
                .endscope
        .endscope
</verb></tscreen>

When <tt/outer::inner::bar/ is referenced in the <tt/lda/ instruction, the
assembler will first search in the local scope for a scope named <tt/outer/.
Since none is found, the enclosing scope (<tt/another/) is checked. There is
still no scope named <tt/outer/, so scope <tt/foo/ is checked, and finally
scope <tt/outer/ is found. Within this scope, <tt/inner/ is searched, and in
this scope, the assembler looks for a symbol named <tt/bar/.

Please note that once the anchor scope is found, all following scopes
(<tt/inner/ in this case) are expected to be found exactly in this scope. The
assembler will search the scope tree only for the first scope (if it is not
anchored in the root scope). Starting from there on, there is no flexibility,
so if the scope named <tt/outer/ found by the assembler does not contain a
scope named <tt/inner/, this would be an error, even if such a pair does exist
(one level up in global scope).

Ambiguities that may be introduced by this search algorithm may be removed by
anchoring the scope specification in the global scope. In the example above,
if you want to access the "other" symbol <tt/bar/, you would have to write:

<tscreen><verb>
        .scope  foo
                .scope  outer
                        .scope  inner
                                bar = 1
                        .endscope
                .endscope
                .scope  another
                        .scope  nested
                                lda     #::outer::inner::bar    ; 2
                        .endscope
                .endscope
        .endscope

        .scope  outer
                .scope  inner
                        bar = 2
                .endscope
        .endscope
</verb></tscreen>


<sect>Address sizes and memory models<label id="address-sizes"><p>

<sect1>Address sizes<p>

ca65 assigns each segment and each symbol an address size. This is true, even
if the symbol is not used as an address. You may also think of a value range
of the symbol instead of an address size.

Possible address sizes are:

<itemize>
<item>Zeropage or direct (8 bits)
<item>Absolute (16 bits)
<item>Far (24 bits)
<item>Long (32 bits)
</itemize>

Since the assembler uses default address sizes for the segments and symbols,
it is usually not necessary to override the default behaviour. In cases, where
it is necessary, the following keywords may be used to specify address sizes:

<itemize>
<item>DIRECT, ZEROPAGE or ZP for zeropage addressing (8 bits).
<item>ABSOLUTE, ABS or NEAR for absolute addressing (16 bits).
<item>FAR for far addressing (24 bits).
<item>LONG or DWORD for long addressing (32 bits).
</itemize>


<sect1>Address sizes of segments<p>

The assembler assigns an address size to each segment. Since the
representation of a label within this segment is "segment start + offset",
labels will inherit the address size of the segment they are declared in.

The address size of a segment may be changed, by using an optional address
size modifier. See the <tt/<ref id=".SEGMENT" name="segment directive">/ for
an explanation on how this is done.


<sect1>Address sizes of symbols<p>

The address size of a symbol can be specified with a prefix:

<itemize>
<item>z: zeropage addressing (8 bits).
<item>a: absolute addressing (16 bits).
<item>f: far addressing (24 bits).
</itemize>

The zeropage addressing override can be used to ensure the use of optimal
zeropage instructions, or correct cases where the size isn't yet known
due to the single-pass assembly model.

The larger addressing overrides can be used to promote a smaller address
to absolute or far addressing, instead of being automatically fit into
a smaller addressing type.


<sect1>Memory models<p>

The default address size of a segment depends on the memory model used. Since
labels inherit the address size from the segment they are declared in,
changing the memory model is an easy way to change the address size of many
symbols at once.




<sect>Pseudo variables<label id="pseudo-variables"><p>

Pseudo variables are readable in all cases, and in some special cases also
writable.

<sect1><tt>*</tt><p>

  Reading this pseudo variable will return the program counter at the start
  of the current input line.

  Assignment to this variable is possible when <tt/<ref id=".FEATURE"
  name=".FEATURE pc_assignment">/ is used. Note: You should not use
  assignments to <tt/*/, use <tt/<ref id=".ORG" name=".ORG">/ instead.


<sect1><tt>.ASIZE</tt><label id=".ASIZE"><p>

  Reading this pseudo variable will return the current size of the
  Accumulator in bits.

  For the 65816 instruction set .ASIZE will return either 8 or 16, depending
  on the current size of the operand in immediate accu addressing mode.

  For all other CPU instruction sets, .ASIZE will always return 8.

  Example:

  <tscreen><verb>
        ; Reverse Subtract with Accumulator
        ; A = memory - A
        .macro rsb param
                .if .asize = 8
                        eor     #$ff
                .else
                        eor     #$ffff
                .endif
                sec
                adc     param
        .endmacro
  </verb></tscreen>

  See also: <tt><ref id=".ISIZE" name=".ISIZE"></tt>


<sect1><tt>.CPU</tt><label id=".CPU"><p>

  Reading this pseudo variable will give a constant integer value that
  tells which CPU is currently enabled. It can also tell which instruction
  set the CPU is able to translate. The value read from the pseudo variable
  should be further examined by using one of the following constants:

<tscreen><verb>
    CPU_6502
    CPU_65SC02
    CPU_65C02
    CPU_65816
    CPU_SWEET16
    CPU_HUC6280
    CPU_4510
    CPU_45GS02
    CPU_6502DTV
    CPU_M740
</verb></tscreen>

Above constants may be used to determine the exact type of the currently
enabled CPU. In addition to that, for each CPU instruction set, another
constant is defined:

<tscreen><verb>
    CPU_ISET_6502
    CPU_ISET_65SC02
    CPU_ISET_65C02
    CPU_ISET_65816
    CPU_ISET_SWEET16
    CPU_ISET_HUC6280
    CPU_ISET_4510
    CPU_ISET_45GS02
    CPU_ISET_6502DTV
    CPU_ISET_M740
</verb></tscreen>

  <tt/.CPU/ may be used to replace the .IFPxx pseudo instructions or to
  construct even more complex expressions.

  Example:

  <tscreen><verb>
        .if     (.cpu .bitand CPU_ISET_65816)
                phx
                phy
        .else
                txa
                pha
                tya
                pha
        .endif
  </verb></tscreen>

<bf>The dilemma:</bf>

The original design of this feature was made under the assumption, that any
"higher" CPU will support the entire instruction set of the "lower" CPU. For
example: the WDC W65C02 supports all instructions of the 65C02, which again
support all instructions of the 65SC02. Unfortunately this is not true for all
CMOS CPUs - when the 65CE02 was made, some instructions were changed, and a new
addressingmode was added. As a result all CPUS after (and including) 65CE02
are no more (source code) compatible with all instructions originally introduced
by the 65SC02.

Because of this, the .CPU function and the ISET* macros were repurposed to
indicate <em>groups of instructions</em> only, ie only the set of instructions
that was added by that particular CPU. In the value returned by .CPU only the
bits will be set, that refer to the groups of instructions that are completely
supported by that CPU.

The advantage of this is, that the mechanism keeps working for all new CPUs
added. The inevitable disadvantage is that you now have to know exactly which
CPU added which instructions (look <htmlurl url="cpus.html" name="here"> for reference).

<tscreen><verb>
        .if (.cpu .bitand CPU_ISET_65SC02)
                ; This will be assembled for the W65C02, 65C02, 65SC02, 65816, HUC6820
                lda     (c_sp)
        .elseif (.cpu .bitand CPU_ISET_65CE02)
                ; This will be assembled for the 65CE02, 4510, 45GS02
                ldz     #$00
                lda     (c_sp),z
        .else
                ldy     #$00
                lda     (c_sp),y
        .endif
</verb></tscreen>

  See also: <tt><ref id=".CAP" name=".CAP"></tt>, which is a similar mechanism,
  but without the problem outlined above.


<sect1><tt>.ISIZE</tt><label id=".ISIZE"><p>

  Reading this pseudo variable will return the current size of the Index
  register in bits.

  For the 65816 instruction set .ISIZE will return either 8 or 16, depending
  on the current size of the operand in immediate index addressing mode.

  For all other CPU instruction sets, .ISIZE will always return 8.

  See also: <tt><ref id=".ASIZE" name=".ASIZE"></tt>


<sect1><tt>.PARAMCOUNT</tt><label id=".PARAMCOUNT"><p>

  This builtin pseudo variable is only available in macros. It is replaced by
  the actual number of parameters that were given in the macro invocation.

  Example:

  <tscreen><verb>
        .macro  foo     arg1, arg2, arg3
        .if     .paramcount <> 3
        .error  "Too few parameters for macro foo"
        .endif
        ...
        .endmacro
  </verb></tscreen>

  See section <ref id="macros" name="Macros">.


<sect1><tt>.TIME</tt><label id=".TIME"><p>

  Reading this pseudo variable will give a constant integer value that
  represents the current time in POSIX standard (as seconds since the
  Epoch).

  It may be used to encode the time of translation somewhere in the created
  code.

  Example:

  <tscreen><verb>
        .dword  .time   ; Place time here
  </verb></tscreen>


<sect1><tt>.VERSION</tt><label id=".VERSION"><p>

  Reading this pseudo variable will give the assembler version according to
  the following formula:

        <tt>(VER_MAJOR * 0x100) + VER_MINOR</tt>

  The upper 8 bits are the major-, the lower 8 bits are the  minor version.

  Example:

  For example, version 47.11 of the assembler would have this macro defined as
  <tt/0x2f0b/.

  Note: until 2.19 this pseudo variable was defined as <tt>(VER_MAJOR * 0x100) + VER_MINOR * 0x10</tt> -
  which resulted in broken values starting at version 2.16 of the assembler. For
  this reason the value of this pseudo variable is considered purely informal - you should
  not use it to check for a specific assembler version and use different code
  according to the detected version - please update your code to work with the
  recent version of the assembler instead (There is very little reason to not use
  the most recent version - and even less to support older versions in your code).

<sect>Pseudo functions<label id="pseudo-functions"><p>

Pseudo functions expect their arguments in parentheses, and they have a result,
either a string or an expression value.


<sect1><tt>.ADDRSIZE</tt><label id=".ADDRSIZE"><p>

  The <tt/.ADDRSIZE/ function is used to return the internal address size
  associated with a symbol. This can be helpful in macros when knowing the address
  size of a symbol can help with custom instructions.

  Example:

  <tscreen><verb>
        .macro myLDA foo
                .if .ADDRSIZE(foo) = 1
                        ;do custom command based on zeropage addressing:
                        .byte 0A5h, foo
                .elseif .ADDRSIZE(foo) = 2
                        ;do custom command based on absolute addressing:
                        .byte 0ADh
                        .word foo
                .elseif .ADDRSIZE(foo) = 0
                        ; no address size defined for this symbol:
                        .out .sprintf("Error, address size unknown for symbol %s", .string(foo))
                .endif
        .endmacro
  </verb></tscreen>


<sect1><tt>.BANK</tt><label id=".BANK"><p>

  The <tt/.BANK/ function is used to support systems with banked memory. The
  argument is an expression with exactly one segment reference -- usually a
  label. The function result is the value of the <tt/bank/ attribute assigned
  to the run memory area of the segment. Please see the linker documentation
  for more information about memory areas and their attributes.

  The value of <tt/.BANK/ can be used to switch memory so that a memory bank
  containing specific data is available.

  The <tt/bank/ attribute is a 32-bit integer, and so is the result of the
  <tt/.BANK/ function. You will have to use <tt><ref id=".LOBYTE"
  name=".LOBYTE"></tt> or similar functions to address just part of it.

  Please note that <tt/.BANK/ always will get evaluated in the link stage, so
  an expression containing <tt/.BANK/ never can be used where a constant, known
  result is expected (for example, with <tt/.RES/).

  Example:

  <tscreen><verb>
        .segment "BANK1"
        .proc   banked_func_1
                ...
        .endproc

        .segment "BANK2"
        .proc   banked_func_2
                ...
        .endproc

        .proc   bank_table
                .addr   banked_func_1
                .byte   <.BANK (banked_func_1)

                .addr   banked_func_2
                .byte   <.BANK (banked_func_2)
        .endproc
  </verb></tscreen>



<sect1><tt>.BANKBYTE</tt><label id=".BANKBYTE"><p>

  The function returns the bank byte (that is, bits 16-23) of its argument.
  It works identical to the '^' operator.

  See: <tt><ref id=".HIBYTE" name=".HIBYTE"></tt>,
       <tt><ref id=".LOBYTE" name=".LOBYTE"></tt>


<sect1><tt>.BLANK</tt><label id=".BLANK"><p>

  Builtin function. The function evaluates its argument in parentheses and yields
  "false" if the argument is non blank (there is an argument), and "true" if
  there is no argument.  The token list that makes up the function argument
  may optionally be enclosed in curly braces. This allows the inclusion of
  tokens that would otherwise terminate the list (the closing right
  parenthesis). The curly braces are not considered part of the list, a list
  just consisting of curly braces is considered to be empty.

  As an example, the <tt/.IFBLANK/ statement may be replaced by

  <tscreen><verb>
        .if     .blank({arg})
  </verb></tscreen>



<sect1><tt>.CAP, .CAPABILITY</tt><label id=".CAP"><p>

  Builtin function. The function allows to check for capabilities of the
  currently selected CPU or target system. It must be called with a comma
  separated list of identifiers and returns non zero if all of the given
  capabilities are available. Otherwise it returns zero.

  Existing capabilities are:

<descrip>

  <tag><tt>CPU_HAS_BITIMM</tt></tag>
  Checks for the availability of the "bit #imm" instruction.

  <tag><tt>CPU_HAS_BRA8</tt></tag>
  Checks for the availability of a short (8 bit) branch.

  <tag><tt>CPU_HAS_INA</tt></tag>
  Checks for the availability of accu inc/dec instructions.

  <tag><tt>CPU_HAS_PUSHXY</tt></tag>
  Checks for the capability to push and pop the X and Y registers.

  <tag><tt>CPU_HAS_ZPIND</tt></tag>
  Checks for the availability of the "zeropage indirect" addressing mode as it
  is implemented in the 65SC02 CPU.

  <tag><tt>CPU_HAS_STZ</tt></tag>
  Checks for the availability of the "store zero" instruction as it is
  implemented in the 65SC02 CPU.

</descrip>

  Case is ignored when checking the identifiers. The <tt/.cap/ function is
  easier to use than checking <tt/.cpu/ and requires no intimate knowledge
  of all instruction sets. For more detailed checking <tt/.cpu/ is still
  available.

  Example:

  <tscreen><verb>
        .if     .cap(CPU_HAS_BRA, CPU_HAS_PUSHXY)
                phx
                bra     L1
        .else
                txa
                pha
                jmp     L1
        .endif
  </verb></tscreen>

  See also: <tt><ref id=".CPU" name=".CPU"></tt>



<sect1><tt>.CONCAT</tt><label id=".CONCAT"><p>

  Builtin string function. The function allows to concatenate a list of string
  constants separated by commas. The result is a string constant that is the
  concatenation of all arguments. This function is most useful in macros and
  when used together with the <tt/.STRING/ builtin function. The function may
  be used in any case where a string constant is expected.

  Example:

  <tscreen><verb>
        .include        .concat ("myheader", ".", "inc")
  </verb></tscreen>

  This is the same as the command

  <tscreen><verb>
        .include        "myheader.inc"
  </verb></tscreen>


<sect1><tt>.CONST</tt><label id=".CONST"><p>

  Builtin function. The function evaluates its argument in parentheses and
  yields "true" if the argument is a constant expression (that is, an
  expression that yields a constant value at assembly time) and "false"
  otherwise. As an example, the .IFCONST statement may be replaced by

  <tscreen><verb>
        .if     .const(a + 3)
  </verb></tscreen>


<sect1><tt>.DEF, .DEFINED</tt><label id=".DEFINED"><p>

  Builtin function. The function expects an identifier as argument in parentheses.
  The argument is evaluated, and the function yields "true" if the identifier
  is a symbol that already is defined somewhere in the source file up to the
  current position. Otherwise, the function yields false. As an example, the
  <tt><ref id=".IFDEF" name=".IFDEF"></tt> statement may be replaced by

  <tscreen><verb>
        .if     .defined(a)
  </verb></tscreen>


<sect1><tt>.DEFINEDMACRO</tt><label id=".DEFINEDMACRO"><p>

  Builtin function. The function expects an identifier as argument in parentheses.
  The argument is evaluated, and the function yields "true" if the identifier
  already has been defined as the name of a macro. Otherwise, the function yields
  false. Example:

  <tscreen><verb>
        .macro add foo
                clc
                adc foo
        .endmacro

        .if     .definedmacro(add)
                add #$01
        .else
                clc
                adc #$01
        .endif
  </verb></tscreen>


<sect1><tt>.HIBYTE</tt><label id=".HIBYTE"><p>

  The function returns the high byte (that is, bits 8-15) of its argument.
  It works identical to the '>' operator.

  See: <tt><ref id=".LOBYTE" name=".LOBYTE"></tt>,
       <tt><ref id=".BANKBYTE" name=".BANKBYTE"></tt>


<sect1><tt>.HIWORD</tt><label id=".HIWORD"><p>

  The function returns the high word (that is, bits 16-31) of its argument.

  See: <tt><ref id=".LOWORD" name=".LOWORD"></tt>


<sect1><tt>.IDENT</tt><label id=".IDENT"><p>

  The function expects a string as its argument, and converts this argument
  into an identifier. If the string starts with the current <tt/<ref
  id=".LOCALCHAR" name=".LOCALCHAR">/, it will be converted into a cheap local
  identifier, otherwise it will be converted into a normal identifier.

  Example:

  <tscreen><verb>
        .macro  makelabel       arg1, arg2
                .ident (.concat (arg1, arg2)):
        .endmacro

                makelabel       "foo", "bar"

                .word           foobar          ; Valid label
  </verb></tscreen>


<sect1><tt>.ISMNEM, .ISMNEMONIC</tt><label id=".ISMNEMONIC"><p>

  Builtin function. The function expects an identifier as argument in parentheses.
  The argument is evaluated, and the function yields "true" if the identifier
  is defined as an instruction mnemonic that is recognized by the assembler.
  Example:

  <tscreen><verb>
        .if     .not .ismnemonic(ina)
                .macro ina
                        clc
                        adc #$01
                .endmacro
        .endif
  </verb></tscreen>


<sect1><tt>.LEFT</tt><label id=".LEFT"><p>

  Builtin function. Extracts the left part of a given token list.

  Syntax:

  <tscreen><verb>
        .LEFT (&lt;int expr&gt;, &lt;token list&gt;)
  </verb></tscreen>

  The first integer expression gives the number of tokens to extract from
  the token list. The second argument is the token list itself. The token
  list may optionally be enclosed into curly braces. This allows the
  inclusion of tokens that would otherwise terminate the list (the closing
  right paren in the given case).

  Example:

  To check in a macro if the given argument has a '#' as first token
  (immediate addressing mode), use something like this:

  <tscreen><verb>
        .macro  ldax    arg
                ...
                .if (.match (.left (1, {arg}), #))

                ; ldax called with immediate operand
                ...

                .endif
                ...
        .endmacro
  </verb></tscreen>

  See also the <tt><ref id=".MID" name=".MID"></tt> and <tt><ref id=".RIGHT"
  name=".RIGHT"></tt> builtin functions.


<sect1><tt>.LOBYTE</tt><label id=".LOBYTE"><p>

  The function returns the low byte (that is, bits 0-7) of its argument.
  It works identical to the '<' operator.

  See: <tt><ref id=".HIBYTE" name=".HIBYTE"></tt>,
       <tt><ref id=".BANKBYTE" name=".BANKBYTE"></tt>


<sect1><tt>.LOWORD</tt><label id=".LOWORD"><p>

  The function returns the low word (that is, bits 0-15) of its argument.

  See: <tt><ref id=".HIWORD" name=".HIWORD"></tt>


<sect1><tt>.MATCH</tt><label id=".MATCH"><p>

  Builtin function. Matches two token lists against each other. This is
  most useful within macros, since macros are not stored as strings, but
  as lists of tokens.

  The syntax is

  <tscreen><verb>
        .MATCH(&lt;token list #1&gt;, &lt;token list #2&gt;)
  </verb></tscreen>

  Both token list may contain arbitrary tokens with the exception of the
  terminator token (comma resp. right parenthesis) and

  <itemize>
  <item>end-of-line
  <item>end-of-file
  </itemize>

  The token lists may optionally be enclosed into curly braces. This allows
  the inclusion of tokens that would otherwise terminate the list (the closing
  right paren in the given case). Often a macro parameter is used for any of
  the token lists.

  Please note that the function does only compare tokens, not token
  attributes. So any number is equal to any other number, regardless of the
  actual value. The same is true for strings. If you need to compare tokens
  <em/and/ token attributes, use the <tt><ref id=".XMATCH"
  name=".XMATCH"></tt> function.

  Example:

  Assume the macro <tt/ASR/, that will shift right the accumulator by one,
  while honoring the sign bit. The builtin processor instructions will allow
  an optional "A" for accu addressing for instructions like <tt/ROL/ and
  <tt/ROR/. We will use the <tt><ref id=".MATCH" name=".MATCH"></tt> function
  to check for this and print and error for invalid calls.

  <tscreen><verb>
        .macro  asr     arg

                .if (.not .blank(arg)) .and (.not .match ({arg}, a))
                .error "Syntax error"
                .endif

                cmp     #$80            ; Bit 7 into carry
                lsr     a               ; Shift carry into bit 7

        .endmacro
  </verb></tscreen>

  The macro will only accept no arguments, or one argument that must be the
  reserved keyword "A".

  See: <tt><ref id=".XMATCH" name=".XMATCH"></tt>


<sect1><tt>.MAX</tt><label id=".MAX"><p>

  Builtin function. The result is the larger of two values.

  The syntax is

  <tscreen><verb>
        .MAX (&lt;value #1&gt;, &lt;value #2&gt;)
  </verb></tscreen>

  Example:

  <tscreen><verb>
        ; Reserve space for the larger of two data blocks
        savearea:       .res .max (.sizeof (foo), .sizeof (bar))
  </verb></tscreen>

  See: <tt><ref id=".MIN" name=".MIN"></tt>


<sect1><tt>.MID</tt><label id=".MID"><p>

  Builtin function. Takes a starting index, a count and a token list as
  arguments. Will return part of the token list.

  Syntax:

  <tscreen><verb>
        .MID (&lt;int expr&gt;, &lt;int expr&gt;, &lt;token list&gt;)
  </verb></tscreen>

  The first integer expression gives the starting token in the list (the first
  token has index 0). The second integer expression gives the number of tokens
  to extract from the token list. The third argument is the token list itself.
  The token list may optionally be enclosed into curly braces. This allows the
  inclusion of tokens that would otherwise terminate the list (the closing
  right paren in the given case).

  Example:

  To check in a macro if the given argument has a '<tt/#/' as first token
  (immediate addressing mode), use something like this:

    <tscreen><verb>
        .macro  ldax    arg
                ...
                .if (.match (.mid (0, 1, {arg}), #))

                ; ldax called with immediate operand
                ...

                .endif
                ...
        .endmacro
  </verb></tscreen>

  See also the <tt><ref id=".LEFT" name=".LEFT"></tt> and <tt><ref id=".RIGHT"
  name=".RIGHT"></tt> builtin functions.


<sect1><tt>.MIN</tt><label id=".MIN"><p>

  Builtin function. The result is the smaller of two values.

  The syntax is

  <tscreen><verb>
        .MIN (&lt;value #1&gt;, &lt;value #2&gt;)
  </verb></tscreen>

  Example:

  <tscreen><verb>
        ; Reserve space for some data, but 256 bytes maximum
        savearea:       .res .min (.sizeof (foo), 256)
  </verb></tscreen>

  See: <tt><ref id=".MAX" name=".MAX"></tt>


<sect1><tt>.REF, .REFERENCED</tt><label id=".REFERENCED"><p>

  Builtin function. The function expects an identifier as argument in parentheses.
  The argument is evaluated, and the function yields "true" if the identifier
  is a symbol that has already been referenced somewhere in the source file up
  to the current position. Otherwise the function yields false. As an example,
  the <tt><ref id=".IFREF" name=".IFREF"></tt> statement may be replaced by

  <tscreen><verb>
        .if     .referenced(a)
  </verb></tscreen>

  See: <tt><ref id=".DEFINED" name=".DEFINED"></tt>


<sect1><tt>.RIGHT</tt><label id=".RIGHT"><p>

  Builtin function. Extracts the right part of a given token list.

  Syntax:

  <tscreen><verb>
        .RIGHT (&lt;int expr&gt;, &lt;token list&gt;)
  </verb></tscreen>

  The first integer expression gives the number of tokens to extract from the
  token list. The second argument is the token list itself.  The token list
  may optionally be enclosed into curly braces. This allows the inclusion of
  tokens that would otherwise terminate the list (the closing right paren in
  the given case).

  See also the <tt><ref id=".LEFT" name=".LEFT"></tt> and <tt><ref id=".MID"
  name=".MID"></tt> builtin functions.


<sect1><tt>.SIZEOF</tt><label id=".SIZEOF"><p>

  <tt/.SIZEOF()/ is a pseudo function that returns the size of its argument.
  The argument can be a struct/union, a struct member, a scope/procedure, or a
  label. In the case of a procedure or label, its size is defined by the
  amount of data placed in the segment where the label is relative to. If a
  line of code switches segments (for example, in a macro), data placed in
  other segments does not count for the size.

  Please note that a symbol or scope must exist before it can be used together
  with <tt/.SIZEOF()/ (that may get relaxed later, but always will be true for
  scopes). A scope has preference over a symbol with the same name; so, if the
  last part of a name represents both a scope and a symbol, then the scope is
  chosen over the symbol.

  After the following code:

  <tscreen><verb>
        .struct Point                   ; Struct size = 4
                xcoord  .word
                ycoord  .word
        .endstruct

        P:      .tag    Point           ; Declare a point
        @P:     .tag    Point           ; Declare another point

        .code
        .proc   Code
                nop
                .proc   Inner
                        nop
                .endproc
                nop
        .endproc

        .proc   Data
        .data                           ; Segment switch!!!
                .res    4
        .endproc
  </verb></tscreen>

  <descrip>
    <tag><tt/.sizeof(Point)/</tag>
    will have the value 4, because this is the size of struct <tt/Point/.

    <tag><tt/.sizeof(Point::xcoord)/</tag>
    will have the value 2, because this is the size of the member <tt/xcoord/
    in struct <tt/Point/.

    <tag><tt/.sizeof(P)/</tag>
    will have the value 4, this is the size of the data declared on the same
    source line as the label <tt/P/, which is in the same segment that <tt/P/
    is relative to.

    <tag><tt/.sizeof(@P)/</tag>
    will have the value 4, see above. The example demonstrates that <tt/.SIZEOF/
    does also work for cheap local symbols.

    <tag><tt/.sizeof(Code)/</tag>
    will have the value 3, since this is amount of data emitted into the code
    segment, the segment that was active when <tt/Code/ was entered. Note that
    this value includes the amount of data emitted in child scopes (in this
    case <tt/Code::Inner/).

    <tag><tt/.sizeof(Code::Inner)/</tag>
    will have the value 1 as expected.

    <tag><tt/.sizeof(Data)/</tag>
    will have the value 0. Data is emitted within the scope <tt/Data/, but since
    the segment is switched after entry, this data is emitted into another
    segment.
  </descrip>


<sect1><tt>.SPRINTF</tt><label id=".SPRINTF"><p>

  Builtin function. It expects a format string as first argument. The number
  and type of the following arguments depend on the format string. The format
  string is similar to the one of the C <tt/printf/ function. Missing things
  are: Length modifiers, variable width.

  The result of the function is a string.

  Example:

  <tscreen><verb>
        num     = 3

        ; Generate an identifier:
        .ident (.sprintf ("%s%03d", "label", num)):
  </verb></tscreen>


<sect1><tt>.STRAT</tt><label id=".STRAT"><p>

  Builtin function. The function accepts a string and an index as
  arguments and returns the value of the character at the given position
  as an integer value. The index is zero based.

  Example:

  <tscreen><verb>
        .macro  M       Arg
                ; Check if the argument string starts with '#'
                .if (.strat (Arg, 0) = '#')
                ...
                .endif
        .endmacro
  </verb></tscreen>


<sect1><tt>.STRING</tt><label id=".STRING"><p>

  Builtin function. The function accepts an argument in parentheses and converts
  this argument into a string constant. The argument may be an identifier, or
  a constant numeric value.

  Since you can use a string in the first place, the use of the function may
  not be obvious. However, it is useful in macros, or more complex setups.

  Example:

  <tscreen><verb>
        ; Emulate other assemblers:
        .macro  section name
                .segment        .string(name)
        .endmacro
  </verb></tscreen>


<sect1><tt>.STRLEN</tt><label id=".STRLEN"><p>

  Builtin function. The function accepts a string argument in parentheses and
  evaluates to the length of the string.

  Example:

  The following macro encodes a string as a pascal style string with
  a leading length byte.

  <tscreen><verb>
        .macro  PString Arg
                .byte   .strlen(Arg), Arg
        .endmacro
  </verb></tscreen>


<sect1><tt>.TCOUNT</tt><label id=".TCOUNT"><p>

  Builtin function. The function accepts a token list in parentheses. The function
  result is the number of tokens given as argument. The token list may
  optionally be enclosed into curly braces which are not considered part of
  the list and not counted. Enclosement in curly braces allows the inclusion
  of tokens that would otherwise terminate the list (the closing right paren
  in the given case).

  Example:

  The <tt/ldax/ macro accepts the '#' token to denote immediate addressing (as
  with the normal 6502 instructions). To translate it into two separate 8 bit
  load instructions, the '#' token has to get stripped from the argument:

  <tscreen><verb>
        .macro  ldax    arg
                .if (.match (.mid (0, 1, {arg}), #))
                ; ldax called with immediate operand
                lda     #<(.right (.tcount ({arg})-1, {arg}))
                ldx     #>(.right (.tcount ({arg})-1, {arg}))
                .else
                ...
                .endif
        .endmacro
  </verb></tscreen>


<sect1><tt>.XMATCH</tt><label id=".XMATCH"><p>

  Builtin function. Matches two token lists against each other. This is
  most useful within macros, since macros are not stored as strings, but
  as lists of tokens.

  The syntax is

  <tscreen><verb>
        .XMATCH(&lt;token list #1&gt;, &lt;token list #2&gt;)
  </verb></tscreen>

  Both token list may contain arbitrary tokens with the exception of the
  terminator token (comma resp. right parenthesis) and

  <itemize>
  <item>end-of-line
  <item>end-of-file
  </itemize>

  The token lists may optionally be enclosed into curly braces. This allows
  the inclusion of tokens that would otherwise terminate the list (the closing
  right paren in the given case). Often a macro parameter is used for any of
  the token lists.

  The function compares tokens <em/and/ token values. If you need a function
  that just compares the type of tokens, have a look at the <tt><ref
  id=".MATCH" name=".MATCH"></tt> function.

  See: <tt><ref id=".MATCH" name=".MATCH"></tt>



<sect>Control commands<label id="control-commands"><p>

Here's a list of all control commands and a description, what they do:


<sect1><tt>.A16</tt><label id=".A16"><p>

  Valid only in 65816 mode. Assume the accumulator is 16 bit.

  Note: This command will not emit any code, it will tell the assembler to
  create 16 bit operands for immediate accumulator addressing mode.

  See also: <tt><ref id=".SMART" name=".SMART"></tt>


<sect1><tt>.A8</tt><label id=".A8"><p>

  Valid only in 65816 mode. Assume the accumulator is 8 bit.

  Note: This command will not emit any code, it will tell the assembler to
  create 8 bit operands for immediate accu addressing mode.

  See also: <tt><ref id=".SMART" name=".SMART"></tt>


<sect1><tt>.ADDR</tt><label id=".ADDR"><p>

  Define word sized data. In 6502 mode, this is an alias for <tt/.WORD/ and
  may be used for better readability if the data words are address values. In
  65816 mode, the address is forced to be 16 bit wide to fit into the current
  segment. See also <tt><ref id=".FARADDR" name=".FARADDR"></tt>. The command
  must be followed by a sequence of (not necessarily constant) expressions.

  Example:

  <tscreen><verb>
        .addr   $0D00, $AF13, _Clear
  </verb></tscreen>

  See: <tt><ref id=".FARADDR" name=".FARADDR"></tt>, <tt><ref id=".WORD"
       name=".WORD"></tt>


<sect1><tt>.ALIGN</tt><label id=".ALIGN"><p>

  Align data to a given boundary. The command expects a constant integer
  argument in the range 1 ... 65536, plus an optional second argument
  in byte range. If there is a second argument, it is used as fill value,
  otherwise the value defined in the linker configuration file is used
  (the default for this value is zero).

  <tt/.ALIGN/ will insert fill bytes, and the number of fill bytes depend of
  the final address of the segment. <tt/.ALIGN/ cannot insert a variable
  number of bytes, since that would break address calculations within the
  module. So each <tt/.ALIGN/ expects the segment to be aligned to a multiple
  of the alignment, because that allows the number of fill bytes to be
  calculated in advance by the assembler. You are therefore required to
  specify a matching alignment for the segment in the linker config. The
  linker will output a warning if the alignment of the segment is less than
  what is necessary to have a correct alignment in the object file.

  Example:

  <tscreen><verb>
        .align  256
  </verb></tscreen>

  Some unexpected behaviour might occur if there are multiple <tt/.ALIGN/
  commands with different arguments. To allow the assembler to calculate the
  number of fill bytes in advance, the alignment of the segment must be a
  multiple of each of the alignment factors. This may result in unexpectedly
  large alignments for the segment within the module.

  Example:

  <tscreen><verb>
        .align  15
        .byte   15
        .align  18
        .byte   18
  </verb></tscreen>

  For the assembler to be able to align correctly, the segment must be aligned
  to the least common multiple of 15 and 18 which is 90. The assembler will
  calculate this automatically and will mark the segment with this value.

  Unfortunately, the combined alignment may get rather large without the user
  knowing about it, wasting space in the final executable. If we add another
  alignment to the example above

  <tscreen><verb>
        .align  15
        .byte   15
        .align  18
        .byte   18
        .align  251
        .byte   0
  </verb></tscreen>

  the assembler will force a segment alignment to the least common multiple of
  15, 18 and 251 - which is 22590. To protect the user against errors, when the
  combined alignment is larger than the explicitly requested alignments,
  the assembler will issue a warning if it also exceeds 256. The command line
  option <tt><ref id="option--large-alignment" name="--large-alignment"></tt>
  will disable this warning.

  Please note that with only alignments that are a power of two, a warning will
  never occur, because the least common multiple of powers to the same base is
  always simply the larger one.



<sect1><tt>.ASCIIZ</tt><label id=".ASCIIZ"><p>

  Define a string with a trailing zero.

  Example:

  <tscreen><verb>
        Msg:    .asciiz "Hello world"
  </verb></tscreen>

  This will put the string "Hello world" followed by a binary zero into
  the current segment. There may be more strings separated by commas, but
  the binary zero is only appended once (after the last one). Strings will
  be translated using the current character mapping definition.

See: <tt><ref id=".BYTE" name=".BYTE"></tt>,<tt><ref id=".CHARMAP" name=".CHARMAP"></tt>,
     <tt><ref id=".LITERAL" name=".LITERAL"></tt>


<sect1><tt>.ASSERT</tt><label id=".ASSERT"><p>

  Add an assertion. The command is followed by an expression, an action
  specifier, and an optional message that is output in case the assertion
  fails. If no message was given, the string "Assertion failed" is used. The
  action specifier may be one of <tt/warning/, <tt/error/, <tt/ldwarning/ or
  <tt/lderror/. In the former two cases, the assertion is evaluated by the
  assembler if possible, and in any case, it's also passed to the linker in
  the object file (if one is generated). The linker will then evaluate the
  expression when segment placement has been done.

  Example:

  <tscreen><verb>
        .assert         * = $8000, error, "Code not at $8000"
  </verb></tscreen>

  The example assertion will check that the current location is at $8000,
  when the output file is written, and abort with an error if this is not
  the case. More complex expressions are possible. The action specifier
  <tt/warning/ outputs a warning, while the <tt/error/ specifier outputs
  an error message. In the latter case, generation of the output file is
  suppressed in both the assembler and linker.


<sect1><tt>.AUTOIMPORT</tt><label id=".AUTOIMPORT"><p>

  Is followed by a plus or a minus character. When switched on (using a
  +), undefined symbols are automatically marked as import instead of
  giving errors. When switched off (which is the default so this does not
  make much sense), this does not happen and an error message is
  displayed. The state of the autoimport flag is evaluated when the
  complete source was translated, before outputting actual code, so it is
  <em/not/ possible to switch this feature on or off for separate sections
  of code. The last setting is used for all symbols.

  You should probably not use this switch because it delays error
  messages about undefined symbols until the link stage. The cc65
  compiler (which is supposed to produce correct assembler code in all
  circumstances, something which is not true for most assembler
  programmers) will insert this command to avoid importing each and every
  routine from the runtime library.

  Example:

  <tscreen><verb>
        .autoimport     +       ; Switch on auto import
  </verb></tscreen>

<sect1><tt>.BANKBYTES</tt><label id=".BANKBYTES"><p>

  Define byte sized data by extracting only the bank byte (that is, bits 16-23) from
  each expression.  This is equivalent to <tt><ref id=".BYTE" name=".BYTE"></tt> with
  the operator '^' prepended to each expression in its list.

  Example:

  <tscreen><verb>
        .define MyTable TableItem0, TableItem1, TableItem2, TableItem3

        TableLookupLo:   .lobytes   MyTable
        TableLookupHi:   .hibytes   MyTable
        TableLookupBank: .bankbytes MyTable
  </verb></tscreen>

  which is equivalent to

  <tscreen><verb>
        TableLookupLo:   .byte &lt;TableItem0, &lt;TableItem1, &lt;TableItem2, &lt;TableItem3
        TableLookupHi:   .byte &gt;TableItem0, &gt;TableItem1, &gt;TableItem2, &gt;TableItem3
        TableLookupBank: .byte ^TableItem0, ^TableItem1, ^TableItem2, ^TableItem3
  </verb></tscreen>

  See also: <tt><ref id=".BYTE" name=".BYTE"></tt>,
            <tt><ref id=".HIBYTES" name=".HIBYTES"></tt>,
            <tt><ref id=".LOBYTES" name=".LOBYTES"></tt>


<sect1><tt>.BSS</tt><label id=".BSS"><p>

  Switch to the BSS segment. The name of the BSS segment is always "BSS",
  so this is a shortcut for

  <tscreen><verb>
        .segment  "BSS"
  </verb></tscreen>

  See also the <tt><ref id=".SEGMENT" name=".SEGMENT"></tt> command.


<sect1><tt>.BYT, .BYTE</tt><label id=".BYTE"><p>

  Define byte sized data. Must be followed by a sequence of (byte ranged)
  expressions or strings. Strings will be translated using the current
  character mapping definition.

  Example:

  <tscreen><verb>
        .byte   "Hello "
        .byt    "world", $0D, $00
  </verb></tscreen>

See: <tt><ref id=".ASCIIZ" name=".ASCIIZ"></tt>,<tt><ref id=".CHARMAP" name=".CHARMAP"></tt>
     <tt><ref id=".LITERAL" name=".LITERAL"></tt>


<sect1><tt>.CASE</tt><label id=".CASE"><p>

  Switch on or off case sensitivity on identifiers. The default is off
  (that is, identifiers are case sensitive), but may be changed by the
  -i switch on the command line.
  The command can be followed by a '+' or '-' character to switch the
  option on or off respectively.

  Example:

  <tscreen><verb>
        .case   -               ; Identifiers are not case sensitive
  </verb></tscreen>


<sect1><tt>.CHARMAP</tt><label id=".CHARMAP"><p>

  Apply a custom mapping for characters for the commands <tt><ref id=".ASCIIZ"
  name=".ASCIIZ"></tt> and <tt><ref id=".BYTE" name=".BYTE"></tt>. The command
  is followed by two numbers. The first one is the index of the source character
  (range 0..255);
  the second one is the mapping (range 0..255). The mapping applies to all
  character and string constants <em/when/ they generate output; and, overrides
  a mapping table specified with the <tt><ref id="option-t" name="-t"></tt>
  command line switch.

  Example:
  <tscreen><verb>
  .charmap        $41, $61        ; Map 'A' to 'a'
  </verb></tscreen>


<sect1><tt>.CODE</tt><label id=".CODE"><p>

  Switch to the CODE segment. The name of the CODE segment is always
  "CODE", so this is a shortcut for

  <tscreen><verb>
        .segment  "CODE"
  </verb></tscreen>

  See also the <tt><ref id=".SEGMENT" name=".SEGMENT"></tt> command.


<sect1><tt>.CONDES</tt><label id=".CONDES"><p>

  Export a symbol and mark it in a special way. The linker is able to build
  tables of all such symbols. This may be used to automatically create a list
  of functions needed to initialize linked library modules.

  Note: The linker has a feature to build a table of marked routines, but it
  is your code that must call these routines, so just declaring a symbol with
  <tt/.CONDES/ does nothing by itself.

  All symbols are exported as an absolute (16 bit) symbol. You don't need to
  use an additional <tt><ref id=".EXPORT" name=".EXPORT"></tt> statement, this
  is implied by <tt/.CONDES/.

  <tt/.CONDES/ is followed by the type, which may be <tt/constructor/,
  <tt/destructor/ or a numeric value between 0 and 6 (where 0 is the same as
  specifying <tt/constructor/ and 1 is equal to specifying <tt/destructor/).
  The <tt><ref id=".CONSTRUCTOR" name=".CONSTRUCTOR"></tt>, <tt><ref
  id=".DESTRUCTOR" name=".DESTRUCTOR"></tt> and <tt><ref id=".INTERRUPTOR"
  name=".INTERRUPTOR"></tt> commands are actually shortcuts for <tt/.CONDES/
  with a type of <tt/constructor/ resp. <tt/destructor/ or <tt/interruptor/.

  After the type, an optional priority may be specified. Higher numeric values
  mean higher priority. If no priority is given, the default priority of 7 is
  used. Be careful when assigning priorities to your own module constructors
  so they won't interfere with the ones in the cc65 library.

  Example:

  <tscreen><verb>
        .condes         ModuleInit, constructor
        .condes         ModInit, 0, 16
  </verb></tscreen>

  See the <tt><ref id=".CONSTRUCTOR" name=".CONSTRUCTOR"></tt>, <tt><ref
  id=".DESTRUCTOR" name=".DESTRUCTOR"></tt> and <tt><ref id=".INTERRUPTOR"
  name=".INTERRUPTOR"></tt> commands and the separate section <ref id="condes"
  name="Module constructors/destructors"> explaining the feature in more
  detail.


<sect1><tt>.CONSTRUCTOR</tt><label id=".CONSTRUCTOR"><p>

  Export a symbol and mark it as a module constructor. This may be used
  together with the linker to build a table of constructor subroutines that
  are called by the startup code.

  Note: The linker has a feature to build a table of marked routines, but it
  is your code that must call these routines, so just declaring a symbol as
  constructor does nothing by itself.

  A constructor is always exported as an absolute (16 bit) symbol. You don't
  need to use an additional <tt/.export/ statement, this is implied by
  <tt/.constructor/. It may have an optional priority that is separated by a
  comma. Higher numeric values mean a higher priority. If no priority is
  given, the default priority of 7 is used. Be careful when assigning
  priorities to your own module constructors so they won't interfere with the
  ones in the cc65 library.

  Example:

  <tscreen><verb>
        .constructor    ModuleInit
        .constructor    ModInit, 16
  </verb></tscreen>

  See the <tt><ref id=".CONDES" name=".CONDES"></tt> and <tt><ref
  id=".DESTRUCTOR" name=".DESTRUCTOR"></tt> commands and the separate section
  <ref id="condes" name="Module constructors/destructors"> explaining the
  feature in more detail.


<sect1><tt>.DATA</tt><label id=".DATA"><p>

  Switch to the DATA segment. The name of the DATA segment is always
  "DATA", so this is a shortcut for

  <tscreen><verb>
        .segment  "DATA"
  </verb></tscreen>

  See also the <tt><ref id=".SEGMENT" name=".SEGMENT"></tt> command.


<sect1><tt>.DBYT</tt><label id=".DBYT"><p>

  Define word sized data with the hi and lo bytes swapped (use <tt/.WORD/ to
  create word sized data in native 65XX format). Must be followed by a
  sequence of (word ranged) expressions.

  Example:

  <tscreen><verb>
        .dbyt   $1234, $4512
  </verb></tscreen>

  This will emit the bytes

  <tscreen><verb>
        $12 $34 $45 $12
  </verb></tscreen>

  into the current segment in that order.


<sect1><tt>.DEBUGINFO</tt><label id=".DEBUGINFO"><p>

  Switch on or off debug info generation. The default is off (that is,
  the object file will not contain debug infos), but may be changed by the
  -g switch on the command line.
  The command can be followed by a '+' or '-' character to switch the
  option on or off respectively.

  Example:

  <tscreen><verb>
        .debuginfo      +       ; Generate debug info
  </verb></tscreen>


<sect1><tt>.DEFINE</tt><label id=".DEFINE"><p>

  Start a define style macro definition. The command is followed by an
  identifier (the macro name) and optionally by a list of formal arguments
  in parentheses.

  Please note that <tt/.DEFINE/ shares most disadvantages with its C
  counterpart, so the general advice is, <bf/NOT/ do use <tt/.DEFINE/ if you
  don't have to.

  See also the <tt><ref id=".UNDEFINE" name=".UNDEFINE"></tt> command and
  section <ref id="macros" name="Macros">.


<sect1><tt>.DELMAC, .DELMACRO</tt><label id=".DELMACRO"><p>

  Delete a classic macro (defined with <tt><ref id=".MACRO"
  name=".MACRO"></tt>) . The command is followed by the name of an
  existing macro. Its definition will be deleted together with the name.
  If necessary, another macro with this name may be defined later.

  See: <tt><ref id=".ENDMACRO" name=".ENDMACRO"></tt>,
       <tt><ref id=".EXITMACRO" name=".EXITMACRO"></tt>,
       <tt><ref id=".MACRO" name=".MACRO"></tt>

  See also section <ref id="macros" name="Macros">.


<sect1><tt>.DESTRUCTOR</tt><label id=".DESTRUCTOR"><p>

  Export a symbol and mark it as a module destructor. This may be used
  together with the linker to build a table of destructor subroutines that
  are called by the startup code.

  Note: The linker has a feature to build a table of marked routines, but it
  is your code that must call these routines, so just declaring a symbol as
  constructor does nothing by itself.

  A destructor is always exported as an absolute (16 bit) symbol. You don't
  need to use an additional <tt/.export/ statement, this is implied by
  <tt/.destructor/. It may have an optional priority that is separated by a
  comma. Higher numerical values mean a higher priority. If no priority is
  given, the default priority of 7 is used. Be careful when assigning
  priorities to your own module destructors so they won't interfere with the
  ones in the cc65 library.

  Example:

  <tscreen><verb>
        .destructor     ModuleDone
        .destructor     ModDone, 16
  </verb></tscreen>

  See the <tt><ref id=".CONDES" name=".CONDES"></tt> and <tt><ref
  id=".CONSTRUCTOR" name=".CONSTRUCTOR"></tt> commands and the separate
  section <ref id="condes" name="Module constructors/destructors"> explaining
  the feature in more detail.


<sect1><tt>.DWORD</tt><label id=".DWORD"><p>

  Define dword sized data (4 bytes) Must be followed by a sequence of
  expressions.

  Example:

  <tscreen><verb>
        .dword  $12344512, $12FA489
  </verb></tscreen>


<sect1><tt>.ELSE</tt><label id=".ELSE"><p>

  Conditional assembly: Reverse the current condition.


<sect1><tt>.ELSEIF</tt><label id=".ELSEIF"><p>

  Conditional assembly: Reverse current condition and test a new one.


<sect1><tt>.END</tt><label id=".END"><p>

  Forced end of assembly. Assembly stops at this point, even if the command
  is read from an include file.


<sect1><tt>.ENDENUM</tt><label id=".ENDENUM"><p>

  End a <tt><ref id=".ENUM" name=".ENUM"></tt> declaration.


<sect1><tt>.ENDIF</tt><label id=".ENDIF"><p>

  Conditional assembly: Close a <tt><ref id=".IF" name=".IF..."></tt> or
  <tt><ref id=".ELSE" name=".ELSE"></tt> branch.


<sect1><tt>.ENDMAC, .ENDMACRO</tt><label id=".ENDMACRO"><p>

  Marks the end of a macro definition. Note, <tt>.ENDMACRO</tt> should be on
  its own line to successfully end the macro definition. It is possible to use
  <tt><ref id=".DEFINE" name=".DEFINE"></tt> to create a symbol that references
  <tt>.ENDMACRO</tt> without ending the macro definition.

  Example:

  <tscreen><verb>
        .macro  new_mac
                .define startmac .macro
                .define endmac .endmacro
        .endmacro
  </verb></tscreen>

  See: <tt><ref id=".DELMACRO" name=".DELMACRO"></tt>,
       <tt><ref id=".EXITMACRO" name=".EXITMACRO"></tt>,
       <tt><ref id=".MACRO" name=".MACRO"></tt>

  See also section <ref id="macros" name="Macros">.


<sect1><tt>.ENDPROC</tt><label id=".ENDPROC"><p>

  End of the local lexical level (see <tt><ref id=".PROC" name=".PROC"></tt>).


<sect1><tt>.ENDREP, .ENDREPEAT</tt><label id=".ENDREPEAT"><p>

  End a <tt><ref id=".REPEAT" name=".REPEAT"></tt> block.


<sect1><tt>.ENDSCOPE</tt><label id=".ENDSCOPE"><p>

  End of the local lexical level (see <tt/<ref id=".SCOPE" name=".SCOPE">/).


<sect1><tt>.ENDSTRUCT</tt><label id=".ENDSTRUCT"><p>

  Ends a struct definition. See the <tt/<ref id=".STRUCT" name=".STRUCT">/
  command and the separate section named <ref id="structs" name="&quot;Structs
  and unions&quot;">.


<sect1><tt>.ENDUNION</tt><label id=".ENDUNION"><p>

  Ends a union definition. See the <tt/<ref id=".UNION" name=".UNION">/
  command and the separate section named <ref id="structs" name="&quot;Structs
  and unions&quot;">.


<sect1><tt>.ENUM</tt><label id=".ENUM"><p>

  Start an enumeration. This directive is very similar to the C <tt/enum/
  keyword. If a name is given, a new scope is created for the enumeration,
  otherwise the enumeration members are placed in the enclosing scope.

  In the enumeration body, symbols are declared. The first symbol has a value
  of zero, and each following symbol will get the value of the preceding, plus
  one. That behaviour may be overridden by an explicit assignment. Two symbols
  may have the same value.

  Example:

  <tscreen><verb>
        .enum   errorcodes
                no_error
                file_error
                parse_error
        .endenum
  </verb></tscreen>

  The above example will create a new scope named <tt/errorcodes/ with three
  symbols in it that get the values 0, 1, and 2 respectively. Another way
  to write that would have been:

  <tscreen><verb>
        .scope  errorcodes
                no_error        = 0
                file_error      = 1
                parse_error     = 2
        .endscope
  </verb></tscreen>

  Please note that explicit scoping must be used to access the identifiers:

  <tscreen><verb>
        .word   errorcodes::no_error
  </verb></tscreen>

  A more complex example:

  <tscreen><verb>
        .enum
                EUNKNOWN        = -1
                EOK
                EFILE
                EBUSY
                EAGAIN
                EWOULDBLOCK     = EAGAIN
        .endenum
  </verb></tscreen>

  In that example, the enumeration does not have a name, which means that the
  members will be visible in the enclosing scope, and can be used in that scope
  without explicit scoping. The first member (<tt/EUNKNOWN/) has the value -1.
  The values for the following members are incremented by one; so, <tt/EOK/
  would be zero, and so on. <tt/EWOULDBLOCK/ is an alias for <tt/EAGAIN/; so,
  it has an override for the value, using an already defined symbol.


<sect1><tt>.ERROR</tt><label id=".ERROR"><p>

  Force an assembly error. The assembler will output an error message
  preceded by "User error". Assembly is continued but no object file will
  generated.

  This command may be used to check for initial conditions that must be
  set before assembling a source file.

  Example:

  <tscreen><verb>
        .if     foo = 1
        ...
        .elseif bar = 1
        ...
        .else
        .error  "Must define foo or bar!"
        .endif
  </verb></tscreen>

  See also: <tt><ref id=".FATAL" name=".FATAL"></tt>,
            <tt><ref id=".OUT" name=".OUT"></tt>,
            <tt><ref id=".WARNING" name=".WARNING"></tt>


<sect1><tt>.EXITMAC, .EXITMACRO</tt><label id=".EXITMACRO"><p>

  Abort a macro expansion immediately. This command is often useful in
  recursive macros.

  See: <tt><ref id=".DELMACRO" name=".DELMACRO"></tt>,
       <tt><ref id=".ENDMACRO" name=".ENDMACRO"></tt>,
       <tt><ref id=".MACRO" name=".MACRO"></tt>

  See also section <ref id="macros" name="Macros">.


<sect1><tt>.EXPORT</tt><label id=".EXPORT"><p>

  Make symbols accessible from other modules. Must be followed by a comma
  separated list of symbols to export, with each one optionally followed by an
  address specification and (also optional) an assignment. Using an additional
  assignment in the export statement allows to define and export a symbol in
  one statement. The default is to export the symbol with the address size it
  actually has. The assembler will issue a warning, if the symbol is exported
  with an address size smaller than the actual address size.

  Examples:

  <tscreen><verb>
        .export foo
        .export bar: far
        .export foobar: far = foo * bar
        .export baz := foobar, zap: far = baz - bar
  </verb></tscreen>

  As with constant definitions, using <tt/:=/ instead of <tt/=/ marks the
  symbols as a label.

  See: <tt><ref id=".EXPORTZP" name=".EXPORTZP"></tt>


<sect1><tt>.EXPORTZP</tt><label id=".EXPORTZP"><p>

  Make symbols accessible from other modules. Must be followed by a comma
  separated list of symbols to export. The exported symbols are explicitly
  marked as zero page symbols. An assignment may be included in the
  <tt/.EXPORTZP/ statement. This allows to define and export a symbol in one
  statement.

  Examples:

  <tscreen><verb>
        .exportzp  foo, bar
        .exportzp  baz := &dollar;02
  </verb></tscreen>

  See: <tt><ref id=".EXPORT" name=".EXPORT"></tt>


<sect1><tt>.FARADDR</tt><label id=".FARADDR"><p>

  Define far (24 bit) address data. The command must be followed by a
  sequence of (not necessarily constant) expressions.

  Example:

  <tscreen><verb>
        .faraddr        DrawCircle, DrawRectangle, DrawHexagon
  </verb></tscreen>

  See: <tt><ref id=".ADDR" name=".ADDR"></tt>


<sect1><tt>.FATAL</tt><label id=".FATAL"><p>

  Force an assembly error and terminate assembly. The assembler will output an
  error message preceded by "User error" and will terminate assembly
  immediately.

  This command may be used to check for initial conditions that must be
  set before assembling a source file.

  Example:

  <tscreen><verb>
        .if     foo = 1
        ...
        .elseif bar = 1
        ...
        .else
        .fatal  "Must define foo or bar!"
        .endif
  </verb></tscreen>

  See also: <tt><ref id=".ERROR" name=".ERROR"></tt>,
            <tt><ref id=".OUT" name=".OUT"></tt>,
            <tt><ref id=".WARNING" name=".WARNING"></tt>


<sect1><tt>.FEATURE</tt><label id=".FEATURE"><p>

  This directive may be used to enable one or more compatibility features
  of the assembler. While the use of <tt/.FEATURE/ should be avoided when
  possible, it may be useful when porting sources written for other
  assemblers. After the feature name an optional '+' or '-' may specify whether
  to enable or disable the feature (enable if omitted). Multiple features may be
  enabled, separated by commas. Examples:

  <tscreen><verb>
        ; enable c_comments
        .feature   c_comments
        .feature   c_comments +
        ; enable force_range, disable underline_in_numbers, enable labels_without_colons
        .feature   force_range, underline_in_numbers -, labels_without_colons +
        .feature   force_range +, underline_in_numbers off, labels_without_colons on
  </verb></tscreen>

  The following features are available:

  <descrip>

  <tag><tt>at_in_identifiers</tt><label id="at_in_identifiers"></tag>

    Accept the at character ('@') as a valid character in identifiers. The
    at character is not allowed to start an identifier, even with this
    feature enabled.

  <tag><tt>bracket_as_indirect</tt><label id="bracket_as_indirect"></tag>

    Use <tt>[]</tt> instead of <tt>()</tt> for the indirect addressing modes.
    Example:

    <tscreen><verb>
        lda     [$82]
        lda     [$82,x]
        lda     [$82],y
        jmp     [$fffe]
        jmp     [table,x]
    </verb></tscreen>
    <em/Note:/ This should not be used in 65186 mode because it conflicts with
    the 65816 instruction syntax for far addressing. See the section covering
    <tt/<ref id="address-sizes" name="address sizes">/ for more information.

  <tag><tt>c_comments</tt><label id="c_comments"></tag>

    Allow C like comments using <tt>/*</tt> and <tt>*/</tt> as left and right
    comment terminators. Note that C comments may not be nested. There's also a
    pitfall when using C like comments: All statements must be terminated by
    "end-of-line". Using C like comments, it is possible to hide the newline,
    which results in error messages. See the following non working example:

    <tscreen><verb>
        lda     #$00  /* This comment hides the newline
*/      sta     $82
    </verb></tscreen>

  <tag><tt>dollar_in_identifiers</tt><label id="dollar_in_identifiers"></tag>

    Accept the dollar sign ('&dollar;') as a valid character in identifiers. The
    dollar character is not allowed to start an identifier, even with this
    feature enabled.

  <tag><tt>dollar_is_pc</tt><label id="dollar_is_pc"></tag>

    The dollar sign may be used as an alias for the star ('*'), which
    gives the value of the current PC in expressions.
    Note: Assignment to the pseudo variable is not allowed.

  <tag><tt>force_range</tt><label id="force_range"></tag>

    Force expressions into their valid range for immediate addressing and
    storage operators like <tt><ref id=".BYTE" name=".BYTE"></tt> and
    <tt><ref id=".WORD" name=".WORD"></tt>. Be very careful with this one,
    since it will completely disable error checks.

  <tag><tt>labels_without_colons</tt><label id="labels_without_colons"></tag>

    Allow labels without a trailing colon. These labels are only accepted,
    if they start at the beginning of a line (no leading white space).

  <tag><tt>leading_dot_in_identifiers</tt><label id="leading_dot_in_identifiers"></tag>

    Accept the dot ('.') as the first character of an identifier. This may be
    used for example to create macro names that start with a dot emulating
    control directives of other assemblers. Note however, that none of the
    reserved keywords built into the assembler, that starts with a dot, may be
    overridden. When using this feature, you may also get into trouble if
    later versions of the assembler define new keywords starting with a dot.

  <tag><tt>line_continuations</tt><label id="line_continuations"></tag>

    Switch on or off line continuations using the backslash character
    before a newline. The option is off by default.
    Note: Line continuations do not work in a comment. A backslash at the
    end of a comment is treated as part of the comment and does not trigger
    line continuation.

  Example:

    <tscreen><verb>
          .feature line_continuations +   ; Allow line continuations

          lda     \
                  #$20                    ; This is legal now
    </verb></tscreen>

    For backward compatibility reasons, the <tt>.LINECONT +</tt> control command
    is also supported and enables the same feature.

  <tag><tt>long_jsr_jmp_rts</tt><label id="long_jsr_jmp_rts"></tag>

    Affects 65816 mode only.

    Allows <tt>jsr</tt> and <tt>jmp</tt> to produce long jumps if the target
    address has been previously declared in a <tt>far</tt> segment,
    or imported as <tt>far</tt>.
    Otherwise <tt>jsl</tt> and <tt>jml</tt> must be used instead.

    Also allows <tt><ref id=".SMART" name=".SMART"></tt> to convert <tt>rts</tt>
    to a long return <tt>rtl</tt> when the enclosing scope or memory model
    indicates returning from a <tt>far</tt> procedure.

    This permits compatibility with the old behavior of this assembler, or other
    assemblers which similarly allowed <tt>jsr</tt> and <tt>jmp</tt> to be used
    this way.

  <tag><tt>loose_char_term</tt><label id="loose_char_term"></tag>

    Accept single quotes as well as double quotes as terminators for char
    constants.

  <tag><tt>loose_string_term</tt><label id="loose_string_term"></tag>

    Accept single quotes as well as double quotes as terminators for string
    constants.

  <tag><tt>missing_char_term</tt><label id="missing_char_term"></tag>

    Accept single quoted character constants where the terminating quote is
    missing.
    <tscreen><verb>
        lda     #'a
    </verb></tscreen>
    <em/Note:/ This does not work in conjunction with <tt/.FEATURE
    loose_string_term/, since in this case the input would be ambiguous.

  <tag><tt>org_per_seg</tt><label id="org_per_seg"></tag>

    This feature makes relocatable/absolute mode local to the current segment.
    Using <tt><ref id=".ORG" name=".ORG"></tt> when <tt/org_per_seg/ is in
    effect will only enable absolute mode for the current segment. Ditto for
    <tt><ref id=".RELOC" name=".RELOC"></tt>.

  <tag><tt>pc_assignment</tt><label id="pc_assignment"></tag>

    Allow assignments to the PC symbol ('*' or '&dollar;' if <tt/dollar_is_pc/
    is enabled). Such an assignment is handled identical to the <tt><ref
    id=".ORG" name=".ORG"></tt> command (which is usually not needed, so just
    removing the lines with the assignments may also be an option when porting
    code written for older assemblers).

  <tag><tt>string_escapes</tt><label id="string_escapes"></tag>

    Allow C-style backslash escapes within string constants to embed
    special characters. The following escapes are accepted:
    <itemize>
    <item><tt>\\</tt> backslash (<tt>$5C</tt>)
    <item><tt>\'</tt> single quote (<tt>$27</tt>)
    <item><tt>\&quot;</tt> double quote (<tt>$22</tt>)
    <item><tt>\t</tt> tab (<tt>$09</tt>)
    <item><tt>\r</tt> carriage return (<tt>$0D</tt>)
    <item><tt>\n</tt> newline (<tt>$0A</tt>)
    <item><tt>\xNN</tt>  (<tt>$NN</tt>)
    </itemize>

    Note that string escapes are converted to platform-specific characters in
    the same way that other characters are converted.

  <tag><tt>ubiquitous_idents</tt><label id="ubiquitous_idents"></tag>

    Allow the use of instructions names as names for macros and symbols. This
    makes it possible to "overload" instructions by defining a macro with the
    same name. This does also make it possible to introduce hard to find errors
    in your code, so be careful!

  <tag><tt>underline_in_numbers</tt><label id="underline_in_numbers"></tag>

    Allow underlines within numeric constants. These may be used for grouping
    the digits of numbers for easier reading.
    Example:
    <tscreen><verb>
        .feature        underline_in_numbers
        .word           %1100001110100101
        .word           %1100_0011_1010_0101    ; Identical but easier to read
    </verb></tscreen>

  </descrip>

  It is also possible to specify features on the command line using the
  <tt><ref id="option--feature" name="--feature"></tt> command line option.
  This is useful when translating sources written for older assemblers, when
  you don't want to change the source code.

  As an example, to translate sources written for Andre Fachats xa65
  assembler, the features

  <verb>
        labels_without_colons, pc_assignment, loose_char_term
  </verb>

  may be helpful. They do not make ca65 completely compatible, so you may not
  be able to translate the sources without changes, even when enabling these
  features. However, I have found several sources that translate without
  problems when enabling these features on the command line.


<sect1><tt>.FILEOPT, .FOPT</tt><label id=".FOPT"><p>

  Insert an option string into the object file. There are two forms of
  this command, one specifies the option by a keyword, the second
  specifies it as a number. Since usage of the second one needs knowledge
  of the internal encoding, its use is not recommended and I will only
  describe the first form here.

  The command is followed by one of the keywords

  <tscreen><verb>
        author
        comment
        compiler
  </verb></tscreen>

  a comma and a string. The option is written into the object file
  together with the string value. This is currently unidirectional and
  there is no way to actually use these options once they are in the
  object file.

  Examples:

  <tscreen><verb>
        .fileopt        comment, "Code stolen from my brother"
        .fileopt        compiler, "BASIC 2.0"
        .fopt           author, "J. R. User"
  </verb></tscreen>


<sect1><tt>.FORCEIMPORT</tt><label id=".FORCEIMPORT"><p>

  Import an absolute symbol from another module. The command is followed by a
  comma separated list of symbols to import. The command is similar to <tt>
  <ref id=".IMPORT" name=".IMPORT"></tt>, but the import reference is always
  written to the generated object file, even if the symbol is never referenced
  (<tt><ref id=".IMPORT" name=".IMPORT"></tt> will not generate import
  references for unused symbols).

  Example:

  <tscreen><verb>
        .forceimport    needthisone, needthistoo
  </verb></tscreen>

  See: <tt><ref id=".IMPORT" name=".IMPORT"></tt>


<sect1><tt>.GLOBAL</tt><label id=".GLOBAL"><p>

  Declare symbols as global. Must be followed by a comma separated list of
  symbols to declare. Symbols from the list, that are defined somewhere in the
  source, are exported, all others are imported. Additional <tt><ref
  id=".IMPORT" name=".IMPORT"></tt> or <tt><ref id=".EXPORT"
  name=".EXPORT"></tt> commands for the same symbol are allowed.

  Example:

  <tscreen><verb>
        .global foo, bar
  </verb></tscreen>


<sect1><tt>.GLOBALZP</tt><label id=".GLOBALZP"><p>

  Declare symbols as global. Must be followed by a comma separated list of
  symbols to declare. Symbols from the list, that are defined somewhere in the
  source, are exported, all others are imported. Additional <tt><ref
  id=".IMPORTZP" name=".IMPORTZP"></tt> or <tt><ref id=".EXPORTZP"
  name=".EXPORTZP"></tt> commands for the same symbol are allowed. The symbols
  in the list are explicitly marked as zero page symbols.

  Example:

  <tscreen><verb>
        .globalzp foo, bar
  </verb></tscreen>

<sect1><tt>.HIBYTES</tt><label id=".HIBYTES"><p>

  Define byte sized data by extracting only the high byte (that is, bits 8-15) from
  each expression.  This is equivalent to <tt><ref id=".BYTE" name=".BYTE"></tt> with
  the operator '>' prepended to each expression in its list.

  Example:

  <tscreen><verb>
        .lobytes         $1234, $2345, $3456, $4567
        .hibytes         $fedc, $edcb, $dcba, $cba9
  </verb></tscreen>

  which is equivalent to

  <tscreen><verb>
        .byte            $34, $45, $56, $67
        .byte            $fe, $ed, $dc, $cb
  </verb></tscreen>

  Example:

  <tscreen><verb>
        .define MyTable TableItem0, TableItem1, TableItem2, TableItem3

        TableLookupLo:   .lobytes MyTable
        TableLookupHi:   .hibytes MyTable
  </verb></tscreen>

  which is equivalent to

  <tscreen><verb>
        TableLookupLo:   .byte &lt;TableItem0, &lt;TableItem1, &lt;TableItem2, &lt;TableItem3
        TableLookupHi:   .byte &gt;TableItem0, &gt;TableItem1, &gt;TableItem2, &gt;TableItem3
  </verb></tscreen>

  See also: <tt><ref id=".BYTE" name=".BYTE"></tt>,
            <tt><ref id=".LOBYTES" name=".LOBYTES"></tt>,
            <tt><ref id=".BANKBYTES" name=".BANKBYTES"></tt>


<sect1><tt>.I16</tt><label id=".I16"><p>

  Valid only in 65816 mode. Assume the index registers are 16 bit.

  Note: This command will not emit any code, it will tell the assembler to
  create 16 bit operands for immediate operands.

  See also the <tt><ref id=".I8" name=".I8"></tt> and <tt><ref id=".SMART"
  name=".SMART"></tt> commands.


<sect1><tt>.I8</tt><label id=".I8"><p>

  Valid only in 65816 mode. Assume the index registers are 8 bit.

  Note: This command will not emit any code, it will tell the assembler to
  create 8 bit operands for immediate operands.

  See also the <tt><ref id=".I16" name=".I16"></tt> and <tt><ref id=".SMART"
  name=".SMART"></tt> commands.


<sect1><tt>.IF</tt><label id=".IF"><p>

  Conditional assembly: Evaluate an expression and switch assembler output
  on or off depending on the expression. The expression must be a constant
  expression, that is, all operands must be defined.

  A expression value of zero evaluates to FALSE, any other value evaluates
  to TRUE.


<sect1><tt>.IFBLANK</tt><label id=".IFBLANK"><p>

  Conditional assembly: Check if there are any remaining tokens in this line,
  and evaluate to FALSE if this is the case, and to TRUE otherwise. If the
  condition is not true, further lines are not assembled until an <tt><ref
  id=".ELSE" name=".ELSE"></tt>, <tt><ref id=".ELSEIF" name=".ELSEIF"></tt> or
  <tt><ref id=".ENDIF" name=".ENDIF"></tt> directive.

  This command is often used to check if a macro parameter was given. Since an
  empty macro parameter will evaluate to nothing, the condition will evaluate
  to TRUE if an empty parameter was given.

  Example:

  <tscreen><verb>
        .macro     arg1, arg2
        .ifblank   arg2
                   lda     #arg1
        .else
                   lda     #arg2
        .endif
        .endmacro
  </verb></tscreen>

  See also: <tt><ref id=".BLANK" name=".BLANK"></tt>


<sect1><tt>.IFCONST</tt><label id=".IFCONST"><p>

  Conditional assembly: Evaluate an expression and switch assembler output
  on or off depending on the constness of the expression.

  A const expression evaluates to to TRUE, a non const expression (one
  containing an imported or currently undefined symbol) evaluates to
  FALSE.

  See also: <tt><ref id=".CONST" name=".CONST"></tt>


<sect1><tt>.IFDEF</tt><label id=".IFDEF"><p>

  Conditional assembly: Check if a symbol is defined. Must be followed by
  a symbol name. The condition is true if the given symbol is already
  defined, and false otherwise.

  See also: <tt><ref id=".DEFINED" name=".DEFINED"></tt>


<sect1><tt>.IFNBLANK</tt><label id=".IFNBLANK"><p>

  Conditional assembly: Check if there are any remaining tokens in this line,
  and evaluate to TRUE if this is the case, and to FALSE otherwise. If the
  condition is not true, further lines are not assembled until an <tt><ref
  id=".ELSE" name=".ELSE"></tt>, <tt><ref id=".ELSEIF" name=".ELSEIF"></tt> or
  <tt><ref id=".ENDIF" name=".ENDIF"></tt> directive.

  This command is often used to check if a macro parameter was given.
  Since an empty macro parameter will evaluate to nothing, the condition
  will evaluate to FALSE if an empty parameter was given.

  Example:

  <tscreen><verb>
        .macro     arg1, arg2
                   lda     #arg1
        .ifnblank  arg2
                   lda     #arg2
        .endif
        .endmacro
  </verb></tscreen>

  See also: <tt><ref id=".BLANK" name=".BLANK"></tt>


<sect1><tt>.IFNDEF</tt><label id=".IFNDEF"><p>

  Conditional assembly: Check if a symbol is defined. Must be followed by
  a symbol name. The condition is true if the given symbol is not
  defined, and false otherwise.

  See also: <tt><ref id=".DEFINED" name=".DEFINED"></tt>


<sect1><tt>.IFNREF</tt><label id=".IFNREF"><p>

  Conditional assembly: Check if a symbol is referenced. Must be followed
  by a symbol name. The condition is true if the given symbol was
  not referenced before, and false otherwise.

  See also: <tt><ref id=".REFERENCED" name=".REFERENCED"></tt>


<sect1><tt>.IFP02</tt><label id=".IFP02"><p>

  Conditional assembly: Check if the assembler is currently in 6502 mode
  (see <tt><ref id=".P02" name=".P02"></tt> command).


<sect1><tt>.IFP02X</tt><label id=".IFP02X"><p>

  Conditional assembly: Check if the assembler is currently in 6502X mode
  (see <tt><ref id=".P02X" name=".P02X"></tt> command).


<sect1><tt>.IFP4510</tt><label id=".IFP4510"><p>

  Conditional assembly: Check if the assembler is currently in 4510 mode
  (see <tt><ref id=".P4510" name=".P4510"></tt> command).


<sect1><tt>.IFP45GS02</tt><label id=".IFP45GS02"><p>

  Conditional assembly: Check if the assembler is currently in 45GS02 mode
  (see <tt><ref id=".P45GS02" name=".P45GS02"></tt> command).


<sect1><tt>.IFP6280</tt><label id=".IFP816"><p>

  Conditional assembly: Check if the assembler is currently in HuC6280 mode
  (see <tt><ref id=".P6280" name=".P6280"></tt> command).


<sect1><tt>.IFP816</tt><label id=".IFP816"><p>

  Conditional assembly: Check if the assembler is currently in 65816 mode
  (see <tt><ref id=".P816" name=".P816"></tt> command).


<sect1><tt>.IFPC02</tt><label id=".IFPC02"><p>

  Conditional assembly: Check if the assembler is currently in 65C02 mode
  (see <tt><ref id=".PC02" name=".PC02"></tt> command).


<sect1><tt>.IFPCE02</tt><label id=".IFPCE02"><p>

  Conditional assembly: Check if the assembler is currently in 65CE02 mode
  (see <tt><ref id=".PCE02" name=".PCE02"></tt> command).


<sect1><tt>.IFPDTV</tt><label id=".IFPDTV"><p>

  Conditional assembly: Check if the assembler is currently in 6502DTV mode
  (see <tt><ref id=".PDTV" name=".PDTV"></tt> command).


<sect1><tt>.IFPM740</tt><label id=".IFPM740"><p>

  Conditional assembly: Check if the assembler is currently in M740 mode
  (see <tt><ref id=".PM740" name=".PM740"></tt> command).


<sect1><tt>.IFPSC02</tt><label id=".IFPSC02"><p>

  Conditional assembly: Check if the assembler is currently in 65SC02 mode
  (see <tt><ref id=".PSC02" name=".PSC02"></tt> command).


<sect1><tt>.IFPSWEET16</tt><label id=".IFPSWEET16"><p>

  Conditional assembly: Check if the assembler is currently in Sweet16 mode
  (see <tt><ref id=".PSWEET16" name=".PSWEET16"></tt> command).


<sect1><tt>.IFREF</tt><label id=".IFREF"><p>

  Conditional assembly: Check if a symbol is referenced. Must be followed
  by a symbol name. The condition is true if the given symbol was
  referenced before, and false otherwise.

  This command may be used to build subroutine libraries in include files
  (you may use separate object modules for this purpose too).

  Example:

  <tscreen><verb>
        .ifref  ToHex                   ; If someone used this subroutine
        ToHex:  tay                     ; Define subroutine
                lda     HexTab,y
                rts
        .endif
  </verb></tscreen>

  See also: <tt><ref id=".REFERENCED" name=".REFERENCED"></tt>, and
  <tt><ref id=".REFERTO" name=".REFERTO"></tt>


<sect1><tt>.IFPWC02</tt><label id=".IFPWC02"><p>

  Conditional assembly: Check if the assembler is currently in 65WC02 mode
  (see <tt><ref id=".PWC02" name=".PWC02"></tt> command).


<sect1><tt>.IMPORT</tt><label id=".IMPORT"><p>

  Import a symbol from another module. The command is followed by a comma
  separated list of symbols to import, with each one optionally followed by
  an address specification.

  Example:

  <tscreen><verb>
        .import foo
        .import bar: zeropage
  </verb></tscreen>

  See: <tt><ref id=".IMPORTZP" name=".IMPORTZP"></tt>


<sect1><tt>.IMPORTZP</tt><label id=".IMPORTZP"><p>

  Import a symbol from another module. The command is followed by a comma
  separated list of symbols to import. The symbols are explicitly imported
  as zero page symbols (that is, symbols with values in byte range).

  Example:

  <tscreen><verb>
        .importzp       foo, bar
  </verb></tscreen>

  See: <tt><ref id=".IMPORT" name=".IMPORT"></tt>


<sect1><tt>.INCBIN</tt><label id=".INCBIN"><p>

  Include a file as binary data. The command expects a string argument
  that is the name of a file to include literally in the current segment.
  In addition to that, a start offset and a size value may be specified,
  separated by commas. If no size is specified, all of the file from the
  start offset to end-of-file is used. If no start position is specified
  either, zero is assumed (which means that the whole file is inserted).

  Example:

  <tscreen><verb>
        ; Include whole file
        .incbin         "sprites.dat"

        ; Include file starting at offset 256
        .incbin         "music.dat", $100

        ; Read 100 bytes starting at offset 200
        .incbin         "graphics.dat", 200, 100
  </verb></tscreen>


<sect1><tt>.INCLUDE</tt><label id=".INCLUDE"><p>

  Include another file. Include files may be nested up to a depth of 16.

  Example:

  <tscreen><verb>
        .include        "subs.inc"
  </verb></tscreen>


<sect1><tt>.INTERRUPTOR</tt><label id=".INTERRUPTOR"><p>

  Export a symbol and mark it as an interruptor. This may be used together
  with the linker to build a table of interruptor subroutines that are called
  in an interrupt.

  Note: The linker has a feature to build a table of marked routines, but it
  is your code that must call these routines, so just declaring a symbol as
  interruptor does nothing by itself.

  An interruptor is always exported as an absolute (16 bit) symbol. You don't
  need to use an additional <tt/.export/ statement, this is implied by
  <tt/.interruptor/. It may have an optional priority that is separated by a
  comma. Higher numeric values mean a higher priority. If no priority is
  given, the default priority of 7 is used. Be careful when assigning
  priorities to your own module constructors so they won't interfere with the
  ones in the cc65 library.

  Example:

  <tscreen><verb>
        .interruptor    IrqHandler
        .interruptor    Handler, 16
  </verb></tscreen>

  See the <tt><ref id=".CONDES" name=".CONDES"></tt> command and the separate
  section <ref id="condes" name="Module constructors/destructors"> explaining
  the feature in more detail.


<sect1><tt>.LIST</tt><label id=".LIST"><p>

  Enable output to the listing. The command can be followed by a boolean
  switch ("on", "off", "+" or "-") and will enable or disable listing
  output.
  The option has no effect if the listing is not enabled by the command line
  switch -l. If -l is used, an internal counter is set to 1. Lines are output
  to the listing file, if the counter is greater than zero, and suppressed if
  the counter is zero. Each use of <tt/.LIST/ will increment or decrement the
  counter.

  Example:

  <tscreen><verb>
        .list   on              ; Enable listing output
  </verb></tscreen>


<sect1><tt>.LISTBYTES</tt><label id=".LISTBYTES"><p>

  Set, how many bytes are shown in the listing for one source line. The
  default is 12, so the listing will show only the first 12 bytes for any
  source line that generates more than 12 bytes of code or data.
  The directive needs an argument, which is either "unlimited", or an
  integer constant in the range 4..255.

  Examples:

  <tscreen><verb>
        .listbytes      unlimited       ; List all bytes
        .listbytes      12              ; List the first 12 bytes
        .incbin         "data.bin"      ; Include large binary file
  </verb></tscreen>


<sect1><tt>.LITERAL</tt><label id=".LITERAL"><p>

  Define byte sized data. Must be followed by a sequence of (byte ranged)
  expressions or strings. Strings will disregard the current character
  mapping definition and will be interpreted literally.

  Example:

  <tscreen><verb>
        .literal    "Hello "
        .literal    "world", $0D, $00
  </verb></tscreen>

See: <tt><ref id=".ASCIIZ" name=".ASCIIZ"></tt>,<tt><ref id=".BYTE" name=".BYTE"></tt>


<sect1><tt>.LOBYTES</tt><label id=".LOBYTES"><p>

  Define byte sized data by extracting only the low byte (that is, bits 0-7) from
  each expression.  This is equivalent to <tt><ref id=".BYTE" name=".BYTE"></tt> with
  the operator '<' prepended to each expression in its list.

  Example:

  <tscreen><verb>
        .lobytes         $1234, $2345, $3456, $4567
        .hibytes         $fedc, $edcb, $dcba, $cba9
  </verb></tscreen>

  which is equivalent to

  <tscreen><verb>
        .byte            $34, $45, $56, $67
        .byte            $fe, $ed, $dc, $cb
  </verb></tscreen>

  Example:

  <tscreen><verb>
        .define MyTable TableItem0, TableItem1, TableItem2, TableItem3

        TableLookupLo:   .lobytes MyTable
        TableLookupHi:   .hibytes MyTable
  </verb></tscreen>

  which is equivalent to

  <tscreen><verb>
        TableLookupLo:   .byte &lt;TableItem0, &lt;TableItem1, &lt;TableItem2, &lt;TableItem3
        TableLookupHi:   .byte &gt;TableItem0, &gt;TableItem1, &gt;TableItem2, &gt;TableItem3
  </verb></tscreen>

  See also: <tt><ref id=".BYTE" name=".BYTE"></tt>,
            <tt><ref id=".HIBYTES" name=".HIBYTES"></tt>,
            <tt><ref id=".BANKBYTES" name=".BANKBYTES"></tt>


<sect1><tt>.LOCAL</tt><label id=".LOCAL"><p>

  This command may only be used inside a macro definition. It declares a list
<<<<<<< HEAD
  of identifiers as local to the macro expansion. The identifiers may be
  standard identifiers or cheap local identifiers depending on the planed use.
=======
  of identifiers as local to the macro expansion. The identifers may be
  standard identifiers or cheap local identifiers depending on the planned use.
>>>>>>> 732c0c09

  A problem when using macros are labels: Since they don't change their name,
  you get a "duplicate symbol" error if the macro is expanded the second time.
  Labels declared with <tt><ref id=".LOCAL" name=".LOCAL"></tt> have their
  name replaced by an internally generated unique name for each macro
  invocation.

  Please note that while the generated names are unique and guaranteed to not
  clash with any user generated names, they are still regular symbols and
  added to the current scope. This means that a local macro label will start a
  new scope for cheap locals whenever the macro is expanded. To avoid that,
  you may also use a <ref id="cheap-locals" name="cheap local symbol"> for the
  name. In this case the assembler will generate unique cheap local
  identifiers instead of standard ones.

  You get an error when using <tt><ref id=".LOCAL" name=".LOCAL"></tt> outside
  a macro.


<sect1><tt>.LOCALCHAR</tt><label id=".LOCALCHAR"><p>

  Defines the character that start "cheap" local labels. You may use one
  of '@' and '?' as start character. The default is '@'.

  Cheap local labels are labels that are visible only between two non
  cheap labels. This way you can reuse identifiers like "<tt/loop/" without
  using explicit lexical nesting.

  Example:

  <tscreen><verb>
        .localchar      '?'

        Clear:  lda     #$00            ; Global label
        ?Loop:  sta     Mem,y           ; Local label
                dey
                bne     ?Loop           ; Ok
                rts
        Sub:    ...                     ; New global label
                bne     ?Loop           ; ERROR: Unknown identifier!
  </verb></tscreen>


<sect1><tt>.MACPACK</tt><label id=".MACPACK"><p>

  Insert a predefined macro package. The command is followed by an
  identifier specifying the macro package to insert. Available macro
  packages are:

  <tscreen><verb>
        atari           Defines the scrcode macro.
        cbm             Defines the scrcode macro.
        generic         Defines generic macros like add, sub, and blt.
        longbranch      Defines conditional long-jump macros.
  </verb></tscreen>

  Including a macro package twice, or including a macro package that
  redefines already existing macros will lead to an error.

  Example:

  <tscreen><verb>
        .macpack        longbranch      ; Include macro package

                cmp     #$20            ; Set condition codes
                jne     Label           ; Jump long on condition
  </verb></tscreen>

  Macro packages are explained in more detail in section <ref
  id="macropackages" name="Macro packages">.


<sect1><tt>.MAC, .MACRO</tt><label id=".MACRO"><p>

  Start a classic macro definition. The command is followed by an identifier
  (the macro name) and optionally by a comma separated list of identifiers
  that are macro parameters. A macro definition is terminated by <tt><ref
  id=".ENDMACRO" name=".ENDMACRO"></tt>.

  Example:

  <tscreen><verb>
        .macro  ldax    arg             ; Define macro ldax
                lda     arg
                ldx     arg+1
  </verb></tscreen>

  See: <tt><ref id=".DELMACRO" name=".DELMACRO"></tt>,
       <tt><ref id=".ENDMACRO" name=".ENDMACRO"></tt>,
       <tt><ref id=".EXITMACRO" name=".EXITMACRO"></tt>

  See also section <ref id="macros" name="Macros">.


<sect1><tt>.ORG</tt><label id=".ORG"><p>

  Start a section of absolute code. The command is followed by a constant
  expression that gives the new PC counter location for which the code is
  assembled. Use <tt><ref id=".RELOC" name=".RELOC"></tt> to switch back to
  relocatable code.

  By default, absolute/relocatable mode is global (valid even when switching
  segments). Using <tt>.FEATURE <ref id="org_per_seg" name="org_per_seg"></tt>
  it can be made segment local.

  Please note that you <em/do not need/ <tt/.ORG/ in most cases. Placing
  code at a specific address is the job of the linker, not the assembler, so
  there is usually no reason to assemble code to a specific address.

  Example:

  <tscreen><verb>
        .org    $7FF            ; Emit code starting at $7FF
  </verb></tscreen>


<sect1><tt>.OUT</tt><label id=".OUT"><p>

  Output a string to the console without producing an error. This command
  is similar to <tt/.ERROR/, however, it does not force an assembler error
  that prevents the creation of an object file.

  Example:

  <tscreen><verb>
        .out    "This code was written by the codebuster(tm)"
  </verb></tscreen>

  See also: <tt><ref id=".ERROR" name=".ERROR"></tt>,
            <tt><ref id=".FATAL" name=".FATAL"></tt>,
            <tt><ref id=".WARNING" name=".WARNING"></tt>


<sect1><tt>.P02</tt><label id=".P02"><p>

  Enable the 6502 instruction set, disable 65SC02, 65C02 and 65816
  instructions. This is the default if not overridden by the
  <tt><ref id="option--cpu" name="--cpu"></tt> command line option.

  See: <tt><ref id=".PC02" name=".PC02"></tt>, <tt><ref id=".PSC02"
  name=".PSC02"></tt>, <tt><ref id=".P816" name=".P816"></tt>,
  <tt><ref id=".P4510" name=".P4510"></tt>, and
  <tt><ref id=".P45GS02" name=".P45GS02"></tt>


<sect1><tt>.P02X</tt><label id=".P02X"><p>

  Enable the 6502X instruction set, disable 65SC02, 65C02 and 65816
  instructions.

  See: <tt><ref id=".PC02" name=".PC02"></tt>, <tt><ref id=".PSC02"
  name=".PSC02"></tt>, <tt><ref id=".P816" name=".P816"></tt> and
  <tt><ref id=".P4510" name=".P4510"></tt>


<sect1><tt>.P4510</tt><label id=".P4510"><p>

  Enable the 4510 instruction set. This is a superset of the 65C02 and
  6502 instruction sets.

  See: <tt><ref id=".P02" name=".P02"></tt>, <tt><ref id=".PSC02"
  name=".PSC02"></tt>, <tt><ref id=".PC02" name=".PC02"></tt>,
  <tt><ref id=".P816" name=".P816"></tt>, and
  <tt><ref id=".P45GS02" name=".P45GS02"></tt>


<sect1><tt>.P45GS02</tt><label id=".P45GS02"><p>

  Enable the 45GS02 instruction set. This is a superset of the 4510, 65C02, and
  6502 instruction sets.

  See: <tt><ref id=".P02" name=".P02"></tt>, <tt><ref id=".PSC02"
  name=".PSC02"></tt>, <tt><ref id=".PC02" name=".PC02"></tt>,
  <tt><ref id=".P816" name=".P816"></tt>, and
  <tt><ref id=".P4510" name=".P4510"></tt>


<sect1><tt>.P6280</tt><label id=".P6280"><p>

  Enable the HuC6280 instruction set. This is a superset of the 65C02 and
  6502 instruction sets.

  See: <tt><ref id=".P02" name=".P02"></tt>, <tt><ref id=".PSC02"
  name=".PSC02"></tt>, <tt><ref id=".PC02" name=".PC02"></tt>,
  <tt><ref id=".P4510" name=".P4510"></tt>, and
  <tt><ref id=".P45GS02" name=".P45GS02"></tt>


<sect1><tt>.P816</tt><label id=".P816"><p>

  Enable the 65816 instruction set. This is a superset of the 65SC02 and
  6502 instruction sets.

  See: <tt><ref id=".P02" name=".P02"></tt>, <tt><ref id=".PSC02"
  name=".PSC02"></tt>, <tt><ref id=".PC02" name=".PC02"></tt>,
  <tt><ref id=".P4510" name=".P4510"></tt>, and
  <tt><ref id=".P45GS02" name=".P45GS02"></tt>


<sect1><tt>.PAGELEN, .PAGELENGTH</tt><label id=".PAGELENGTH"><p>

  Set the page length for the listing. Must be followed by an integer
  constant. The value may be "unlimited", or in the range 32 to 127. The
  statement has no effect if no listing is generated. The default value is -1
  (unlimited) but may be overridden by the <tt/--pagelength/ command line
  option. Beware: Since ca65 is a one pass assembler, the listing is generated
  after assembly is complete, you cannot use multiple line lengths with one
  source. Instead, the value set with the last <tt/.PAGELENGTH/ is used.

  Examples:

  <tscreen><verb>
        .pagelength     66              ; Use 66 lines per listing page

        .pagelength     unlimited       ; Unlimited page length
  </verb></tscreen>


<sect1><tt>.PC02</tt><label id=".PC02"><p>

  Enable the 65C02 instructions set. This instruction set includes all
  6502 and 65SC02 instructions.

  See: <tt><ref id=".P02" name=".P02"></tt>, <tt><ref id=".PSC02"
  name=".PSC02"></tt>, <tt><ref id=".P816" name=".P816"></tt>,
  <tt><ref id=".P4510" name=".P4510"></tt>, and
  <tt><ref id=".P45GS02" name=".P45GS02"></tt>

<sect1><tt>.PCE02</tt><label id=".PCE02"><p>

  Enable the 65CE02 instructions set. This instruction set includes all
  6502 and extended 65CE02 instructions.

  See: <tt><ref id=".P02" name=".P02"></tt>, <tt><ref id=".PSC02"
  name=".PSC02"></tt>, <tt><ref id=".P816" name=".P816"></tt>,
  <tt><ref id=".P4510" name=".P4510"></tt>, and
  <tt><ref id=".P45GS02" name=".P45GS02"></tt>


<sect1><tt>.PDTV</tt><label id=".PDTV"><p>

  Enable the 6502DTV instruction set. This is a superset of the 6502
  instruction set.

  See: <tt><ref id=".P02" name=".P02"></tt>


<sect1><tt>.PM740</tt><label id=".PM740"><p>

  Enable the M740 instruction set. This is a superset of the 6502
  instruction set.

  See: <tt><ref id=".P02" name=".P02"></tt>


<sect1><tt>.POPCHARMAP</tt><label id=".POPCHARMAP"><p>

  Pop the last character mapping from the stack, and activate it.

  This command will switch back to the character mapping that was last pushed onto the
  character mapping stack using the <tt><ref id=".PUSHCHARMAP" name=".PUSHCHARMAP"></tt>
  command, and remove this entry from the stack.

  The assembler will print an error message if the mappting stack is empty when
  this command is issued.

  See: <tt><ref id=".CHARMAP" name=".CHARMAP"></tt>, <tt><ref id=".PUSHCHARMAP"
  name=".PUSHCHARMAP"></tt>


<sect1><tt>.POPCPU</tt><label id=".POPCPU"><p>

  Pop the last CPU setting from the stack, and activate it.

  This command will switch back to the CPU that was last pushed onto the CPU
  stack using the <tt><ref id=".PUSHCPU" name=".PUSHCPU"></tt> command, and
  remove this entry from the stack.

  The assembler will print an error message if the CPU stack is empty when
  this command is issued.

  See: <tt><ref id=".CPU" name=".CPU"></tt>, <tt><ref id=".PUSHCPU"
  name=".PUSHCPU"></tt>, <tt><ref id=".SETCPU" name=".SETCPU"></tt>


<sect1><tt>.POPSEG</tt><label id=".POPSEG"><p>

  Pop the last pushed segment from the stack, and set it.

  This command will switch back to the segment that was last pushed onto the
  segment stack using the <tt><ref id=".PUSHSEG" name=".PUSHSEG"></tt>
  command, and remove this entry from the stack.

  The assembler will print an error message if the segment stack is empty
  when this command is issued.

  See: <tt><ref id=".PUSHSEG" name=".PUSHSEG"></tt>


<sect1><tt>.PROC</tt><label id=".PROC"><p>

  Start a nested lexical level with the given name and adds a symbol with this
  name to the enclosing scope. All new symbols from now on are in the local
  lexical level and are accessible from outside only via <ref id="scopesyntax"
  name="explicit scope specification">. Symbols defined outside this local
  level may be accessed as long as their names are not used for new symbols
  inside the level. Symbols names in other lexical levels do not clash, so you
  may use the same names for identifiers. The lexical level ends when the
  <tt><ref id=".ENDPROC" name=".ENDPROC"></tt> command is read. Lexical levels
  may be nested up to a depth of 16 (this is an artificial limit to protect
  against errors in the source).

  Note: Macro names are always in the global level and in a separate name
  space. There is no special reason for this, it's just that I've never
  had any need for local macro definitions.

  Example:

  <tscreen><verb>
        .proc   Clear           ; Define Clear subroutine, start new level
                lda     #$00
        L1:     sta     Mem,y   ; L1 is local and does not cause a
                                ; duplicate symbol error if used in other
                                ; places
                dey
                bne     L1      ; Reference local symbol
                rts
        .endproc                ; Leave lexical level
  </verb></tscreen>

  See: <tt/<ref id=".ENDPROC" name=".ENDPROC">/ and <tt/<ref id=".SCOPE"
  name=".SCOPE">/


<sect1><tt>.PSC02</tt><label id=".PSC02"><p>

  Enable the 65SC02 instructions set. This instruction set includes all
  6502 instructions.

  See: <tt><ref id=".P02" name=".P02"></tt>, <tt><ref id=".PC02"
  name=".PC02"></tt>, <tt><ref id=".P816" name=".P816"></tt>,
  <tt><ref id=".P4510" name=".P4510"></tt>, and
  <tt><ref id=".P45GS02" name=".P45GS02"></tt>


<sect1><tt>.PSWEET16</tt><label id=".PSWEET16"><p>

  Enable the Sweet16 instructions set.

  See: <tt><ref id=".P02" name=".P02"></tt>, <tt><ref id=".PC02"
  name=".PC02"></tt>, <tt><ref id=".P816" name=".P816"></tt>,
  <tt><ref id=".P4510" name=".P4510"></tt>, and
  <tt><ref id=".P45GS02" name=".P45GS02"></tt>


<sect1><tt>.PUSHCHARMAP</tt><label id=".PUSHCHARMAP"><p>

  Push the currently active character mapping onto a stack. The stack has a size of 16
  entries.

  <tt/.PUSHCHARMAP/ allows together with <tt><ref id=".POPCHARMAP"
  name=".POPCHARMAP"></tt> to switch to another character mapping and to restore the old
  character mapping later, without knowledge of the current mapping.

  The assembler will print an error message if the character mapping stack is already full,
  when this command is issued.

  See: <tt><ref id=".CHARMAP" name=".CHARMAP"></tt>, <tt><ref id=".POPCHARMAP"
  name=".POPCHARMAP"></tt>


<sect1><tt>.PUSHCPU</tt><label id=".PUSHCPU"><p>

  Push the currently active CPU onto a stack. The stack has a size of 8
  entries.

  <tt/.PUSHCPU/ allows together with <tt><ref id=".POPCPU"
  name=".POPCPU"></tt> to switch to another CPU and to restore the old CPU
  later, without knowledge of the current CPU setting.

  The assembler will print an error message if the CPU stack is already full,
  when this command is issued.

  See: <tt><ref id=".CPU" name=".CPU"></tt>, <tt><ref id=".POPCPU"
  name=".POPCPU"></tt>, <tt><ref id=".SETCPU" name=".SETCPU"></tt>


<sect1><tt>.PUSHSEG</tt><label id=".PUSHSEG"><p>

  Push the currently active segment onto a stack. The entries on the stack
  include the name of the segment and the segment type. The stack has a size
  of 16 entries.

  <tt/.PUSHSEG/ allows together with <tt><ref id=".POPSEG" name=".POPSEG"></tt>
  to switch to another segment and to restore the old segment later, without
  even knowing the name and type of the current segment.

  The assembler will print an error message if the segment stack is already
  full, when this command is issued.

  See: <tt><ref id=".POPSEG" name=".POPSEG"></tt>


<sect1><tt>.PWC02</tt><label id=".PWC02"><p>

  Enable the W65C02 instructions set. This instruction set includes all
  6502, 65SC02, 65C02 and two extra instructions (wai and stp)

  See: <tt><ref id=".P02" name=".P02"></tt>, <tt><ref id=".PSC02"
  name=".PSC02"></tt>, <tt><ref id=".P816" name=".P816"></tt>,
  <tt><ref id=".P4510" name=".P4510"></tt>, and
  <tt><ref id=".P45GS02" name=".P45GS02"></tt>


<sect1><tt>.REFERTO, .REFTO</tt><label id=".REFERTO"><p>

  Mark a symbol as referenced.

  It is useful in combination with the <tt><ref id=".IFREF" name=".IFREF"></tt>
  command. A subroutine with two entry points can be created. When the first
  entry point is called, it sets some default value as an argument, and falls
  through into the second entry point. <tt>.REFERTO</tt> helps to ensure that
  the second part is included into binary when only the first entry point is
  actually used from the code.

  Example:

  <tscreen><verb>
        .ifref NegateValue              ; If this subroutine is used
        NegateValue:                    ; Define it
                lda     #0
                sec
                sbc     Value
            .ifref ResetValue           ; If the ResetValue is also used
                jmp     SetValue        ; Jump over it
            .else
                .refto  SetValue        ; Ensure that SetValue will be included
            .endif
        .endif

        .ifref ResetValue               ; If this subroutine is used
        ResetValue:                     ; Define it
                lda     #0              ; Set a default value
                .refto  SetValue        ; Ensure that SetValue will be included
        .endif

        .ifref SetValue                 ; If this or previous subroutine is used
        SetValue:
                sta     Value
                rts
        .endif
  </verb></tscreen>


<sect1><tt>.RELOC</tt><label id=".RELOC"><p>

  Switch back to relocatable mode. See the <tt><ref id=".ORG"
  name=".ORG"></tt> command.


<sect1><tt>.REPEAT</tt><label id=".REPEAT"><p>

  Repeat all commands between <tt/.REPEAT/ and <tt><ref id=".ENDREPEAT"
  name=".ENDREPEAT"></tt> constant number of times. The command is followed by
  a constant expression that tells how many times the commands in the body
  should get repeated. Optionally, a comma and an identifier may be specified.
  If this identifier is found in the body of the repeat statement, it is
  replaced by the current repeat count (starting with zero for the first time
  the body is repeated).

  <tt/.REPEAT/ statements may be nested. If you use the same repeat count
  identifier for a nested <tt/.REPEAT/ statement, the one from the inner
  level will be used, not the one from the outer level.

  Example:

  The following macro will emit a string that is "encrypted" in that all
  characters of the string are XORed by the value $55.

  <tscreen><verb>
        .macro  Crypt   Arg
                .repeat .strlen(Arg), I
                .byte   .strat(Arg, I) ^ $55
                .endrep
        .endmacro
  </verb></tscreen>

  See: <tt><ref id=".ENDREPEAT" name=".ENDREPEAT"></tt>


<sect1><tt>.RES</tt><label id=".RES"><p>

  Reserve storage. The command is followed by one or two constant
  expressions. The first one is mandatory and defines, how many bytes of
  storage should be defined. The second, optional expression must be a
  constant byte value that will be used as value of the data. If there
  is no fill value given, the linker will use the value defined in the
  linker configuration file (default: zero).

  Example:

  <tscreen><verb>
        ; Reserve 12 bytes of memory with value $AA
        .res    12, $AA
  </verb></tscreen>


<sect1><tt>.RODATA</tt><label id=".RODATA"><p>

  Switch to the RODATA segment. The name of the RODATA segment is always
  "RODATA", so this is a shortcut for

  <tscreen><verb>
        .segment  "RODATA"
  </verb></tscreen>

  The RODATA segment is a segment that is used by the compiler for
  readonly data like string constants.

  See also the <tt><ref id=".SEGMENT" name=".SEGMENT"></tt> command.


<sect1><tt>.SCOPE</tt><label id=".SCOPE"><p>

  Start a nested lexical level with the given name. All new symbols from now
  on are in the local lexical level and are accessible from outside only via
  <ref id="scopesyntax" name="explicit scope specification">. Symbols defined
  outside this local level may be accessed as long as their names are not used
  for new symbols inside the level. Symbols names in other lexical levels do
  not clash, so you may use the same names for identifiers. The lexical level
  ends when the <tt><ref id=".ENDSCOPE" name=".ENDSCOPE"></tt> command is
  read. Lexical levels may be nested up to a depth of 16 (this is an
  artificial limit to protect against errors in the source).

  Note: Macro names are always in the global level and in a separate name
  space. There is no special reason for this, it's just that I've never
  had any need for local macro definitions.

  Example:

  <tscreen><verb>
        .scope  Error                   ; Start new scope named Error
                None = 0                ; No error
                File = 1                ; File error
                Parse = 2               ; Parse error
        .endscope                       ; Close lexical level

                ...
                lda #Error::File        ; Use symbol from scope Error
  </verb></tscreen>

  See: <tt/<ref id=".ENDSCOPE" name=".ENDSCOPE">/ and <tt/<ref id=".PROC"
  name=".PROC">/


<sect1><tt>.SEGMENT</tt><label id=".SEGMENT"><p>

  Switch to another segment. Code and data is always emitted into a
  segment, that is, a named section of data. The default segment is
  "CODE". There may be up to 254 different segments per object file
  (and up to 65534 per executable). There are shortcut commands for
  the most common segments ("ZEROPAGE", "CODE", "RODATA", "DATA", and "BSS").

  The command is followed by a string containing the segment name (there are
  some constraints for the name - as a rule of thumb use only those segment
  names that would also be valid identifiers). There may also be an optional
  address size separated by a colon. See the section covering <tt/<ref
  id="address-sizes" name="address sizes">/ for more information.

  The default address size for a segment depends on the memory model specified
  on the command line. The default is "absolute", which means that you don't
  have to use an address size modifier in most cases.

  "absolute" means that the is a segment with 16 bit (absolute) addressing.
  That is, the segment will reside somewhere in core memory outside the zero
  page. "zeropage" (8 bit) means that the segment will be placed in the zero
  page and direct (short) addressing is possible for data in this segment.

  Beware: Only labels in a segment with the zeropage attribute are marked
  as reachable by short addressing. The '*' (PC counter) operator will
  work as in other segments and will create absolute variable values.

  Please note that a segment cannot have two different address sizes. A
  segment specified as zeropage cannot be declared as being absolute later.

  Examples:

  <tscreen><verb>
        .segment "ROM2"                 ; Switch to ROM2 segment
        .segment "ZP2": zeropage        ; New direct segment
        .segment "ZP2"                  ; Ok, will use last attribute
        .segment "ZP2": absolute        ; Error, redecl mismatch
  </verb></tscreen>

  See: <tt><ref id=".BSS" name=".BSS"></tt>, <tt><ref id=".CODE"
  name=".CODE"></tt>, <tt><ref id=".DATA" name=".DATA"></tt>, <tt><ref
  id=".RODATA" name=".RODATA"></tt>, and <tt><ref id=".ZEROPAGE"
  name=".ZEROPAGE"></tt>


<sect1><tt>.SET</tt><label id=".SET"><p>

  <tt/.SET/ is used to assign a value to a variable. See <ref id="variables"
  name="Numeric variables"> for a full description.


<sect1><tt>.SETCPU</tt><label id=".SETCPU"><p>

  Switch the CPU instruction set. The command is followed by a string that
  specifies the CPU. Possible values are those that can also be supplied to
  the <tt><ref id="option--cpu" name="--cpu"></tt> command line option,
  namely: 6502, 6502X, 6502DTV, 65SC02, 65C02, 65816, 4510, 45GS02, HuC6280 and m740.

  See: <tt><ref id=".CPU" name=".CPU"></tt>,
       <tt><ref id=".IFP02" name=".IFP02"></tt>,
       <tt><ref id=".IFP02X" name=".IFP02X"></tt>,
       <tt><ref id=".IFPDTV" name=".IFPDTV"></tt>,
       <tt><ref id=".IFP816" name=".IFP816"></tt>,
       <tt><ref id=".IFPC02" name=".IFPC02"></tt>,
       <tt><ref id=".IFPM740" name=".IFPM740"></tt>,
       <tt><ref id=".IFPSC02" name=".IFPSC02"></tt>,
       <tt><ref id=".P02" name=".P02"></tt>,
       <tt><ref id=".P02X" name=".P02X"></tt>,
       <tt><ref id=".P816" name=".P816"></tt>,
       <tt><ref id=".P4510" name=".P4510"></tt>,
       <tt><ref id=".P45GS02" name=".P45GS02"></tt>,
       <tt><ref id=".PC02" name=".PC02"></tt>,
       <tt><ref id=".PM740" name=".PM740"></tt>,
       <tt><ref id=".PSC02" name=".PSC02"></tt>


<sect1><tt>.SMART</tt><label id=".SMART"><p>

  Switch on or off smart mode. The command can be followed by a '+' or '-'
  character to switch the option on or off respectively. The default is off
  (that is, the assembler doesn't try to be smart), but this default may be
  changed by the -s switch on the command line.

  In smart mode the assembler will do the following:

  <itemize>
  <item>Track usage of the <tt/REP/ and <tt/SEP/ instructions in 65816 mode
        and update the operand sizes accordingly. If the operand of such an
        instruction cannot be evaluated by the assembler (for example, because
        the operand is an imported symbol), a warning is issued. Beware: Since
        the assembler cannot trace the execution flow this may lead to false
        results in some cases. If in doubt, use the <tt/.Inn/ and <tt/.Ann/
        instructions to tell the assembler about the current settings.
  <item>In 65816 mode, if the <tt><ref id="long_jsr_jmp_rts"
        name="long_jsr_jmp_rts"></tt> feature is enabled,
        smart mode will replace a <tt/RTS/ instruction by <tt/RTL/ if it is
        used within a procedure declared as <tt/far/, or if the procedure has
        no explicit address specification, but it is <tt/far/ because of the
        memory model used.
  </itemize>

  Example:

  <tscreen><verb>
        .smart                          ; Be smart
        .smart  -                       ; Stop being smart
  </verb></tscreen>

  See: <tt><ref id=".A16" name=".A16"></tt>,
       <tt><ref id=".A8" name=".A8"></tt>,
       <tt><ref id=".I16" name=".I16"></tt>,
       <tt><ref id=".I8" name=".I8"></tt>


<sect1><tt>.STRUCT</tt><label id=".STRUCT"><p>

  Starts a struct definition. Structs are covered in a separate section named
  <ref id="structs" name="&quot;Structs and unions&quot;">.

  See also: <tt><ref id=".ENDSTRUCT" name=".ENDSTRUCT"></tt>,
            <tt><ref id=".ENDUNION" name=".ENDUNION"></tt>,
            <tt><ref id=".UNION" name=".UNION"></tt>


<sect1><tt>.TAG</tt><label id=".TAG"><p>

  Allocate space for a struct or union. This is equivalent to
  <tt><ref id=".RES" name=".RES"></tt> with the
  <tt><ref id=".SIZEOF" name=".SIZEOF"></tt> of a struct.

  Example:

  <tscreen><verb>
        .struct Point
                xcoord  .word
                ycoord  .word
        .endstruct

        .bss
                .tag    Point           ; Allocate 4 bytes
  </verb></tscreen>

  See: <ref id="structs" name="&quot;Structs and unions&quot;">

<sect1><tt>.UNDEF, .UNDEFINE</tt><label id=".UNDEFINE"><p>

  Delete a define style macro definition. The command is followed by an
  identifier which specifies the name of the macro to delete. Macro
  replacement is switched of when reading the token following the command
  (otherwise the macro name would be replaced by its replacement list).

  See also the <tt><ref id=".DEFINE" name=".DEFINE"></tt> command and
  section <ref id="macros" name="Macros">.


<sect1><tt>.UNION</tt><label id=".UNION"><p>

  Starts a union definition. Unions are covered in a separate section named
  <ref id="structs" name="&quot;Structs and unions&quot;">.

  See also: <tt><ref id=".ENDSTRUCT" name=".ENDSTRUCT"></tt>,
            <tt><ref id=".ENDUNION" name=".ENDUNION"></tt>,
            <tt><ref id=".STRUCT" name=".STRUCT"></tt>


<sect1><tt>.WARNING</tt><label id=".WARNING"><p>

  Force an assembly warning. The assembler will output a warning message
  preceded by "User warning". This warning will always be output, even if
  other warnings are disabled with the <tt><ref id="option-W" name="-W0"></tt>
  command line option.

  This command may be used to output possible problems when assembling
  the source file.

  Example:

  <tscreen><verb>
        .macro  jne     target
                .local L1
                .ifndef target
                .warning "Forward jump in jne, cannot optimize!"
                beq     L1
                jmp     target
        L1:
                .else
                ...
                .endif
        .endmacro
  </verb></tscreen>

  See also: <tt><ref id=".ERROR" name=".ERROR"></tt>,
            <tt><ref id=".FATAL" name=".FATAL"></tt>,
            <tt><ref id=".OUT" name=".OUT"></tt>


<sect1><tt>.WORD</tt><label id=".WORD"><p>

  Define word sized data. Must be followed by a sequence of (word ranged,
  but not necessarily constant) expressions.

  Example:

  <tscreen><verb>
        .word   $0D00, $AF13, _Clear
  </verb></tscreen>


<sect1><tt>.ZEROPAGE</tt><label id=".ZEROPAGE"><p>

  Switch to the ZEROPAGE segment and mark it as direct (zeropage) segment.
  The name of the ZEROPAGE segment is always "ZEROPAGE", so this is a
  shortcut for

  <tscreen><verb>
        .segment  "ZEROPAGE": zeropage
  </verb></tscreen>

  Because of the "zeropage" attribute, labels declared in this segment are
  addressed using direct addressing mode if possible. You <em/must/ instruct
  the linker to place this segment somewhere in the address range 0..$FF
  otherwise you will get errors.

  See: <tt><ref id=".SEGMENT" name=".SEGMENT"></tt>



<sect>Macros<label id="macros"><p>


<sect1>Introduction<p>

Macros may be thought of as "parametrized super instructions". Macros are
sequences of tokens that have a name. If that name is used in the source
file, the macro is "expanded", that is, it is replaced by the tokens that
were specified when the macro was defined.


<sect1>Macros without parameters<p>

In its simplest form, a macro does not have parameters. Here's an
example:

<tscreen><verb>
.macro  asr             ; Arithmetic shift right
        cmp     #$80    ; Put bit 7 into carry
        ror             ; Rotate right with carry
.endmacro
</verb></tscreen>

The macro above consists of two real instructions, that are inserted into
the code, whenever the macro is expanded. Macro expansion is simply done
by using the name, like this:

<tscreen><verb>
        lda     $2010
        asr
        sta     $2010
</verb></tscreen>


<sect1>Parametrized macros<p>

When using macro parameters, macros can be even more useful:

<tscreen><verb>
.macro  inc16   addr
        clc
        lda     addr
        adc     #<$0001
        sta     addr
        lda     addr+1
        adc     #>$0001
        sta     addr+1
.endmacro
</verb></tscreen>

When calling the macro, you may give a parameter, and each occurrence of
the name "addr" in the macro definition will be replaced by the given
parameter. So

<tscreen><verb>
        inc16   $1000
</verb></tscreen>

will be expanded to

<tscreen><verb>
        clc
        lda     $1000
        adc     #<$0001
        sta     $1000
        lda     $1000+1
        adc     #>$0001
        sta     $1000+1
</verb></tscreen>

A macro may have more than one parameter, in this case, the parameters
are separated by commas. You are free to give less parameters than the
macro actually takes in the definition. You may also leave intermediate
parameters empty. Empty parameters are replaced by empty space (that is,
they are removed when the macro is expanded). If you have a look at our
macro definition above, you will see, that replacing the "addr" parameter
by nothing will lead to wrong code in most lines.

The names "a", "x" and "y" should be avoided for macro parameters, as these
will usually conflict with the 6502 registers.

For writing macros with a variable parameter list, control commands are
available:

<tt><ref id=".IFBLANK" name=".IFBLANK"></tt> tests the rest of the line and
returns true, if there are any tokens on the remainder of the line. Since
empty parameters are replaced by nothing, this may be used to test if a given
parameter is empty. <tt><ref id=".IFNBLANK" name=".IFNBLANK"></tt> tests the
opposite.

Look at this example:

<tscreen><verb>
.macro  ldaxy   i, j, k
.ifnblank       i
        lda     #i
.endif
.ifnblank       j
        ldx     #j
.endif
.ifnblank       k
        ldy     #k
.endif
.endmacro
</verb></tscreen>

That macro may be called as follows:

<tscreen><verb>
        ldaxy   1, 2, 3         ; Load all three registers

        ldaxy   1, , 3          ; Load only a and y

        ldaxy   , , 3           ; Load y only
</verb></tscreen>

There's another helper command for determining which macro parameters are
valid: <tt><ref id=".PARAMCOUNT" name=".PARAMCOUNT"></tt>. That command is
replaced by the parameter count given, <em/including/ explicitly empty
parameters:

<tscreen><verb>
        ldaxy   1       ; .PARAMCOUNT = 1
        ldaxy   1,,3    ; .PARAMCOUNT = 3
        ldaxy   1,2     ; .PARAMCOUNT = 2
        ldaxy   1,      ; .PARAMCOUNT = 2
        ldaxy   1,2,3   ; .PARAMCOUNT = 3
</verb></tscreen>

Macro parameters may optionally be enclosed into curly braces. This allows the
inclusion of tokens that would otherwise terminate the parameter (the comma in
case of a macro parameter).

<tscreen><verb>
.macro  foo     arg1, arg2
        ...
.endmacro

        foo     ($00,x)         ; Two parameters passed
        foo     {($00,x)}       ; One parameter passed
</verb></tscreen>

In the first case, the macro is called with two parameters: '<tt/(&dollar;00/'
and '<tt/x)/'. The comma is not passed to the macro, because it is part of the
calling sequence, not the parameters.

In the second case, '<tt/(&dollar;00,x)/' is passed to the macro; this time,
including the comma.


<sect1>Detecting parameter types<p>

Sometimes it is nice to write a macro that acts differently depending on the
type of the argument supplied. An example would be a macro that loads a 16 bit
value from either an immediate operand, or from memory. The <tt/<ref
id=".MATCH" name=".MATCH">/ and <tt/<ref id=".XMATCH" name=".XMATCH">/
functions will allow you to do exactly this:

<tscreen><verb>
.macro  ldax    arg
        .if (.match (.left (1, {arg}), #))
            ; immediate mode
            lda     #<(.right (.tcount ({arg})-1, {arg}))
            ldx     #>(.right (.tcount ({arg})-1, {arg}))
        .else
            ; assume absolute or zero page
            lda     arg
            ldx     1+(arg)
        .endif
.endmacro
</verb></tscreen>

Using the <tt/<ref id=".MATCH" name=".MATCH">/ function, the macro is able to
check if its argument begins with a hash mark. If so, two immediate loads are
emitted, Otherwise a load from an absolute zero page memory location is
assumed. Please note how the curly braces are used to enclose parameters to
pseudo functions handling token lists. This is necessary, because the token
lists may include commas or parens, which would be treated by the assembler
as end-of-list.

The macro can be used as

<tscreen><verb>
foo:    .word   $5678
...
        ldax    #$1234          ; X=$12, A=$34
...
        ldax    foo             ; X=$56, A=$78
</verb></tscreen>


<sect1>Recursive macros<p>

Macros may be used recursively:

<tscreen><verb>
.macro  push    r1, r2, r3
        lda     r1
        pha
.ifnblank       r2
        push    r2, r3
.endif
.endmacro
</verb></tscreen>

There's also a special macro command to help with writing recursive macros:
<tt><ref id=".EXITMACRO" name=".EXITMACRO"></tt>. That command will stop macro
expansion immediately:

<tscreen><verb>
.macro  push    r1, r2, r3, r4, r5, r6, r7
.ifblank        r1
        ; First parameter is empty
        .exitmacro
.else
        lda     r1
        pha
.endif
        push    r2, r3, r4, r5, r6, r7
.endmacro
</verb></tscreen>

When expanding that macro, the expansion will push all given parameters
until an empty one is encountered. The macro may be called like this:

<tscreen><verb>
        push    $20, $21, $32   ; Push 3 ZP locations
        push    $21             ; Push one ZP location
</verb></tscreen>


<sect1>Local symbols inside macros<p>

Now, with recursive macros, <tt><ref id=".IFBLANK" name=".IFBLANK"></tt> and
<tt><ref id=".PARAMCOUNT" name=".PARAMCOUNT"></tt>, what else do you need?
Have a look at the inc16 macro above. Here is it again:

<tscreen><verb>
.macro  inc16   addr
        clc
        lda     addr
        adc     #<$0001
        sta     addr
        lda     addr+1
        adc     #>$0001
        sta     addr+1
.endmacro
</verb></tscreen>

If you have a closer look at the code, you will notice, that it could be
written more efficiently, like this:

<tscreen><verb>
.macro  inc16   addr
        inc     addr
        bne     Skip
        inc     addr+1
Skip:
.endmacro
</verb></tscreen>

But imagine what happens, if you use this macro twice? Since the label "Skip"
has the same name both times, you get a "duplicate symbol" error. Without a
way to circumvent this problem, macros are not as useful, as they could be.
One possible solution is the command <tt><ref id=".LOCAL" name=".LOCAL"></tt>.
It declares one or more symbols as local to the macro expansion. The names of
local variables are replaced by a unique name in each separate macro
expansion. So we can solve the problem above by using <tt/.LOCAL/:

<tscreen><verb>
.macro  inc16   addr
        .local  Skip            ; Make Skip a local symbol
        inc     addr
        bne     Skip
        inc     addr+1
Skip:                           ; Not visible outside
.endmacro
</verb></tscreen>

Another solution is of course to start a new lexical block inside the macro
that hides any labels:

<tscreen><verb>
.macro  inc16   addr
.proc
        inc     addr
        bne     Skip
        inc     addr+1
Skip:
.endproc
.endmacro
</verb></tscreen>


<sect1>C style macros<p>

Starting with version 2.5 of the assembler, there is a second macro type
available: C style macros using the <tt/.DEFINE/ directive. These macros are
similar to the classic macro type described above, but behaviour is sometimes
different:

<itemize>

<item>  Macros defined with <tt><ref id=".DEFINE" name=".DEFINE"></tt> may not
        span more than a line. You may use line continuation (see <tt><ref
        id="line_continuations" name="line_continuations"></tt>) to spread the
        definition over more than one line for increased readability, but the
        macro itself may not contain an end-of-line token.

<item>  Macros defined with <tt><ref id=".DEFINE" name=".DEFINE"></tt> share
        the name space with classic macros, but they are detected and replaced
        at the scanner level. While classic macros may be used in every place,
        where a mnemonic or other directive is allowed, <tt><ref id=".DEFINE"
        name=".DEFINE"></tt> style macros are allowed anywhere in a line. So
        they are more versatile in some situations.

<item>  <tt><ref id=".DEFINE" name=".DEFINE"></tt> style macros may take
        parameters. While classic macros may have empty parameters, this is
        not true for <tt><ref id=".DEFINE" name=".DEFINE"></tt> style macros.
        For this macro type, the number of actual parameters must match
        exactly the number of formal parameters.

        To make this possible, formal parameters are enclosed in parentheses when
        defining the macro. If there are no parameters, the empty parentheses may
        be omitted.

<item>  Since <tt><ref id=".DEFINE" name=".DEFINE"></tt> style macros may not
        contain end-of-line tokens, there are things that cannot be done. They
        may not contain several processor instructions for example. So, while
        some things may be done with both macro types, each type has special
        usages. The types complement each other.

<item>  Parentheses work differently from C macros.
        The common practice of wrapping C macros in parentheses may cause
        unintended problems here, such as accidentally implying an
        indirect addressing mode. While the definition of a macro requires
        parentheses around its argument list, when invoked they should not be
        included.

</itemize>

Let's look at a few examples to make the advantages and disadvantages
clear.

To emulate assemblers that use "<tt/EQU/" instead of "<tt/=/" you may use the
following <tt/.DEFINE/:

<tscreen><verb>
.define EQU     =

foo     EQU     $1234           ; This is accepted now
</verb></tscreen>

You may use the directive to define string constants used elsewhere:

<tscreen><verb>
; Define the version number
.define VERSION "12.3a"

        ; ... and use it
        .asciiz VERSION
</verb></tscreen>

Macros with parameters may also be useful:

<tscreen><verb>
.define DEBUG(message)  .out    message

        DEBUG   "Assembling include file #3"
</verb></tscreen>

Note that, while formal parameters have to be placed in parentheses,
the actual argument used when invoking the macro should not be.
The invoked arguments are separated by commas only; if parentheses are
used by accident, they will become part of the replaced token.

If you wish to have an expression follow the macro invocation, the
last parameter can be enclosed in curly braces {} to indicate the end of that
argument.

Examples:

<tscreen><verb>
.define COMBINE(ta,tb,tc) ta+tb*10+tc*100

.word COMBINE 5,6,7      ; 5+6*10+7*100 = 765
.word COMBINE(5,6,7)     ; (5+6*10+7)*100 = 7200 ; incorrect use of parentheses
.word COMBINE 5,6,7+1    ; 5+6*10+7+1*100 = 172
.word COMBINE 5,6,{7}+1  ; 5+6*10+7*100+1 = 766 ; {} encloses the argument
.word COMBINE 5,6-2,7    ; 5+6-2*10+7*100 = 691
.word COMBINE 5,(6-2),7  ; 5+(6-2)*10+7*100 = 745
.word COMBINE 5,6,7+COMBINE 0,1,2    ; 5+6*10+7+0+1*10+2*100*100 = 20082
.word COMBINE 5,6,{7}+COMBINE 0,1,2  ; 5+6*10+7*100+0+1*10+2*100 = 975
</verb></tscreen>

With C macros it is common to enclose the results in parentheses to
prevent unintended interactions with the text of the arguments, but
additional care must be taken in this assembly context where parentheses
may alter the meaning of a statement. In particular, indirect addressing modes
may be accidentally implied:

<tscreen><verb>
.define DUO(ta,tb) (ta+(tb*10))

        lda DUO(5,4), Y         ; LDA (indirect), Y
        lda 0+DUO(5,4), Y       ; LDA absolute indexed, Y
</verb></tscreen>


<sect1>Characters in macros<p>

When using the <ref id="option-t" name="-t"> option, characters are translated
into the target character set of the specific machine. However, this happens
as late as possible. This means that strings are translated if they are part
of a <tt><ref id=".BYTE" name=".BYTE"></tt> or <tt><ref id=".ASCIIZ"
name=".ASCIIZ"></tt> command. Characters are translated as soon as they are
used as part of an expression.

This behaviour is very intuitive outside of macros but may be confusing when
doing more complex macros. If you compare characters against numeric values,
be sure to take the translation into account.


<sect1>Deleting macros<p>

Macros can be deleted. This will not work if the macro that should be deleted
is currently expanded as in the following non-working example:

<tscreen><verb>
.macro  notworking
        .delmacro       notworking
.endmacro

        notworking              ; Will not work
</verb></tscreen>

The commands to delete classic and define style macros differ. Classic macros
can be deleted by use of <tt><ref id=".DELMACRO" name=".DELMACRO"></tt>, while
for <tt><ref id=".DEFINE" name=".DEFINE"></tt> style macros, <tt><ref
id=".UNDEFINE" name=".UNDEFINE"></tt> must be used. Example:

<tscreen><verb>
.define value   1
.macro  mac
        .byte   2
.endmacro

        .byte   value           ; Emit one byte with value 1
        mac                     ; Emit another byte with value 2

.undefine value
.delmacro mac

        .byte   value           ; Error: Unknown identifier
        mac                     ; Error: Missing ":"
</verb></tscreen>

A separate command for <tt>.DEFINE</tt> style macros was necessary, because
the name of such a macro is replaced by its replacement list on a very low
level. To get the actual name, macro replacement has to be switched off when
reading the argument to <tt>.UNDEFINE</tt>. This does also mean that the
argument to <tt>.UNDEFINE</tt> is not allowed to come from another
<tt>.DEFINE</tt>. All this is not necessary for classic macros, so having two
different commands increases flexibility.



<sect>Macro packages<label id="macropackages"><p>

Using the <tt><ref id=".MACPACK" name=".MACPACK"></tt> directive, predefined
macro packages may be included with just one command. Available macro packages
are:


<sect1><tt>.MACPACK generic</tt><p>

This macro package defines macros that are useful in almost any program.
Currently defined macros are:

<tscreen><verb>
        .macro  add     Arg     ; add without carry
                clc
                adc     Arg
        .endmacro

        .macro  sub     Arg     ; subtract without borrow
                sec
                sbc     Arg
        .endmacro

        .macro  bge     Arg     ; branch on greater-than or equal
                bcs     Arg
        .endmacro

        .macro  blt     Arg     ; branch on less-than
                bcc     Arg
        .endmacro

        .macro  bgt     Arg     ; branch on greater-than
                .local  L
                beq     L
                bcs     Arg
        L:
        .endmacro

        .macro  ble     Arg     ; branch on less-than or equal
                beq     Arg
                bcc     Arg
        .endmacro

        .macro  bnz     Arg     ; branch on not zero
                bne     Arg
        .endmacro

        .macro  bze     Arg     ; branch on zero
                beq     Arg
        .endmacro
</verb></tscreen>


<sect1><tt>.MACPACK longbranch</tt><p>

This macro package defines long conditional jumps. They are named like the
short counterpart but with the 'b' replaced by a 'j'. Here is a sample
definition for the "<tt/jeq/" macro, the other macros are built using the same
scheme:

<tscreen><verb>
        .macro  jeq     Target
                .if     .def(Target) .and ((*+2)-(Target) <= 127)
                beq     Target
                .else
                bne     *+5
                jmp     Target
                .endif
        .endmacro
</verb></tscreen>

All macros expand to a short branch, if the label is already defined (back
jump) and is reachable with a short jump. Otherwise the macro expands to a
conditional branch with the branch condition inverted, followed by an absolute
jump to the actual branch target.

The package defines the following macros:

<tscreen><verb>
        jeq, jne, jmi, jpl, jcs, jcc, jvs, jvc
</verb></tscreen>



<sect1><tt>.MACPACK apple2</tt><p>

This macro package defines a macro named <tt/scrcode/. It takes a string
as argument and places this string into memory translated into screen codes.


<sect1><tt>.MACPACK atari</tt><p>

This macro package defines a macro named <tt/scrcode/. It takes a string
as argument and places this string into memory translated into screen codes.


<sect1><tt>.MACPACK cbm</tt><p>

This macro package defines a macro named <tt/scrcode/. It takes a string
as argument and places this string into memory translated into screen codes.


<sect1><tt>.MACPACK module</tt><p>

This macro package defines a macro named <tt/module_header/. It takes an
identifier as argument and is used to define the header of a module both
in the dynamic and static variant.



<sect>Predefined constants<label id="predefined-constants"><p>

For better orthogonality, the assembler defines similar symbols as the
compiler, depending on the target system selected:

<itemize>
<item><tt/__AGAT__/ - Target system is <tt/agat/
<item><tt/__APPLE2__/ - Target system is <tt/apple2/ or <tt/apple2enh/
<item><tt/__APPLE2ENH__/ - Target system is <tt/apple2enh/
<item><tt/__ATARI2600__/ - Target system is <tt/atari2600/
<item><tt/__ATARI5200__/ - Target system is <tt/atari5200/
<item><tt/__ATARI7800__/ - Target system is <tt/atari7800/
<item><tt/__ATARI__/ - Target system is <tt/atari/ or <tt/atarixl/
<item><tt/__ATARIXL__/ - Target system is <tt/atarixl/
<item><tt/__ATMOS__/ - Target system is <tt/atmos/
<item><tt/__BBC__/ - Target system is <tt/bbc/
<item><tt/__C128__/ - Target system is <tt/c128/
<item><tt/__C16__/ - Target system is <tt/c16/ or <tt/plus4/
<item><tt/__C64__/ - Target system is <tt/c64/
<item><tt/__C65__/ - Target system is <tt/c65/
<item><tt/__CBM__/ - Target is a Commodore or Commodore-alike system
<item><tt/__CBM510__/ - Target system is <tt/cbm510/
<item><tt/__CBM610__/ - Target system is <tt/cbm610/
<item><tt/__CREATIVISION__/ - Target system is <tt/creativision/
<item><tt/__CX16__/ - Target system is <tt/cx16/
<item><tt/__GAMATE__/ - Target system is <tt/gamate/
<item><tt/__GEOS__/ - Target is a GEOS system
<item><tt/__GEOS_APPLE__/ - Target system is <tt/geos-apple/
<item><tt/__GEOS_CBM__/ - Target system is <tt/geos-cbm/
<item><tt/__KIM1__/ - Target system is <tt/kim1/
<item><tt/__LUNIX__/ - Target system is <tt/lunix/
<item><tt/__LYNX__/ - Target system is <tt/lynx/
<item><tt/__MEGA65__/ - Target system is <tt/mega65/
<item><tt/__NES__/ - Target system is <tt/nes/
<item><tt/__OSIC1P__/ - Target system is <tt/osic1p/
<item><tt/__PCE__/ - Target system is <tt/pce/
<item><tt/__PET__/ - Target system is <tt/pet/
<item><tt/__PLUS4__/ - Target system is <tt/plus4/
<item><tt/__RP6502__/ - Target system is <tt/rp6502/
<item><tt/__SIM6502__/ - Target system is <tt/sim6502/
<item><tt/__SIM65C02__/ - Target system is <tt/sim65c02/
<item><tt/__SUPERVISION__/ - Target system is <tt/supervision/
<item><tt/__SYM1__/ - Target system is <tt/sym1/
<item><tt/__TELESTRAT__/ - Target system is <tt/telestrat/
<item><tt/__VIC20__/ - Target system is <tt/vic20/
</itemize>



<sect>Structs and unions<label id="structs"><p>

<sect1>Structs and unions Overview<p>

Structs and unions are special forms of <ref id="scopes" name="scopes">.  They
are, to some degree, comparable to their C counterparts. Both have a list of
members. Each member allocates storage, and optionally may have a name.

Each named member has a constant value equal to the storage offset from the
beginning of the structure. In the case of a union, all members are placed at
the same offset, typically 0.

Each named member also has a storage size which can be accessed with the
<tt><ref id=".SIZEOF" name=".SIZEOF"></tt> operator. The struct or union itself
also has a <tt/.SIZEOF/ indicating its total storage size.

<sect1>Declaration<p>

Here is an example for a very simple struct with two members and a total size
of 4 bytes:
<tscreen><verb>
      .struct Point
              xcoord  .word
              ycoord  .word
      .endstruct
</verb></tscreen>

A union shares the total space between all its members; its size is the same
as that of the largest member. The offset of all members relative to the union
is zero.
<tscreen><verb>
      .union  Entry
              index   .word
              ptr     .addr
      .endunion
</verb></tscreen>

A struct or union may not necessarily have a name. If it is anonymous, no
local scope is opened; the identifiers used to name the members are placed
into the current scope instead.

Storage allocators may contain a multiplier. A struct may also contain members
and definitions of local structs/unions. Example:

<tscreen><verb>
      .struct Circle
              .struct Point
                      .word   2         ; Allocate two words
              .endstruct
              Radius  .word
      .endstruct
</verb></tscreen>

In this example the size of the Circle struct is 6 (three words).


<sect1>The storage allocator keywords<p>

  <descrip>

  <tag/.BYTE, .RES/
    Allocates multiples of 1 byte.  <tt/.RES/ requires an operand.

  <tag/.DBYT, .WORD, .ADDR/
    Allocates multiples of 2 bytes.

  <tag/.FARADDR/
    Allocates multiples of 3 bytes.

  <tag/.DWORD/
    Allocates multiples of 4 bytes.

  <tag/.TAG/
    Allocates a previously defined struct.

  <tag/.STRUCT, .UNION/
    Begins a nested .struct or .union definition, and allocates it.
    Note that its member offset values will begin at 0, unless this nested
    structure is anonymous, in which case they will instead become members of
    the enclosing scope.

  </descrip>


<sect1>The <tt/.ORG/ keyword<p>

The <tt/.ORG/ keyword changes the offset value that is assigned to subsequent
member names.  It's useful when using a struct to define the names of the
registers in an I/O chip.  Example:
<tscreen><verb>
; 6551
.struct ACIA            ; Asynchronous Communications Interface Adapter
        .org    $031C
DATA    .byte
STATUS  .byte
CMD     .byte           ; Command register
CTRL    .byte           ; Control register
.endstruct

        lda     ACIA::DATA      ; Get an RS-232 character
</verb></tscreen>


<sect1>The <tt/.TAG/ keyword<p>

By using the <ref id=".TAG" name=".TAG"> keyword, it is possible to reserve
space for an already defined struct or union within another struct:
<tscreen><verb>
      .struct Point
              xcoord  .word
              ycoord  .word
      .endstruct

      .struct Circle
              Origin  .tag    Point
              Radius  .byte
      .endstruct
</verb></tscreen>

Actual space for a struct or union may be allocated by using the <ref id=".TAG"
name=".TAG"> directive.
<tscreen><verb>
C:      .tag    Circle
</verb></tscreen>

Members are just offsets from the start of the struct or union. To
access a field of a struct, the member offset must be added to the address of
the struct variable itself:
<tscreen><verb>
        lda    C + Circle::Radius                    ; Load circle radius
        lda    C + Circle::Origin + Point::ycoord    ; Load circle origin.ycoord
</verb></tscreen>

Nested structures or unions are treated differently depending on whether they
are anonymous. If named, a new structure definition is created within the
enclosing scope, with its offsets beginning at 0. If anonymous, the members of
the new structure are added to the enclosing scope instead, with offsets
continuing through that scope. Example:

<tscreen><verb>
      .struct Object
              id .byte                ; Object::id = 0
              target .struct Point    ; Object::target = 1
                      xcoord  .word   ; Object::Point::xcoord = 0
                      ycoord  .word   ; Object::Point::ycoord = 2
              .endstruct
               cost .struct           ; Object::cost = 5
                      price  .word    ; Object::price = 5
                      tax  .word      ; Object::tax = 7
              .endstruct
              .struct
                      radius  .word   ; Object::radius = 9
              .endstruct
      .endstruct

O:    .tag   Object
      lda    O + Object::target + Object::Point::ycoord  ; Named struct
      lda    O + Object::tax                             ; Anonymous
      lda    O + Object::radius                          ; Anonymous

      ; Be careful not to use a named nested structure without also adding the
      ; offset to the nested structure itself.
      lda    O + Object::Point::ycoord                   ; Incorrect!
      lda    O + Object::target + Object::Point::ycoord  ; Correct
</verb></tscreen>

In this example, the first nested structure is named "Point", and its member
offsets begin at 0. On the other hand, the two anonymous structures simply
continue to add members to the enclosing "Object" structure.

Note that an anonymous structure does not need a member name, since all of its
members become part of the enclosing structure. The "cost" member in the
example is redundantly the same offset as its first member "price".


<sect1>Limitations<p>

Structs and unions currently are implemented as nested symbol tables (in fact,
they were a by-product of the improved scoping rules). Currently, the
assembler has no idea of types. That means that the <ref id=".TAG"
name=".TAG"> keyword only will allocate space. You won't be able to initialize
variables declared with <ref id=".TAG" name=".TAG">; and, adding an embedded
structure to another structure with <ref id=".TAG" name=".TAG"> will not make
that added structure accessible by using the '::' operator.



<sect>Module constructors/destructors<label id="condes"><p>

<em>Note:</em> This section applies mostly to C programs, so the explanation
below uses examples from the C libraries. However, the feature may also be
useful for assembler programs.


<sect1>Module constructors/destructors Overview<p>

Using the <tt><ref id=".CONSTRUCTOR" name=".CONSTRUCTOR"></tt>, <tt><ref
id=".DESTRUCTOR" name=".DESTRUCTOR"></tt> and <tt><ref id=".INTERRUPTOR"
name=".INTERRUPTOR"></tt> keywords it is possible to export functions in a
special way. The linker is able to generate tables with all functions of a
specific type. Such a table will <em>only</em> include symbols from object
files that are linked into a specific executable. This may be used to add
initialization and cleanup code for library modules, or a table of interrupt
handler functions.

The C heap functions are an example where module initialization code is used.
All heap functions (<tt>malloc</tt>, <tt>free</tt>, ...) work with a few
variables that contain the start and the end of the heap, pointers to the free
list and so on. Since the end of the heap depends on the size and start of the
stack, it must be initialized at runtime. However, initializing these
variables for programs that do not use the heap are a waste of time and
memory.

So the central module defines a function that contains initialization code and
exports this function using the <tt/.CONSTRUCTOR/ statement. If (and only if)
this module is added to an executable by the linker, the initialization
function will be placed into the table of constructors by the linker. The C
startup code will call all constructors before <tt/main/ and all destructors
after <tt/main/, so without any further work, the heap initialization code is
called once the module is linked in.

While it would be possible to add explicit calls to initialization functions
in the startup code, the new approach has several advantages:

<enum>
<item>
If a module is not included, the initialization code is not linked in and not
called. So you don't pay for things you don't need.

<item>
Adding another library that needs initialization does not mean that the
startup code has to be changed. Before we had module constructors and
destructors, the startup code for all systems had to be adjusted to call the
new initialization code.

<item>
The feature saves memory: Each additional initialization function needs just
two bytes in the table (a pointer to the function).

</enum>


<sect1>Calling order<p>

The symbols are sorted in increasing priority order by the linker when using
one of the builtin linker configurations, so the functions with lower
priorities come first and are followed by those with higher priorities. The C
library runtime subroutine that walks over the function tables calls the
functions starting from the top of the table - which means that functions with
a high priority are called first.

So when using the C runtime, functions are called with high priority functions
first, followed by low priority functions.


<sect1>Pitfalls<p>

When using these special symbols, please take care of the following:

<itemize>

<item>
The linker will only generate function tables, it will not generate code to
call these functions. If you're using the feature in some other than the
existing C environments, you have to write code to call all functions in a
linker generated table yourself. See the <tt/condes/ and <tt/callirq/ modules
in the C runtime for an example on how to do this.

<item>
The linker will only add addresses of functions that are in modules linked to
the executable. This means that you have to be careful where to place the
condes functions. If initialization or an irq handler is needed for a group of
functions, be sure to place the function into a module that is linked in
regardless of which function is called by the user.

<item>
The linker will generate the tables only when requested to do so by the
<tt/FEATURE CONDES/ statement in the linker config file. Each table has to
be requested separately.

<item>
Constructors and destructors may have priorities. These priorities determine
the order of the functions in the table. If your initialization or cleanup code
does depend on other initialization or cleanup code, you have to choose the
priority for the functions accordingly.

<item>
Besides the <tt><ref id=".CONSTRUCTOR" name=".CONSTRUCTOR"></tt>, <tt><ref
id=".DESTRUCTOR" name=".DESTRUCTOR"></tt> and <tt><ref id=".INTERRUPTOR"
name=".INTERRUPTOR"></tt> statements, there is also a more generic command:
<tt><ref id=".CONDES" name=".CONDES"></tt>. This allows to specify an
additional type. Predefined types are 0 (constructor), 1 (destructor) and 2
(interruptor). The linker generates a separate table for each type on request.

</itemize>


<sect>Porting sources from other assemblers<p>

Sometimes it is necessary to port code written for older assemblers to ca65.
In some cases, this can be done without any changes to the source code by
using the emulation features of ca65 (see <tt><ref id=".FEATURE"
name=".FEATURE"></tt>). In other cases, it is necessary to make changes to the
source code.

Probably the biggest difference is the handling of the <tt><ref id=".ORG"
name=".ORG"></tt> directive. ca65 generates relocatable code, and placement is
done by the linker. Most other assemblers generate absolute code, placement is
done within the assembler and there is no external linker.

In general it is not a good idea to write new code using the emulation
features of the assembler, but there may be situations where even this rule is
not valid.

<sect1>TASS<p>

You need to use some of the ca65 emulation features to simulate the behaviour
of such simple assemblers.

<enum>
<item>Prepare your sourcecode like this:

<tscreen><verb>
        ; if you want TASS style labels without colons
        .feature labels_without_colons

        ; if you want TASS style character constants
        ; ("a" instead of the default 'a')
        .feature loose_char_term

                .word *+2       ; the cbm load address

                [yourcode here]
</verb></tscreen>

notice that the two emulation features are mostly useful for porting
sources originally written in/for TASS, they are not needed for the
actual "simple assembler operation" and are not recommended if you are
writing new code from scratch.

<item>Replace all program counter assignments (which are not possible in ca65
by default, and the respective emulation feature works different from what
you'd expect) by another way to skip to memory locations, for example the
<tt><ref id=".RES" name=".RES"></tt> directive.

<tscreen><verb>
        ; *=$2000
        .res $2000-*    ; reserve memory up to $2000
</verb></tscreen>

Please note that other than the original TASS, ca65 can never move the program
counter backwards - think of it as if you are assembling to disk with TASS.

<item>Conditional assembly (<tt/.ifeq//<tt/.endif//<tt/.goto/ etc.) must be
rewritten to match ca65 syntax. Most importantly notice that due to the lack
of <tt/.goto/, everything involving loops must be replaced by
<tt><ref id=".REPEAT" name=".REPEAT"></tt>.

<item>To assemble code to a different address than it is executed at, use the
<tt><ref id=".ORG" name=".ORG"></tt> directive instead of
<tt/.offs/-constructs.

<tscreen><verb>
        .org $1800

        [floppy code here]

        .reloc  ; back to normal
</verb></tscreen>

<item>Then assemble like this:

<tscreen><verb>
        cl65 --start-addr 0x0ffe -t none myprog.s -o myprog.prg
</verb></tscreen>

Note that you need to use the actual start address minus two, since two bytes
are used for the cbm load address.

</enum>


<sect>Copyright<p>

ca65 (and all cc65 binutils) are (C) Copyright 1998-2003 Ullrich von
Bassewitz. For usage of the binaries and/or sources the following
conditions do apply:

This software is provided 'as-is', without any expressed or implied
warranty.  In no event will the authors be held liable for any damages
arising from the use of this software.

Permission is granted to anyone to use this software for any purpose,
including commercial applications, and to alter it and redistribute it
freely, subject to the following restrictions:

<enum>
<item>  The origin of this software must not be misrepresented; you must not
        claim that you wrote the original software. If you use this software
        in a product, an acknowledgment in the product documentation would be
        appreciated but is not required.
<item>  Altered source versions must be plainly marked as such, and must not
        be misrepresented as being the original software.
<item>  This notice may not be removed or altered from any source
        distribution.
</enum>



</article><|MERGE_RESOLUTION|>--- conflicted
+++ resolved
@@ -3792,13 +3792,8 @@
 <sect1><tt>.LOCAL</tt><label id=".LOCAL"><p>
 
   This command may only be used inside a macro definition. It declares a list
-<<<<<<< HEAD
   of identifiers as local to the macro expansion. The identifiers may be
-  standard identifiers or cheap local identifiers depending on the planed use.
-=======
-  of identifiers as local to the macro expansion. The identifers may be
   standard identifiers or cheap local identifiers depending on the planned use.
->>>>>>> 732c0c09
 
   A problem when using macros are labels: Since they don't change their name,
   you get a "duplicate symbol" error if the macro is expanded the second time.
