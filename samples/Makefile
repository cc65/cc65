# ---- Display info during parsing phase ----
SILENT:=$(findstring s,$(word 1, $(MAKEFLAGS)))
ifneq ($(SILENT),s)
    $(info Using Makefile: $(realpath $(firstword $(MAKEFILE_LIST))) $(MAKECMDGOALS))
endif

#
# Makefile for cc65 samples
#
# This Makefile requires GNU make
#

# Run 'make SYS=<target>'; or, set a SYS env.
# var. to build for another target system.
SYS ?= c64

# Just the usual way to define a variable
# containing a single space character.
SPACE :=
SPACE +=

# Just the usual way to find out if we're
# using cmd.exe to execute make rules.
ifneq ($(shell echo),)
  CMD_EXE = 1
endif

ifdef CMD_EXE
  NULLDEV = nul:
  DEL = -del /f
  RMDIR = rmdir /s /q
else
  NULLDEV = /dev/null
  DEL = $(RM)
  RMDIR = $(RM) -r
endif

ifdef CC65_HOME
  AS = $(CC65_HOME)/bin/ca65
  CC = $(CC65_HOME)/bin/cc65
  CL = $(CC65_HOME)/bin/cl65
  LD = $(CC65_HOME)/bin/ld65
else
  AS := $(if $(wildcard ../bin/ca65*),../bin/ca65,ca65)
  CC := $(if $(wildcard ../bin/cc65*),../bin/cc65,cc65)
  CL := $(if $(wildcard ../bin/cl65*),../bin/cl65,cl65)
  LD := $(if $(wildcard ../bin/ld65*),../bin/ld65,ld65)
endif

ifneq ($(filter disk samples.%,$(MAKECMDGOALS)),)
  ifdef CC65_HOME
    TARGET_PATH = $(CC65_HOME)/target
  else
    TARGET_PATH := $(if $(wildcard ../target),../target,$(shell $(CL) --print-target-path))
  endif

  # If TARGET_PATH contains spaces then it is presumed to contain escaped spaces. GNU make
  # has very limited support for paths containing spaces. $(wildcard) is the only function
  # that is aware of escaped spaces. However, $(wildcard) never returns paths with escaped
  # spaces !!! So if it e.g. finds 4 files in a path with 2 spaces then one ends up with a
  # return value consisting of 12 plain words :-((
  #
  # Fortunately we can work around that behaviour here because we know that the files we
  # are looking for have known extensions. So we can $(filter) the in our example above 12
  # words for file extensions so we come up with 4 path fragments. Then we remove those
  # path fragments with $(notdir) from the file names.
  #
  # So far so good. But here we want to process files from different paths in a single
  # recipe further down below and therefore want to prepend the paths to the files with
  # $(addprefix). However, $(foreach) isn't aware of escaped spaces (only $(wildcard) is).
  # Therefore, we need to replace the spaces with some other character temporarily in order
  # to have $(foreach) generate one invocation per file. We use the character '?' for that
  # purpose here, just because it is known to not be part of file names.
  #
  # Inside the recipe generated per file we then replace the '?' again with a space. As we
  # want to be compatible with cmd.exe for execution we're not using an escaped space but
  # rather double-quote the whole path.
  #
  # Note: The "strange" $(wildcard) further down below just serves the purpose to unescape
  #       spaces for cmd.exe. This could have as well been done with another $(subst).

  SUBST_TARGET_PATH := $(subst \$(SPACE),?,$(TARGET_PATH))

  EMD := $(wildcard $(TARGET_PATH)/$(SYS)/drv/emd/*)
  MOU := $(wildcard $(TARGET_PATH)/$(SYS)/drv/mou/*)
  TGI := $(wildcard $(TARGET_PATH)/$(SYS)/drv/tgi/*)
  JOY := $(wildcard $(TARGET_PATH)/$(SYS)/drv/joy/*)

  EMD := $(addprefix $(SUBST_TARGET_PATH)/$(SYS)/drv/emd/,$(notdir $(filter %.emd,$(EMD))))
  MOU := $(addprefix $(SUBST_TARGET_PATH)/$(SYS)/drv/mou/,$(notdir $(filter %.mou,$(MOU))))
  TGI := $(addprefix $(SUBST_TARGET_PATH)/$(SYS)/drv/tgi/,$(notdir $(filter %.tgi,$(TGI))))
  JOY := $(addprefix $(SUBST_TARGET_PATH)/$(SYS)/drv/joy/,$(notdir $(filter %.joy,$(JOY))))

  # This one comes with the VICE emulator.
  # See http://vice-emu.sourceforge.net/
  C1541 ?= c1541

  # For this one, see https://applecommander.github.io/
  AC ?= ac.jar

  # For this one, see https://www.horus.com/~hias/atari/
  DIR2ATR ?= dir2atr
endif

DISK_c64       = samples.d64
DISK_apple2    = samples.dsk
DISK_apple2enh = samples.dsk
DISK_atari     = samples.atr
DISK_atarixl   = samples.atr
DISK_plus4     = samples.d64
DISK_c65       = samples.d81
DISK_mega65    = samples.d81

# --------------------------------------------------------------------------
# System-dependent settings
# For convenience, these groups and lines are sorted alphabetically, first
# by target-machine group, then by mission, then by program and sub-target.

# The Apple machines need the start address adjusted when using TGI
LDFLAGS_mandelbrot_apple2    = --start-addr 0x4000
LDFLAGS_mandelbrot_apple2enh = --start-addr 0x4000
LDFLAGS_tgidemo_apple2       = --start-addr 0x4000
LDFLAGS_tgidemo_apple2enh    = --start-addr 0x4000

# The Apple ][ needs the start address adjusted for the mousedemo
LDFLAGS_mousedemo_apple2 = --start-addr 0x4000

# The Apple machines need the end address adjusted for large programs
LDFLAGS_gunzip65_apple2    = -D __HIMEM__=0xBF00
LDFLAGS_gunzip65_apple2enh = -D __HIMEM__=0xBF00

# The atari target needs to reserve some memory when using TGI
LDFLAGS_mandelbrot_atari = -D __RESERVED_MEMORY__=0x2000
LDFLAGS_tgidemo_atari    = -D __RESERVED_MEMORY__=0x2000

# The atarixl target needs the start address adjusted when using TGI
LDFLAGS_mandelbrot_atarixl = --start-addr 0x4000
LDFLAGS_tgidemo_atarixl    = --start-addr 0x4000

# --------------------------------------------------------------------------
# Generic rules

.PHONY: samples all mostlyclean clean install zip disk platforms

%: %.c
%: %.s

.c.o:
	$(CC) $(CFLAGS) -Ors --codesize 500 -T -g -t $(SYS) $<
	$(AS) $(<:.c=.s)

.s.o:
	$(AS) $(ASFLAGS) -t $(SYS) $<

.PRECIOUS: %.o

.o:
ifeq ($(SYS),vic20)
	$(LD) $(LDFLAGS_$(@F)_$(SYS)) $(LDFLAGS) -o $@ -C vic20-32k.cfg -m $@.map $^ $(SYS).lib
else ifeq ($(SYS),plus4)
	$(LD) $(LDFLAGS_$(@F)_$(SYS)) $(LDFLAGS) -o $@ -C plus4-hires.cfg -m $@.map $^ $(SYS).lib
else
	$(LD) $(LDFLAGS_$(@F)_$(SYS)) $(LDFLAGS) -o $@ -t $(SYS) -m $@.map $^ $(SYS).lib
endif

# --------------------------------------------------------------------------
# Lists of subdirectories

# disasm depends on cpp
DIRLIST = tutorial geos atari2600 atari5200 apple2 gamate lynx supervision sym1 kim1 cbm

# --------------------------------------------------------------------------
# Lists of executables
EXELIST_agat =     \
        ascii      \
        checkversion \
        hello      \
        sieve

EXELIST_apple2 =   \
        ascii      \
        checkversion \
        diodemo    \
        enumdevdir \
        gunzip65   \
        hello      \
        joydemo    \
        mandelbrot \
        mousedemo  \
        multdemo   \
        ovrldemo   \
        sieve      \
        terminal   \
        tinyshell  \
        tgidemo

EXELIST_apple2enh = $(EXELIST_apple2)

EXELIST_atari =    \
        ascii      \
        checkversion \
        gunzip65   \
        hello      \
        mandelbrot \
        mousedemo  \
        multdemo   \
        ovrldemo   \
        sieve      \
        terminal   \
        tinyshell  \
        tgidemo

EXELIST_atarixl = $(EXELIST_atari)

EXELIST_atari2600 = \
        notavailable

EXELIST_atari5200 = \
        notavailable

EXELIST_atari7800 = \
        notavailable

EXELIST_atmos =    \
        ascii      \
        checkversion \
        hello      \
        joydemo    \
        mandelbrot \
        sieve      \
        terminal   \
        tgidemo

EXELIST_bbc = \
        notavailable

EXELIST_c64 =      \
        ascii      \
        checkversion \
        enumdevdir \
        gunzip65   \
        hello      \
        joydemo    \
        mandelbrot \
        mousedemo  \
        multdemo   \
        ovrldemo   \
        sieve      \
        terminal   \
        tinyshell  \
        tgidemo

EXELIST_c65 = \
        ascii \
        checkversion \
        enumdevdir \
        hello \
        joydemo    \
        sieve \
        tinyshell

EXELIST_c128 =     \
        ascii      \
        checkversion \
        enumdevdir \
        gunzip65   \
        hello      \
        joydemo    \
        mandelbrot \
        mousedemo  \
        sieve      \
        terminal   \
        tinyshell  \
        tgidemo

EXELIST_c16 =      \
        ascii      \
        checkversion \
        enumdevdir \
        tinyshell  \
        hello      \
        joydemo

EXELIST_cbm510 =   \
        ascii      \
        checkversion \
        gunzip65   \
        hello      \
        joydemo    \
        mousedemo  \
        terminal   \
        tinyshell  \
        sieve

EXELIST_cbm610 =   \
        ascii      \
        checkversion \
        gunzip65   \
        hello      \
        terminal   \
        tinyshell  \
        sieve

EXELIST_creativision = \
        ascii          \
        hello

EXELIST_cx16 =     \
        ascii      \
        checkversion \
        enumdevdir \
        gunzip65   \
        hello      \
        joydemo    \
        mandelbrot \
        mousedemo  \
        sieve      \
        tinyshell  \
        tgidemo

EXELIST_gamate =   \
        hello

EXELIST_geos-cbm = \
<<<<<<< HEAD
        ascii      \
        diodemo
=======
        ascii
>>>>>>> 3a6766d0

EXELIST_geos-apple = \
        ascii

EXELIST_lunix = \
        notavailable

EXELIST_lynx = \
        notavailable

EXELIST_mega65 = \
        ascii \
        checkversion \
        enumdevdir \
        hello \
        joydemo    \
        sieve \
        tinyshell

EXELIST_nes = \
        hello      \
        joydemo

EXELIST_osic1p = \
        notavailable

EXELIST_pce = \
        hello      \
        joydemo

EXELIST_pet =      \
        ascii      \
        checkversion \
        enumdevdir \
        hello      \
        joydemo    \
        tinyshell  \
        sieve

EXELIST_plus4 =    \
        ascii      \
        checkversion \
        enumdevdir \
        gunzip65   \
        hello      \
        joydemo    \
        mandelbrot \
        terminal   \
        tinyshell  \
        sieve      \
        tgidemo

EXELIST_sim6502 =  \
        checkversion \
        gunzip65

EXELIST_sim65c02 = $(EXELIST_sim6502)

EXELIST_rp6502 = \
        notavailable

EXELIST_supervision = \
        notavailable

EXELIST_sym1 =     \
        notavailable

EXELIST_kim1 =     \
        notavailable

EXELIST_telestrat = \
        ascii       \
        checkversion \
        gunzip65    \
        hello       \
        joydemo    \
        mandelbrot  \
        sieve       \
        tgidemo

EXELIST_vic20 =    \
        ascii      \
        checkversion \
        enumdevdir \
        hello      \
        joydemo    \
        mandelbrot \
        sieve      \
        tgidemo

# Unlisted targets will try to build everything.
# That lets us learn what they cannot build, and what settings
# we need to use for programs that can be built and run.
ifndef EXELIST_$(SYS)
EXELIST_$(SYS) := ${patsubst %.c,%,$(wildcard *.c)}
endif

define SUBDIR_recipe

@+$(MAKE) -C $(dir) --no-print-directory $@

endef # SUBDIR_recipe

# --------------------------------------------------------------------------
# Rules to make the binaries and the disk

samples: $(EXELIST_$(SYS))
	$(foreach dir,$(DIRLIST),$(SUBDIR_recipe))

# empty target used to skip systems that will not work with any program in this dir
notavailable:
ifeq ($(MAKELEVEL),0)
	@echo "info: generic samples not available for" $(SYS)
endif

disk: $(DISK_$(SYS))

all:

# --------------------------------------------------------------------------
# List of every supported platform
TARGETS :=     \
  agat         \
  apple2       \
  apple2enh    \
  atari        \
  atarixl      \
  atari2600    \
  atari5200    \
  atari7800    \
  atmos        \
  bbc          \
  c128         \
  c16          \
  c64          \
  c65          \
  cbm510       \
  cbm610       \
  creativision \
  cx16         \
  gamate       \
  geos-apple   \
  geos-cbm     \
  kim1         \
  lunix        \
  lynx         \
  mega65       \
  nes          \
  osic1p       \
  pce          \
  pet          \
  plus4        \
  rp6502       \
  sim6502      \
  sim65c02     \
  supervision  \
  sym1         \
  telestrat    \
  vic20


# --------------------------------------------------------------------------
# Rule to make the binaries for every platform

define TARGET_recipe

@echo making samples for: $(T)
@$(MAKE) --no-print-directory clean SYS:=$(T)
@$(MAKE) -j2 SYS:=$(T)
@$(MAKE) --no-print-directory clean SYS:=$(T)

endef # TARGET_recipe

platforms:
	$(foreach T,$(TARGETS),$(TARGET_recipe))

# --------------------------------------------------------------------------
# Overlay rules. Overlays need special ld65 configuration files.  Also, the
# overlay file-names are shortenned to fit the Atari's 8.3-character limit.

multdemo: multidemo.o
	$(LD) $(LDFLAGS) -o $@ -C $(SYS)-overlay.cfg -m $@.map $^ $(SYS).lib

ovrldemo: overlaydemo.o
	$(LD) $(LDFLAGS) -o $@ -C $(SYS)-overlay.cfg -m $@.map $^ $(SYS).lib

OVERLAYLIST :=

ifneq ($(filter ovrldemo,$(EXELIST_$(SYS))),)
OVERLAYLIST += $(foreach I,1 2 3,ovrldemo.$I)
endif

ifneq ($(filter multdemo,$(EXELIST_$(SYS))),)
OVERLAYLIST += $(foreach I,1 2 3,multdemo.$I)
endif

# --------------------------------------------------------------------------
# TGI programs on the VIC-20 need a special ld65 configuration file.

ifeq ($(SYS),vic20)
mandelbrot.o: override CFLAGS += -D DYN_DRV=0
mandelbrot: mandelbrot.o
	$(LD) $(LDFLAGS) -o $@ -C vic20-tgi.cfg -m $@.map $^ $(SYS).lib

# tgidemo needs at least 16K of RAM expansion.
tgidemo.o: override CFLAGS += -D DYN_DRV=0
tgidemo: tgidemo.o
	$(LD) -D __HIMEM__=0x6000 $(LDFLAGS) -o $@ -C vic20-tgi.cfg -m $@.map $^ $(SYS).lib
endif

# --------------------------------------------------------------------------
# some programs link against getsp.o

getsp.o: getsp.s
	$(AS) $(ASFLAGS) -t $(SYS) $<

ifneq ($(SYS),vic20)
tinyshell: tinyshell.o getsp.o
	$(LD) $(LDFLAGS) -t $(SYS) -o $@ $^ $(SYS).lib
endif

# some programs need more memory on the vic20
ifeq ($(SYS),vic20)
tinyshell:  tinyshell.o getsp.o
	$(LD) $(LDFLAGS) -o $@ -C vic20-32k.cfg -m $@.map $^ $(SYS).lib
endif

# --------------------------------------------------------------------------
# Rule to make a CBM disk with all samples. Needs the c1541 program that comes
# with the VICE emulator.

define D64_WRITE_PRG_recipe

$(C1541) -attach $@ -write "$(subst ?,$(SPACE),$(file))" $(notdir $(file)),p >$(NULLDEV)

endef # D64_WRITE_PRG_recipe

define D64_WRITE_SEQ_recipe

$(C1541) -attach $@ -write "$(subst ?,$(SPACE),$(file))" $(notdir $(file)),s >$(NULLDEV)

endef # D64_WRITE_SEQ_recipe

samples.d64: samples
	@$(C1541) -format "samples,00" d64 $@ >$(NULLDEV)
	$(foreach file,$(EXELIST_$(SYS)),$(D64_WRITE_PRG_recipe))
	$(foreach file,$(OVERLAYLIST),$(D64_WRITE_PRG_recipe))
	$(foreach file,$(EMD) $(MOU) $(JOY) $(TGI),$(D64_WRITE_SEQ_recipe))

samples.d81: samples
	@$(C1541) -format "samples,00" d81 $@ >$(NULLDEV)
	$(foreach file,$(EXELIST_$(SYS)),$(D64_WRITE_PRG_recipe))
	$(foreach file,$(OVERLAYLIST),$(D64_WRITE_PRG_recipe))
	$(foreach file,$(EMD) $(MOU) $(JOY) $(TGI),$(D64_WRITE_SEQ_recipe))

# --------------------------------------------------------------------------
# Rule to make an Apple II disk with all samples. Needs the AppleCommander
# program, available at https://applecommander.github.io/, and a template disk
# named 'prodos.dsk'.

define DSK_WRITE_BIN_recipe

$(if $(findstring BF00,$(LDFLAGS_$(notdir $(file))_$(SYS))), \
  java -jar $(AC) -p $@ $(notdir $(file)).system sys <"$(wildcard $(TARGET_PATH)/$(SYS)/util/loader.system)")
java -jar $(AC) -as $@ $(notdir $(file)) <"$(file)"

endef # DSK_WRITE_BIN_recipe

define DSK_WRITE_REL_recipe

java -jar $(AC) -p $@ $(notdir $(file)) rel 0 <"$(subst ?,$(SPACE),$(file))"

endef # DSK_WRITE_REL_recipe

samples.dsk: samples
	cp prodos.dsk $@
	$(foreach file,$(EXELIST_$(SYS)),$(DSK_WRITE_BIN_recipe))
	$(foreach file,$(OVERLAYLIST),$(DSK_WRITE_REL_recipe))
	$(foreach file,$(EMD) $(MOU) $(JOY) $(TGI),$(DSK_WRITE_REL_recipe))

# --------------------------------------------------------------------------
# Rule to make an Atari disk with all samples. Needs the dir2atr program
# available at http://www.horus.com/~hias/atari/ and the MyDos4534 variant
# of dos.sys and dup.sys.

define ATR_WRITE_recipe

cp "$(subst ?,$(SPACE),$(file))" atr/$(notdir $(file))

endef # ATR_WRITE_recipe

samples.atr: samples
	@mkdir atr
	cp "dos.sys" atr/dos.sys
	cp "dup.sys" atr/dup.sys
	@$(foreach file,$(EXELIST_$(SYS)),$(ATR_WRITE_recipe))
	@$(foreach file,$(OVERLAYLIST),$(ATR_WRITE_recipe))
	@$(foreach file,$(EMD) $(MOU) $(JOY) $(TGI),$(ATR_WRITE_recipe))
	$(DIR2ATR) -d -b MyDos4534 3200 $@ atr
	@$(RMDIR) atr

# --------------------------------------------------------------------------
# Installation rules

INSTALL = install
samplesdir = $(PREFIX)/share/cc65/samples

install:
	$(INSTALL) -d $(DESTDIR)$(samplesdir)
	$(INSTALL) -d $(DESTDIR)$(samplesdir)/geos
	$(INSTALL) -d $(DESTDIR)$(samplesdir)/tutorial
	$(INSTALL) -d $(DESTDIR)$(samplesdir)/atari2600
	$(INSTALL) -d $(DESTDIR)$(samplesdir)/atari5200
	$(INSTALL) -d $(DESTDIR)$(samplesdir)/apple2
	$(INSTALL) -d $(DESTDIR)$(samplesdir)/cbm
	$(INSTALL) -d $(DESTDIR)$(samplesdir)/gamate
	$(INSTALL) -d $(DESTDIR)$(samplesdir)/supervision
	$(INSTALL) -d $(DESTDIR)$(samplesdir)/disasm
	$(INSTALL) -d $(DESTDIR)$(samplesdir)/kim1
	$(INSTALL) -d $(DESTDIR)$(samplesdir)/lynx
	$(INSTALL) -d $(DESTDIR)$(samplesdir)/sim65
	$(INSTALL) -d $(DESTDIR)$(samplesdir)/sym1
	$(INSTALL) -m0644 *.* $(DESTDIR)$(samplesdir)
	$(INSTALL) -m0644 readme.txt $(DESTDIR)$(samplesdir)
	$(INSTALL) -m0644 Makefile $(DESTDIR)$(samplesdir)
	$(INSTALL) -m0644 geos/*.* $(DESTDIR)$(samplesdir)/geos
	$(INSTALL) -m0644 tutorial/*.* $(DESTDIR)$(samplesdir)/tutorial
	$(INSTALL) -m0644 atari2600/*.* $(DESTDIR)$(samplesdir)/atari2600
	$(INSTALL) -m0644 atari5200/*.* $(DESTDIR)$(samplesdir)/atari5200
	$(INSTALL) -m0644 apple2/*.* $(DESTDIR)$(samplesdir)/apple2
	$(INSTALL) -m0644 cbm/*.* $(DESTDIR)$(samplesdir)/cbm
	$(INSTALL) -m0644 gamate/*.* $(DESTDIR)$(samplesdir)/gamate
	$(INSTALL) -m0644 supervision/*.* $(DESTDIR)$(samplesdir)/supervision
	$(INSTALL) -m0644 disasm/*.* $(DESTDIR)$(samplesdir)/disasm
	$(INSTALL) -m0644 kim1/*.* $(DESTDIR)$(samplesdir)/kim1
	$(INSTALL) -m0644 lynx/*.* $(DESTDIR)$(samplesdir)/lynx
	$(INSTALL) -m0644 sim65/*.* $(DESTDIR)$(samplesdir)/sim65
	$(INSTALL) -m0644 sym1/*.* $(DESTDIR)$(samplesdir)/sym1

# --------------------------------------------------------------------------
# Packaging rules

zip:
	@cd .. && zip -r cc65 samples/

# --------------------------------------------------------------------------
# Clean-up rules

mostlyclean:
	@$(DEL) *.lbl *.map *.o 2>$(NULLDEV)
# we cant use .s since we have asm files in the directory that we want to keep
	@$(DEL) ${patsubst %.c,%.s,$(wildcard *.c)} 2>$(NULLDEV)

clean: mostlyclean
	@$(DEL) $(EXELIST_$(SYS)) $(DISK_$(SYS)) 2>$(NULLDEV)
	@$(DEL) multdemo.? ovrldemo.? 2>$(NULLDEV)
	$(foreach dir,$(DIRLIST),$(SUBDIR_recipe))<|MERGE_RESOLUTION|>--- conflicted
+++ resolved
@@ -322,12 +322,7 @@
         hello
 
 EXELIST_geos-cbm = \
-<<<<<<< HEAD
-        ascii      \
-        diodemo
-=======
         ascii
->>>>>>> 3a6766d0
 
 EXELIST_geos-apple = \
         ascii
