/*****************************************************************************/
/*                                                                           */
/*                                 coptstop.c                                */
/*                                                                           */
/*           Optimize operations that take operands via the stack            */
/*                                                                           */
/*                                                                           */
/*                                                                           */
/* (C) 2001-2019, Ullrich von Bassewitz                                      */
/*                Roemerstrasse 52                                           */
/*                D-70794 Filderstadt                                        */
/* EMail:         uz@cc65.org                                                */
/*                                                                           */
/*                                                                           */
/* This software is provided 'as-is', without any expressed or implied       */
/* warranty.  In no event will the authors be held liable for any damages    */
/* arising from the use of this software.                                    */
/*                                                                           */
/* Permission is granted to anyone to use this software for any purpose,     */
/* including commercial applications, and to alter it and redistribute it    */
/* freely, subject to the following restrictions:                            */
/*                                                                           */
/* 1. The origin of this software must not be misrepresented; you must not   */
/*    claim that you wrote the original software. If you use this software   */
/*    in a product, an acknowledgment in the product documentation would be  */
/*    appreciated but is not required.                                       */
/* 2. Altered source versions must be plainly marked as such, and must not   */
/*    be misrepresented as being the original software.                      */
/* 3. This notice may not be removed or altered from any source              */
/*    distribution.                                                          */
/*                                                                           */
/*****************************************************************************/



#include <stdlib.h>

/* common */
#include "chartype.h"
#include "bsearchcheck.h"

/* cc65 */
#include "codeent.h"
#include "codeinfo.h"
#include "codeoptutil.h"
#include "coptstop.h"
#include "error.h"



/*****************************************************************************/
/*                                   Data                                    */
/*****************************************************************************/



/* Flags for the functions */
typedef enum {
    OP_NONE              = 0x00,         /* Nothing special */
    OP_A_KNOWN           = 0x01,         /* Value of A must be known */
    OP_X_ZERO            = 0x02,         /* X must be zero */
    OP_LHS_LOAD          = 0x04,         /* Must have load insns for LHS */
    OP_LHS_SAME_BY_OP    = 0x08,         /* Load result of LHS must be the same if relocated to op */
    OP_LHS_LOAD_DIRECT   = 0x0C,         /* Must have direct load insn for LHS */
    OP_RHS_LOAD          = 0x10,         /* Must have load insns for RHS */
    OP_RHS_SAME_BY_OP    = 0x20,         /* Load result of RHS must be the same if relocated to op */
    OP_RHS_LOAD_DIRECT   = 0x30,         /* Must have direct load insn for RHS */
    OP_AX_INTERCHANGE    = 0x40,         /* Preconditions of A/X may be interchanged */
    OP_LR_INTERCHANGE    = 0x80,         /* Preconditions of LHS/RHS may be interchanged */
    OP_LHS_SAME_BY_PUSH  = 0x0100,       /* LHS must load the same content if relocated to push */
    OP_RHS_SAME_BY_PUSH  = 0x0200,       /* RHS must load the same content if relocated to push */
    OP_LHS_SAME_BY_RHS   = 0x0400,       /* LHS must load the same content if relocated to RHS */
    OP_RHS_SAME_BY_LHS   = 0x0800,       /* RHS must load the same content if relocated to LHS */
    OP_LHS_REMOVE        = 0x1000,       /* LHS must be removable or RHS may use ZP store/load */
    OP_LHS_REMOVE_DIRECT = 0x3000,       /* LHS must be directly removable */
    OP_RHS_REMOVE        = 0x4000,       /* RHS must be removable or LHS may use ZP store/load */
    OP_RHS_REMOVE_DIRECT = 0xC000,       /* RHS must be directly removable */
} OP_FLAGS;

/* Structure that describes an optimizer subfunction for a specific op */
typedef unsigned (*OptFunc) (StackOpData* D);
typedef struct OptFuncDesc OptFuncDesc;
struct OptFuncDesc {
    const char*         Name;           /* Name of the replaced runtime function */
    OptFunc             Func;           /* Function pointer */
    unsigned            UnusedRegs;     /* Regs that must not be used later */
    OP_FLAGS            Flags;          /* Flags */
};



/*****************************************************************************/
/*                                  Helpers                                  */
/*****************************************************************************/



static int SameRegAValue (StackOpData* D)
/* Check if Rhs Reg A == Lhs Reg A */
{
    RegInfo* LRI = GetLastChangedRegInfo (D, &D->Lhs.A);
    RegInfo* RRI = GetLastChangedRegInfo (D, &D->Rhs.A);

    /* RHS can have a -1 ChgIndex only if it is carried over from LHS */
    if (RRI == 0                                    ||
        (D->Rhs.A.ChgIndex >= 0         &&
         D->Rhs.A.ChgIndex == D->Lhs.A.ChgIndex)    ||
        (LRI != 0                       &&
         RegValIsKnown (LRI->Out.RegA)  &&
         RegValIsKnown (RRI->Out.RegA)  &&
         (LRI->Out.RegA & 0xFF) == (RRI->Out.RegA & 0xFF))) {

        return 1;
    }

    return 0;

}



static int SameRegXValue (StackOpData* D)
/* Check if Rhs Reg X == Lhs Reg X */
{
    RegInfo* LRI = GetLastChangedRegInfo (D, &D->Lhs.X);
    RegInfo* RRI = GetLastChangedRegInfo (D, &D->Rhs.X);

    if (RRI == 0                                    ||
        (D->Rhs.X.ChgIndex >= 0         &&
         D->Rhs.X.ChgIndex == D->Lhs.X.ChgIndex)    ||
        (LRI != 0                       &&
         RegValIsKnown (LRI->Out.RegX)  &&
         RegValIsKnown (RRI->Out.RegX)  &&
         (LRI->Out.RegX & 0xFF) == (RRI->Out.RegX & 0xFF))) {

        return 1;
    }

    return 0;

}



/*****************************************************************************/
/*                       Actual optimization functions                       */
/*****************************************************************************/



static unsigned Opt_toseqax_tosneax (StackOpData* D, const char* BoolTransformer)
/* Optimize the toseqax and tosneax sequences. */
{
    CodeEntry*  X;
    CodeLabel* L;

    /* Create a call to the boolean transformer function and a label for this
    ** insn. This is needed for all variants. Other insns are inserted *before*
    ** the call.
    */
    X = NewCodeEntry (OP65_JSR, AM65_ABS, BoolTransformer, 0, D->OpEntry->LI);
    InsertEntry (D, X, D->OpIndex + 1);
    L = CS_GenLabel (D->Code, X);

    /* If the lhs is direct (but not stack relative), encode compares with lhs
    ** effectively reverting the order (which doesn't matter for ==).
    */
    if ((D->Lhs.A.Flags & (LI_DIRECT | LI_RELOAD_Y)) == LI_DIRECT &&
        (D->Lhs.X.Flags & (LI_DIRECT | LI_RELOAD_Y)) == LI_DIRECT) {

        CodeEntry* LoadX = D->Lhs.X.LoadEntry;
        CodeEntry* LoadA = D->Lhs.A.LoadEntry;

        D->IP = D->OpIndex+1;

        /* cpx */
        X = NewCodeEntry (OP65_CPX, LoadX->AM, LoadX->Arg, 0, D->OpEntry->LI);
        InsertEntry (D, X, D->IP++);

        /* bne L */
        X = NewCodeEntry (OP65_BNE, AM65_BRA, L->Name, L, D->OpEntry->LI);
        InsertEntry (D, X, D->IP++);

        /* cmp */
        X = NewCodeEntry (OP65_CMP, LoadA->AM, LoadA->Arg, 0, D->OpEntry->LI);
        InsertEntry (D, X, D->IP++);

        /* Lhs load entries can be removed if not used later */
        D->Lhs.X.Flags |= LI_REMOVE;
        D->Lhs.A.Flags |= LI_REMOVE;

    } else if ((D->Rhs.A.Flags & (LI_DIRECT | LI_RELOAD_Y)) == LI_DIRECT &&
               (D->Rhs.X.Flags & (LI_DIRECT | LI_RELOAD_Y)) == LI_DIRECT &&
               D->RhsMultiChg == 0) {

        CodeEntry* LoadX = D->Rhs.X.LoadEntry;
        CodeEntry* LoadA = D->Rhs.A.LoadEntry;

        D->IP = D->OpIndex+1;

        /* cpx */
        X = NewCodeEntry (OP65_CPX, LoadX->AM, LoadX->Arg, 0, D->OpEntry->LI);
        InsertEntry (D, X, D->IP++);

        /* bne L */
        X = NewCodeEntry (OP65_BNE, AM65_BRA, L->Name, L, D->OpEntry->LI);
        InsertEntry (D, X, D->IP++);

        /* cmp */
        X = NewCodeEntry (OP65_CMP, LoadA->AM, LoadA->Arg, 0, D->OpEntry->LI);
        InsertEntry (D, X, D->IP++);

        /* Rhs load entries must be removed */
        D->Rhs.X.Flags |= LI_REMOVE;
        D->Rhs.A.Flags |= LI_REMOVE;

    } else if ((D->Rhs.A.Flags & LI_DIRECT) != 0 &&
               (D->Rhs.X.Flags & LI_DIRECT) != 0) {

        D->IP = D->OpIndex+1;

        /* Add operand for low byte */
        AddOpLow (D, OP65_CMP, &D->Rhs);

        /* bne L */
        X = NewCodeEntry (OP65_BNE, AM65_BRA, L->Name, L, D->OpEntry->LI);
        InsertEntry (D, X, D->IP++);

        /* Add operand for high byte */
        AddOpHigh (D, OP65_CMP, &D->Rhs, 0);

    } else {

        /* Save lhs into zeropage, then compare */
        AddStoreLhsX (D);
        AddStoreLhsA (D);

        D->IP = D->OpIndex+1;

        /* cpx */
        X = NewCodeEntry (OP65_CPX, AM65_ZP, D->ZPHi, 0, D->OpEntry->LI);
        InsertEntry (D, X, D->IP++);

        /* bne L */
        X = NewCodeEntry (OP65_BNE, AM65_BRA, L->Name, L, D->OpEntry->LI);
        InsertEntry (D, X, D->IP++);

        /* cmp */
        X = NewCodeEntry (OP65_CMP, AM65_ZP, D->ZPLo, 0, D->OpEntry->LI);
        InsertEntry (D, X, D->IP++);

    }

    /* Remove the push and the call to the tosgeax function */
    RemoveRemainders (D);

    /* We changed the sequence */
    return 1;
}



static unsigned Opt_tosshift (StackOpData* D, const char* Name)
/* Optimize shift sequences. */
{
    CodeEntry*  X;

    /* If the lhs is direct (but not stack relative), we can just reload the
    ** data later.
    */
    if ((D->Lhs.A.Flags & (LI_DIRECT | LI_RELOAD_Y)) == LI_DIRECT &&
        (D->Lhs.X.Flags & (LI_DIRECT | LI_RELOAD_Y)) == LI_DIRECT) {

        CodeEntry* LoadX = D->Lhs.X.LoadEntry;
        CodeEntry* LoadA = D->Lhs.A.LoadEntry;

        /* Inline the shift */
        D->IP = D->OpIndex+1;

        /* tay */
        X = NewCodeEntry (OP65_TAY, AM65_IMP, 0, 0, D->OpEntry->LI);
        InsertEntry (D, X, D->IP++);

        /* lda */
        X = NewCodeEntry (OP65_LDA, LoadA->AM, LoadA->Arg, 0, D->OpEntry->LI);
        InsertEntry (D, X, D->IP++);

        /* ldx */
        X = NewCodeEntry (OP65_LDX, LoadX->AM, LoadX->Arg, 0, D->OpEntry->LI);
        InsertEntry (D, X, D->IP++);

        /* Lhs load entries can be removed if not used later */
        D->Lhs.X.Flags |= LI_REMOVE;
        D->Lhs.A.Flags |= LI_REMOVE;

    } else {

        /* Save lhs into zeropage and reload later */
        AddStoreLhsX (D);
        AddStoreLhsA (D);

        /* Be sure to setup IP after adding the stores, otherwise it will get
        ** messed up.
        */
        D->IP = D->OpIndex+1;

        /* tay */
        X = NewCodeEntry (OP65_TAY, AM65_IMP, 0, 0, D->OpEntry->LI);
        InsertEntry (D, X, D->IP++);

        /* lda zp */
        X = NewCodeEntry (OP65_LDA, AM65_ZP, D->ZPLo, 0, D->OpEntry->LI);
        InsertEntry (D, X, D->IP++);

        /* ldx zp+1 */
        X = NewCodeEntry (OP65_LDX, AM65_ZP, D->ZPHi, 0, D->OpEntry->LI);
        InsertEntry (D, X, D->IP++);

    }

    /* jsr shlaxy/aslaxy/whatever */
    X = NewCodeEntry (OP65_JSR, AM65_ABS, Name, 0, D->OpEntry->LI);
    InsertEntry (D, X, D->IP++);

    /* Remove the push and the call to the shift function */
    RemoveRemainders (D);

    /* We changed the sequence */
    return 1;
}



static unsigned Opt___bzero (StackOpData* D)
/* Optimize the __bzero sequence */
{
    CodeEntry*  X;
    const char* Arg;
    CodeLabel*  L;

    /* Check if we're using a register variable */
    if (!IsRegVar (D)) {
        /* Store the value into the zeropage instead of pushing it */
        AddStoreLhsX (D);
        AddStoreLhsA (D);
    }

    /* If the return value of __bzero is used, we have to add code to reload
    ** a/x from the pointer variable.
    */
    if (RegAXUsed (D->Code, D->OpIndex+1)) {
        X = NewCodeEntry (OP65_LDA, AM65_ZP, D->ZPLo, 0, D->OpEntry->LI);
        InsertEntry (D, X, D->OpIndex+1);
        X = NewCodeEntry (OP65_LDX, AM65_ZP, D->ZPHi, 0, D->OpEntry->LI);
        InsertEntry (D, X, D->OpIndex+2);
    }

    /* X is always zero, A contains the size of the data area to zero.
    ** Note: A may be zero, in which case the operation is null op.
    */
    if (D->OpEntry->RI->In.RegA != 0) {

        /* lda #$00 */
        X = NewCodeEntry (OP65_LDA, AM65_IMM, "$00", 0, D->OpEntry->LI);
        InsertEntry (D, X, D->OpIndex+1);

        /* The value of A is known */
        if (D->OpEntry->RI->In.RegA <= 0x81) {

            /* Loop using the sign bit */

            /* ldy #count-1 */
            Arg = MakeHexArg (D->OpEntry->RI->In.RegA - 1);
            X = NewCodeEntry (OP65_LDY, AM65_IMM, Arg, 0, D->OpEntry->LI);
            InsertEntry (D, X, D->OpIndex+2);

            /* L: sta (zp),y */
            X = NewCodeEntry (OP65_STA, AM65_ZP_INDY, D->ZPLo, 0, D->OpEntry->LI);
            InsertEntry (D, X, D->OpIndex+3);
            L = CS_GenLabel (D->Code, X);

            /* dey */
            X = NewCodeEntry (OP65_DEY, AM65_IMP, 0, 0, D->OpEntry->LI);
            InsertEntry (D, X, D->OpIndex+4);

            /* bpl L */
            X = NewCodeEntry (OP65_BPL, AM65_BRA, L->Name, L, D->OpEntry->LI);
            InsertEntry (D, X, D->OpIndex+5);

        } else {

            /* Loop using an explicit compare */

            /* ldy #$00 */
            X = NewCodeEntry (OP65_LDY, AM65_IMM, "$00", 0, D->OpEntry->LI);
            InsertEntry (D, X, D->OpIndex+2);

            /* L: sta (zp),y */
            X = NewCodeEntry (OP65_STA, AM65_ZP_INDY, D->ZPLo, 0, D->OpEntry->LI);
            InsertEntry (D, X, D->OpIndex+3);
            L = CS_GenLabel (D->Code, X);

            /* iny */
            X = NewCodeEntry (OP65_INY, AM65_IMP, 0, 0, D->OpEntry->LI);
            InsertEntry (D, X, D->OpIndex+4);

            /* cpy #count */
            Arg = MakeHexArg (D->OpEntry->RI->In.RegA);
            X = NewCodeEntry (OP65_CPY, AM65_IMM, Arg, 0, D->OpEntry->LI);
            InsertEntry (D, X, D->OpIndex+5);

            /* bne L */
            X = NewCodeEntry (OP65_BNE, AM65_BRA, L->Name, L, D->OpEntry->LI);
            InsertEntry (D, X, D->OpIndex+6);
        }

    }

    /* Remove the push and the call to the __bzero function */
    RemoveRemainders (D);

    /* We changed the sequence */
    return 1;
}



static unsigned Opt_staspidx (StackOpData* D)
/* Optimize the staspidx sequence */
{
    CodeEntry* X;

    /* Check if we're using a register variable */
    if (!IsRegVar (D)) {
        /* Store the value into the zeropage instead of pushing it */
        AddStoreLhsX (D);
        AddStoreLhsA (D);
    }

    /* Replace the store subroutine call by a direct op */
    X = NewCodeEntry (OP65_STA, AM65_ZP_INDY, D->ZPLo, 0, D->OpEntry->LI);
    InsertEntry (D, X, D->OpIndex+1);

    /* Remove the push and the call to the staspidx function */
    RemoveRemainders (D);

    /* We changed the sequence */
    return 1;
}



static unsigned Opt_staxspidx (StackOpData* D)
/* Optimize the staxspidx sequence */
{
    CodeEntry* X;
    const char* Arg = 0;

    /* Check if we're using a register variable */
    if (!IsRegVar (D)) {
        /* Store the value into the zeropage instead of pushing it */
        AddStoreLhsX (D);
        AddStoreLhsA (D);
    }

    /* Inline the store */

    /* sta (zp),y */
    X = NewCodeEntry (OP65_STA, AM65_ZP_INDY, D->ZPLo, 0, D->OpEntry->LI);
    InsertEntry (D, X, D->OpIndex+1);

    if (RegValIsKnown (D->OpEntry->RI->In.RegY)) {
        /* Value of Y is known */
        Arg = MakeHexArg (D->OpEntry->RI->In.RegY + 1);
        X = NewCodeEntry (OP65_LDY, AM65_IMM, Arg, 0, D->OpEntry->LI);
    } else {
        X = NewCodeEntry (OP65_INY, AM65_IMP, 0, 0, D->OpEntry->LI);
    }
    InsertEntry (D, X, D->OpIndex+2);

    if (RegValIsKnown (D->OpEntry->RI->In.RegX)) {
        /* Value of X is known */
        Arg = MakeHexArg (D->OpEntry->RI->In.RegX);
        X = NewCodeEntry (OP65_LDA, AM65_IMM, Arg, 0, D->OpEntry->LI);
    } else {
        /* Value unknown */
        X = NewCodeEntry (OP65_TXA, AM65_IMP, 0, 0, D->OpEntry->LI);
    }
    InsertEntry (D, X, D->OpIndex+3);

    /* sta (zp),y */
    X = NewCodeEntry (OP65_STA, AM65_ZP_INDY, D->ZPLo, 0, D->OpEntry->LI);
    InsertEntry (D, X, D->OpIndex+4);

    /* If we remove staxspidx, we must restore the Y register to what the
    ** function would return.
    */
    if (RegValIsKnown (D->OpEntry->RI->In.RegY)) {
        Arg = MakeHexArg (D->OpEntry->RI->In.RegY);
        X = NewCodeEntry (OP65_LDY, AM65_IMM, Arg, 0, D->OpEntry->LI);
    } else {
        X = NewCodeEntry (OP65_DEY, AM65_IMP, 0, 0, D->OpEntry->LI);
    }
    InsertEntry (D, X, D->OpIndex+5);

    /* Remove the push and the call to the staxspidx function */
    RemoveRemainders (D);

    /* We changed the sequence */
    return 1;
}



static unsigned Opt_tosaddax (StackOpData* D)
/* Optimize the tosaddax sequence */
{
    CodeEntry*  X;
    CodeEntry*  N;

    /* We need the entry behind the add */
    CHECK (D->NextEntry != 0);

    /* Check if the X register is known and zero when the add is done, and
    ** if the add is followed by
    **
    **  ldy     #$00
    **  jsr     ldauidx         ; or ldaidx
    **
    ** If this is true, the addition does actually add an offset to a pointer
    ** before it is dereferenced. Since both subroutines take an offset in Y,
    ** we can pass the offset (instead of #$00) and remove the addition
    ** alltogether.
    */
    if (D->OpEntry->RI->In.RegX == 0                            &&
        D->NextEntry->OPC == OP65_LDY                           &&
        CE_IsKnownImm (D->NextEntry, 0)                         &&
        !CE_HasLabel (D->NextEntry)                             &&
        (N = CS_GetNextEntry (D->Code, D->OpIndex + 1)) != 0    &&
        (CE_IsCallTo (N, "ldauidx")                     ||
         CE_IsCallTo (N, "ldaidx"))) {

        int Signed = (strcmp (N->Arg, "ldaidx") == 0);

        /* Store the value into the zeropage instead of pushing it */
        AddStoreLhsX (D);
        AddStoreLhsA (D);

        /* Replace the ldy by a tay. Be sure to create the new entry before
        ** deleting the ldy, since we will reference the line info from this
        ** insn.
        */
        X = NewCodeEntry (OP65_TAY, AM65_IMP, 0, 0, D->NextEntry->LI);
        DelEntry (D, D->OpIndex + 1);
        InsertEntry (D, X, D->OpIndex + 1);

        /* Replace the call to ldaidx/ldauidx. Since X is already zero, and
        ** the ptr is in the zero page location, we just need to load from
        ** the pointer, and fix X in case of ldaidx.
        */
        X = NewCodeEntry (OP65_LDA, AM65_ZP_INDY, D->ZPLo, 0, N->LI);
        DelEntry (D, D->OpIndex + 2);
        InsertEntry (D, X, D->OpIndex + 2);
        if (Signed) {

            CodeLabel* L;

            /* Add sign extension - N is unused now */
            N = CS_GetNextEntry (D->Code, D->OpIndex + 2);
            CHECK (N != 0);
            L = CS_GenLabel (D->Code, N);

            X = NewCodeEntry (OP65_BPL, AM65_BRA, L->Name, L, X->LI);
            InsertEntry (D, X, D->OpIndex + 3);

            X = NewCodeEntry (OP65_DEX, AM65_IMP, 0, 0, X->LI);
            InsertEntry (D, X, D->OpIndex + 4);
        }

    } else {

        /* Store the value into the zeropage instead of pushing it */
        ReplacePushByStore (D);

        /* Inline the add */
        D->IP = D->OpIndex+1;

        /* clc */
        X = NewCodeEntry (OP65_CLC, AM65_IMP, 0, 0, D->OpEntry->LI);
        InsertEntry (D, X, D->IP++);

        /* Low byte */
        AddOpLow (D, OP65_ADC, &D->Lhs);

        /* High byte */
        if (D->PushEntry->RI->In.RegX == 0) {

            /* The high byte is the value in X plus the carry */
            CodeLabel* L = CS_GenLabel (D->Code, D->NextEntry);

            /* bcc L */
            X = NewCodeEntry (OP65_BCC, AM65_BRA, L->Name, L, D->OpEntry->LI);
            InsertEntry (D, X, D->IP++);

            /* inx */
            X = NewCodeEntry (OP65_INX, AM65_IMP, 0, 0, D->OpEntry->LI);
            InsertEntry (D, X, D->IP++);

        } else if (D->OpEntry->RI->In.RegX == 0                         &&
                   (RegValIsKnown (D->PushEntry->RI->In.RegX)   ||
                    (D->Lhs.X.Flags & LI_RELOAD_Y) == 0)) {

            /* The high byte is that of the first operand plus carry */
            CodeLabel* L;
            if (RegValIsKnown (D->PushEntry->RI->In.RegX)) {
                /* Value of first op high byte is known */
                const char* Arg = MakeHexArg (D->PushEntry->RI->In.RegX);
                X = NewCodeEntry (OP65_LDX, AM65_IMM, Arg, 0, D->OpEntry->LI);
            } else {
                /* Value of first op high byte is unknown. Load from ZP or
                ** original storage.
                */
                if (D->Lhs.X.Flags & LI_DIRECT) {
                    CodeEntry* LoadX = D->Lhs.X.LoadEntry;
                    X = NewCodeEntry (OP65_LDX, LoadX->AM, LoadX->Arg, 0, D->OpEntry->LI);
                } else {
                    X = NewCodeEntry (OP65_LDX, AM65_ZP, D->ZPHi, 0, D->OpEntry->LI);
                }
            }
            InsertEntry (D, X, D->IP++);

            /* bcc label */
            L = CS_GenLabel (D->Code, D->NextEntry);
            X = NewCodeEntry (OP65_BCC, AM65_BRA, L->Name, L, D->OpEntry->LI);
            InsertEntry (D, X, D->IP++);

            /* inx */
            X = NewCodeEntry (OP65_INX, AM65_IMP, 0, 0, D->OpEntry->LI);
            InsertEntry (D, X, D->IP++);
        } else {
            /* High byte is unknown */
            AddOpHigh (D, OP65_ADC, &D->Lhs, 1);
        }
    }

    /* Remove the push and the call to the tosaddax function */
    RemoveRemainders (D);

    /* We changed the sequence */
    return 1;
}



static unsigned Opt_tosandax (StackOpData* D)
/* Optimize the tosandax sequence */
{
    /* Store the value into the zeropage instead of pushing it */
    ReplacePushByStore (D);

    /* Inline the and, low byte */
    D->IP = D->OpIndex + 1;
    AddOpLow (D, OP65_AND, &D->Lhs);

    /* High byte */
    AddOpHigh (D, OP65_AND, &D->Lhs, 1);

    /* Remove the push and the call to the tosandax function */
    RemoveRemainders (D);

    /* We changed the sequence */
    return 1;
}



static unsigned Opt_tosaslax (StackOpData* D)
/* Optimize the tosaslax sequence */
{
    return Opt_tosshift (D, "aslaxy");
}



static unsigned Opt_tosasrax (StackOpData* D)
/* Optimize the tosasrax sequence */
{
    return Opt_tosshift (D, "asraxy");
}



static unsigned Opt_toseqax (StackOpData* D)
/* Optimize the toseqax sequence */
{
    return Opt_toseqax_tosneax (D, "booleq");
}



static unsigned Opt_tosgeax (StackOpData* D)
/* Optimize the tosgeax sequence */
{
    CodeEntry*  X;
    CodeLabel* L;

    /* Inline the sbc */
    D->IP = D->OpIndex+1;

    /* Must be true because of OP_RHS_LOAD */
    CHECK ((D->Rhs.A.Flags & D->Rhs.X.Flags & LI_DIRECT) != 0);

    /* Add code for low operand */
    AddOpLow (D, OP65_CMP, &D->Rhs);

    /* Add code for high operand */
    AddOpHigh (D, OP65_SBC, &D->Rhs, 0);

    /* eor #$80 */
    X = NewCodeEntry (OP65_EOR, AM65_IMM, "$80", 0, D->OpEntry->LI);
    InsertEntry (D, X, D->IP++);

    /* asl a */
    X = NewCodeEntry (OP65_ASL, AM65_ACC, "a", 0, D->OpEntry->LI);
    InsertEntry (D, X, D->IP++);
    L = CS_GenLabel (D->Code, X);

    /* Insert a bvs L before the eor insn */
    X = NewCodeEntry (OP65_BVS, AM65_BRA, L->Name, L, D->OpEntry->LI);
    InsertEntry (D, X, D->IP - 2);
    ++D->IP;

    /* lda #$00 */
    X = NewCodeEntry (OP65_LDA, AM65_IMM, "$00", 0, D->OpEntry->LI);
    InsertEntry (D, X, D->IP++);

    /* ldx #$00 */
    X = NewCodeEntry (OP65_LDX, AM65_IMM, "$00", 0, D->OpEntry->LI);
    InsertEntry (D, X, D->IP++);

    /* rol a */
    X = NewCodeEntry (OP65_ROL, AM65_ACC, "a", 0, D->OpEntry->LI);
    InsertEntry (D, X, D->IP++);

    /* Rhs load entries must be removed */
    D->Rhs.X.Flags |= LI_REMOVE;
    D->Rhs.A.Flags |= LI_REMOVE;

    /* Remove the push and the call to the tosgeax function */
    RemoveRemainders (D);

    /* We changed the sequence */
    return 1;
}



static unsigned Opt_tosltax (StackOpData* D)
/* Optimize the tosltax sequence */
{
    CodeEntry*  X;
    CodeLabel* L;


    /* Inline the compare */
    D->IP = D->OpIndex+1;

    /* Must be true because of OP_RHS_LOAD */
    CHECK ((D->Rhs.A.Flags & D->Rhs.X.Flags & LI_DIRECT) != 0);

    /* Add code for low operand */
    AddOpLow (D, OP65_CMP, &D->Rhs);

    /* Add code for high operand */
    AddOpHigh (D, OP65_SBC, &D->Rhs, 0);

    /* eor #$80 */
    X = NewCodeEntry (OP65_EOR, AM65_IMM, "$80", 0, D->OpEntry->LI);
    InsertEntry (D, X, D->IP++);

    /* asl a */
    X = NewCodeEntry (OP65_ASL, AM65_ACC, "a", 0, D->OpEntry->LI);
    InsertEntry (D, X, D->IP++);
    L = CS_GenLabel (D->Code, X);

    /* Insert a bvc L before the eor insn */
    X = NewCodeEntry (OP65_BVC, AM65_BRA, L->Name, L, D->OpEntry->LI);
    InsertEntry (D, X, D->IP - 2);
    ++D->IP;

    /* lda #$00 */
    X = NewCodeEntry (OP65_LDA, AM65_IMM, "$00", 0, D->OpEntry->LI);
    InsertEntry (D, X, D->IP++);

    /* ldx #$00 */
    X = NewCodeEntry (OP65_LDX, AM65_IMM, "$00", 0, D->OpEntry->LI);
    InsertEntry (D, X, D->IP++);

    /* rol a */
    X = NewCodeEntry (OP65_ROL, AM65_ACC, "a", 0, D->OpEntry->LI);
    InsertEntry (D, X, D->IP++);

    /* Rhs load entries must be removed */
    D->Rhs.X.Flags |= LI_REMOVE;
    D->Rhs.A.Flags |= LI_REMOVE;

    /* Remove the push and the call to the tosltax function */
    RemoveRemainders (D);

    /* We changed the sequence */
    return 1;
}



static unsigned Opt_tosneax (StackOpData* D)
/* Optimize the tosneax sequence */
{
    return Opt_toseqax_tosneax (D, "boolne");
}



static unsigned Opt_tosorax (StackOpData* D)
/* Optimize the tosorax sequence */
{
    /* Store the value into the zeropage instead of pushing it */
    ReplacePushByStore (D);

    /* Inline the or, low byte */
    D->IP = D->OpIndex + 1;
    AddOpLow (D, OP65_ORA, &D->Lhs);

    /* High byte */
    AddOpHigh (D, OP65_ORA, &D->Lhs, 1);

    /* Remove the push and the call to the tosorax function */
    RemoveRemainders (D);

    /* We changed the sequence */
    return 1;
}



static unsigned Opt_tosshlax (StackOpData* D)
/* Optimize the tosshlax sequence */
{
    return Opt_tosshift (D, "shlaxy");
}



static unsigned Opt_tosshrax (StackOpData* D)
/* Optimize the tosshrax sequence */
{
    return Opt_tosshift (D, "shraxy");
}



static unsigned Opt_tossubax (StackOpData* D)
/* Optimize the tossubax sequence. Note: subtraction is not commutative! */
{
    CodeEntry*  X;


    /* Inline the sbc */
    D->IP = D->OpIndex+1;

    /* sec */
    X = NewCodeEntry (OP65_SEC, AM65_IMP, 0, 0, D->OpEntry->LI);
    InsertEntry (D, X, D->IP++);

    /* Must be true because of OP_RHS_LOAD */
    CHECK ((D->Rhs.A.Flags & D->Rhs.X.Flags & LI_DIRECT) != 0);

    /* Add code for low operand */
    AddOpLow (D, OP65_SBC, &D->Rhs);

    /* Add code for high operand */
    AddOpHigh (D, OP65_SBC, &D->Rhs, 1);

    /* Rhs load entries must be removed */
    D->Rhs.X.Flags |= LI_REMOVE;
    D->Rhs.A.Flags |= LI_REMOVE;

    /* Remove the push and the call to the tossubax function */
    RemoveRemainders (D);

    /* We changed the sequence */
    return 1;
}



static unsigned Opt_tosugeax (StackOpData* D)
/* Optimize the tosugeax sequence */
{
    CodeEntry*  X;


    /* Inline the sbc */
    D->IP = D->OpIndex+1;

    /* Must be true because of OP_RHS_LOAD */
    CHECK ((D->Rhs.A.Flags & D->Rhs.X.Flags & LI_DIRECT) != 0);

    /* Add code for low operand */
    AddOpLow (D, OP65_CMP, &D->Rhs);

    /* Add code for high operand */
    AddOpHigh (D, OP65_SBC, &D->Rhs, 0);

    /* lda #$00 */
    X = NewCodeEntry (OP65_LDA, AM65_IMM, "$00", 0, D->OpEntry->LI);
    InsertEntry (D, X, D->IP++);

    /* ldx #$00 */
    X = NewCodeEntry (OP65_LDX, AM65_IMM, "$00", 0, D->OpEntry->LI);
    InsertEntry (D, X, D->IP++);

    /* rol a */
    X = NewCodeEntry (OP65_ROL, AM65_ACC, "a", 0, D->OpEntry->LI);
    InsertEntry (D, X, D->IP++);

    /* Rhs load entries must be removed */
    D->Rhs.X.Flags |= LI_REMOVE;
    D->Rhs.A.Flags |= LI_REMOVE;

    /* Remove the push and the call to the tosugeax function */
    RemoveRemainders (D);

    /* We changed the sequence */
    return 1;
}



static unsigned Opt_tosugtax (StackOpData* D)
/* Optimize the tosugtax sequence */
{
    CodeEntry*  X;


    /* Inline the sbc */
    D->IP = D->OpIndex+1;

    /* Must be true because of OP_RHS_LOAD */
    CHECK ((D->Rhs.A.Flags & D->Rhs.X.Flags & LI_DIRECT) != 0);

    /* sec */
    X = NewCodeEntry (OP65_SEC, AM65_IMP, 0, 0, D->OpEntry->LI);
    InsertEntry (D, X, D->IP++);

    /* Add code for low operand */
    AddOpLow (D, OP65_SBC, &D->Rhs);

    /* We need the zero flag, so remember the immediate result */
    X = NewCodeEntry (OP65_STA, AM65_ZP, "tmp1", 0, D->OpEntry->LI);
    InsertEntry (D, X, D->IP++);

    /* Add code for high operand */
    AddOpHigh (D, OP65_SBC, &D->Rhs, 0);

    /* Set Z flag */
    X = NewCodeEntry (OP65_ORA, AM65_ZP, "tmp1", 0, D->OpEntry->LI);
    InsertEntry (D, X, D->IP++);

    /* Transform to boolean */
    X = NewCodeEntry (OP65_JSR, AM65_ABS, "boolugt", 0, D->OpEntry->LI);
    InsertEntry (D, X, D->IP++);

    /* Rhs load entries must be removed */
    D->Rhs.X.Flags |= LI_REMOVE;
    D->Rhs.A.Flags |= LI_REMOVE;

    /* Remove the push and the call to the operator function */
    RemoveRemainders (D);

    /* We changed the sequence */
    return 1;
}



static unsigned Opt_tosuleax (StackOpData* D)
/* Optimize the tosuleax sequence */
{
    CodeEntry*  X;


    /* Inline the sbc */
    D->IP = D->OpIndex+1;

    /* Must be true because of OP_RHS_LOAD */
    CHECK ((D->Rhs.A.Flags & D->Rhs.X.Flags & LI_DIRECT) != 0);

    /* sec */
    X = NewCodeEntry (OP65_SEC, AM65_IMP, 0, 0, D->OpEntry->LI);
    InsertEntry (D, X, D->IP++);

    /* Add code for low operand */
    AddOpLow (D, OP65_SBC, &D->Rhs);

    /* We need the zero flag, so remember the immediate result */
    X = NewCodeEntry (OP65_STA, AM65_ZP, "tmp1", 0, D->OpEntry->LI);
    InsertEntry (D, X, D->IP++);

    /* Add code for high operand */
    AddOpHigh (D, OP65_SBC, &D->Rhs, 0);

    /* Set Z flag */
    X = NewCodeEntry (OP65_ORA, AM65_ZP, "tmp1", 0, D->OpEntry->LI);
    InsertEntry (D, X, D->IP++);

    /* Transform to boolean */
    X = NewCodeEntry (OP65_JSR, AM65_ABS, "boolule", 0, D->OpEntry->LI);
    InsertEntry (D, X, D->IP++);

    /* Rhs load entries must be removed */
    D->Rhs.X.Flags |= LI_REMOVE;
    D->Rhs.A.Flags |= LI_REMOVE;

    /* Remove the push and the call to the operator function */
    RemoveRemainders (D);

    /* We changed the sequence */
    return 1;
}



static unsigned Opt_tosultax (StackOpData* D)
/* Optimize the tosultax sequence */
{
    CodeEntry*  X;


    /* Inline the sbc */
    D->IP = D->OpIndex+1;

    /* Must be true because of OP_RHS_LOAD */
    CHECK ((D->Rhs.A.Flags & D->Rhs.X.Flags & LI_DIRECT) != 0);

    /* Add code for low operand */
    AddOpLow (D, OP65_CMP, &D->Rhs);

    /* Add code for high operand */
    AddOpHigh (D, OP65_SBC, &D->Rhs, 0);

    /* Transform to boolean */
    X = NewCodeEntry (OP65_JSR, AM65_ABS, "boolult", 0, D->OpEntry->LI);
    InsertEntry (D, X, D->IP++);

    /* Rhs load entries must be removed */
    D->Rhs.X.Flags |= LI_REMOVE;
    D->Rhs.A.Flags |= LI_REMOVE;

    /* Remove the push and the call to the operator function */
    RemoveRemainders (D);

    /* We changed the sequence */
    return 1;
}



static unsigned Opt_tosxorax (StackOpData* D)
/* Optimize the tosxorax sequence */
{
    CodeEntry*  X;


    /* Store the value into the zeropage instead of pushing it */
    ReplacePushByStore (D);

    /* Inline the xor, low byte */
    D->IP = D->OpIndex + 1;
    AddOpLow (D, OP65_EOR, &D->Lhs);

    /* High byte */
    if (RegValIsKnown (D->PushEntry->RI->In.RegX) &&
        RegValIsKnown (D->OpEntry->RI->In.RegX)) {
        /* Both values known, precalculate the result */
        const char* Arg = MakeHexArg (D->PushEntry->RI->In.RegX ^ D->OpEntry->RI->In.RegX);
        X = NewCodeEntry (OP65_LDX, AM65_IMM, Arg, 0, D->OpEntry->LI);
        InsertEntry (D, X, D->IP++);
    } else if (D->PushEntry->RI->In.RegX != 0) {
        /* High byte is unknown */
        AddOpHigh (D, OP65_EOR, &D->Lhs, 1);
    }

    /* Remove the push and the call to the tosandax function */
    RemoveRemainders (D);

    /* We changed the sequence */
    return 1;
}



/*****************************************************************************/
/*            Optimization functions when hi-bytes can be ignored            */
/*****************************************************************************/



static unsigned Opt_a_tosbitwise (StackOpData* D, opc_t OPC)
/* Optimize the tosandax/tosorax/tosxorax sequence. */
{
    CodeEntry*  X;


    /* Inline the bitwise operation */
    D->IP = D->OpIndex+1;

    /* Backup lhs if necessary */
    if ((D->Rhs.A.Flags & LI_DIRECT) == 0) {
        if ((D->Lhs.A.Flags & (LI_DIRECT | LI_RELOAD_Y)) == LI_DIRECT) {
            /* Just reload lhs */
            X = NewCodeEntry (OPC, D->Lhs.A.LoadEntry->AM, D->Lhs.A.LoadEntry->Arg, 0, D->OpEntry->LI);
            InsertEntry (D, X, D->IP++);
        } else {
            /* Backup lhs */
            X = NewCodeEntry (OP65_STA, AM65_ZP, D->ZPLo, 0, D->PushEntry->LI);
            InsertEntry (D, X, D->PushIndex+1);
            /* Add code for low operand */
            X = NewCodeEntry (OPC, AM65_ZP, D->ZPLo, 0, D->OpEntry->LI);
            InsertEntry (D, X, D->IP++);
        }
    } else {
        /* Add code for low operand */
        X = NewCodeEntry (OPC, D->Rhs.A.LoadEntry->AM, D->Rhs.A.LoadEntry->Arg, 0, D->OpEntry->LI);
        InsertEntry (D, X, D->IP++);

        /* Rhs load entries may be removed */
        D->Rhs.A.Flags |= LI_REMOVE;
    }

    /* Do high-byte operation only when its result is used */
    if ((GetRegInfo (D->Code, D->IP, REG_X) & REG_X) != 0) {
        /* Replace the high-byte load with 0 for EOR, or just leave it alone */
        if (OPC == OP65_EOR) {
            X = NewCodeEntry (OP65_LDX, AM65_IMM, MakeHexArg (0), 0, D->Rhs.X.ChgEntry->LI);
            InsertEntry (D, X, D->IP++);
            D->Rhs.X.Flags |= LI_REMOVE;
        } else {
            D->Rhs.X.Flags |= LI_DONT_REMOVE;
        }
    } else {
        /* Rhs load entries may be removed */
        D->Rhs.X.Flags |= LI_REMOVE;
    }

    /* Remove the push and the call to the tossubax function */
    RemoveRemainders (D);

    /* We changed the sequence */
    return 1;
}



static unsigned Opt_a_toscmpbool (StackOpData* D, const char* BoolTransformer)
/* Optimize the TOS compare sequence with a bool transformer */
{
    CodeEntry* X;
    cmp_t      Cond;

    D->IP = D->OpIndex + 1;

    if (!D->RhsMultiChg                     &&
        (D->Rhs.A.Flags & LI_DIRECT) != 0   &&
        (D->Rhs.A.LoadEntry->Flags & CEF_DONT_REMOVE) == 0) {

        /* cmp */
        AddOpLow (D, OP65_CMP, &D->Rhs);

        /* Rhs low-byte load must be removed and hi-byte load may be removed */
        D->Rhs.X.Flags |= LI_REMOVE;
        D->Rhs.A.Flags |= LI_REMOVE;

    } else if ((D->Lhs.A.Flags & LI_DIRECT) != 0) {
        /* If the lhs is direct (but not stack relative), encode compares with lhs,
        ** effectively reversing the order (which doesn't matter for == and !=).
        */
        Cond = FindBoolCmpCond (BoolTransformer);
        Cond = GetRevertedCond (Cond);
        BoolTransformer = GetBoolTransformer (Cond);

        /* This shouldn't fail */
        CHECK (BoolTransformer);

        /* cmp */
        AddOpLow (D, OP65_CMP, &D->Lhs);

        /* Lhs load entries can be removed if not used later */
        D->Lhs.X.Flags |= LI_REMOVE;
        D->Lhs.A.Flags |= LI_REMOVE;

    } else {
        /* We'll do reverse-compare */
        Cond = FindBoolCmpCond (BoolTransformer);
        Cond = GetRevertedCond (Cond);
        BoolTransformer = GetBoolTransformer (Cond);

        /* This shouldn't fail */
        CHECK (BoolTransformer);

        /* Save lhs into zeropage */
        AddStoreLhsA (D);
        /* AddStoreLhsA may have moved the OpIndex, recalculate insertion point to prevent label migration. */
        D->IP = D->OpIndex + 1;

        /* cmp */
        X = NewCodeEntry (OP65_CMP, AM65_ZP, D->ZPLo, 0, D->OpEntry->LI);
        InsertEntry (D, X, D->IP++);

    }

    /* Create a call to the boolean transformer function. This is needed for all
    ** variants.
    */
    X = NewCodeEntry (OP65_JSR, AM65_ABS, BoolTransformer, 0, D->OpEntry->LI);
    InsertEntry (D, X, D->IP++);

    /* Remove the push and the call to the TOS function */
    RemoveRemainders (D);

    /* We changed the sequence */
    return 1;
}



static unsigned Opt_a_tosand (StackOpData* D)
/* Optimize the tosandax sequence. */
{
    return Opt_a_tosbitwise (D, OP65_AND);
}



static unsigned Opt_a_toseq (StackOpData* D)
/* Optimize the toseqax sequence */
{
    return Opt_a_toscmpbool (D, "booleq");
}



static unsigned Opt_a_tosicmp (StackOpData* D)
/* Replace tosicmp with CMP */
{
    CodeEntry*  X;
    RegInfo*    RI;
    const char* Arg;

    if (!SameRegAValue (D)) {
        /* Because of SameRegAValue */
        CHECK (D->Rhs.A.ChgIndex >= 0);

        /* Store LHS in ZP and reload it before op */
        X = NewCodeEntry (OP65_STA, AM65_ZP, D->ZPLo, 0, D->PushEntry->LI);
        InsertEntry (D, X, D->PushIndex + 1);
        X = NewCodeEntry (OP65_LDA, AM65_ZP, D->ZPLo, 0, D->PushEntry->LI);
        InsertEntry (D, X, D->OpIndex);

        D->IP = D->OpIndex + 1;

        if ((D->Rhs.A.Flags & LI_DIRECT) == 0) {
            /* RHS src is not directly comparable */
            X = NewCodeEntry (OP65_STA, AM65_ZP, D->ZPHi, 0, D->OpEntry->LI);
            InsertEntry (D, X, D->Rhs.A.ChgIndex + 1);
            /* RHS insertion may have moved the OpIndex, recalculate insertion point to prevent label migration. */
            D->IP = D->OpIndex + 1;

            /* Cmp with stored RHS */
            X = NewCodeEntry (OP65_CMP, AM65_ZP, D->ZPHi, 0, D->OpEntry->LI);
            InsertEntry (D, X, D->IP++);
        } else {
            if ((D->Rhs.A.Flags & LI_RELOAD_Y) == 0) {
                /* Cmp directly with RHS src */
                X = NewCodeEntry (OP65_CMP, AM65_ZP, D->Rhs.A.LoadEntry->Arg, 0, D->OpEntry->LI);
                InsertEntry (D, X, D->IP++);
            } else {
                /* ldy #offs */
                if ((D->Rhs.A.Flags & LI_CHECK_Y) == 0) {
                    X = NewCodeEntry (OP65_LDY, AM65_IMM, MakeHexArg (D->Rhs.A.Offs), 0, D->OpEntry->LI);
                } else {
                    X = NewCodeEntry (OP65_LDY, D->Rhs.A.LoadYEntry->AM, D->Rhs.A.LoadYEntry->Arg, 0, D->OpEntry->LI);
                }
                InsertEntry (D, X, D->IP++);

                /* cmp src,y OR cmp (sp),y */
                if (D->Rhs.A.LoadEntry->OPC == OP65_JSR) {
                    /* opc (sp),y */
                    X = NewCodeEntry (OP65_CMP, AM65_ZP_INDY, "sp", 0, D->OpEntry->LI);
                } else {
                    /* opc src,y */
                    X = NewCodeEntry (OP65_CMP, D->Rhs.A.LoadEntry->AM, D->Rhs.A.LoadEntry->Arg, 0, D->OpEntry->LI);
                }
                InsertEntry (D, X, D->IP++);
            }

            /* RHS may be removed */
            D->Rhs.A.Flags |= LI_REMOVE;
            D->Rhs.X.Flags |= LI_REMOVE;
        }

        /* Fix up the N/V flags: N = ~C, V = 0 */
        Arg = MakeHexArg (0);
        X = NewCodeEntry (OP65_LDA, AM65_IMM, Arg, 0, D->OpEntry->LI);
        InsertEntry (D, X, D->IP++);
        X = NewCodeEntry (OP65_SBC, AM65_IMM, Arg, 0, D->OpEntry->LI);
        InsertEntry (D, X, D->IP++);
        Arg = MakeHexArg (0x01);
        X = NewCodeEntry (OP65_ORA, AM65_IMM, Arg, 0, D->OpEntry->LI);
        InsertEntry (D, X, D->IP++);

        /* jeq L1 */
        CodeLabel* Label = CS_GenLabel (D->Code, CS_GetEntry (D->Code, D->IP));
        X = NewCodeEntry (OP65_JEQ, AM65_BRA, Label->Name, Label, X->LI);
        InsertEntry (D, X, D->IP-3);

    } else {
        /* Just clear A,Z,N; and set C */
        Arg = MakeHexArg (0);
        if ((RI = GetLastChangedRegInfo (D, &D->Lhs.A)) != 0 &&
            RegValIsKnown (RI->Out.RegA)                     &&
            (RI->Out.RegA & 0xFF) == 0) {

            X = NewCodeEntry (OP65_CMP, AM65_IMM, Arg, 0, D->OpEntry->LI);
            InsertEntry (D, X, D->OpIndex + 1);
        } else {
            X = NewCodeEntry (OP65_LDA, AM65_IMM, Arg, 0, D->OpEntry->LI);
            InsertEntry (D, X, D->OpIndex + 1);
            X = NewCodeEntry (OP65_CMP, AM65_IMM, Arg, 0, D->OpEntry->LI);
            InsertEntry (D, X, D->OpIndex + 2);
        }
    }

    /* Remove the push and the call to the operator function */
    RemoveRemainders (D);

    return 1;
}



static unsigned Opt_a_tosne (StackOpData* D)
/* Optimize the tosneax sequence */
{
    return Opt_a_toscmpbool (D, "boolne");
}



static unsigned Opt_a_tosor (StackOpData* D)
/* Optimize the tosorax sequence. */
{
    return Opt_a_tosbitwise (D, OP65_ORA);
}



static unsigned Opt_a_tossub (StackOpData* D)
/* Optimize the tossubax sequence. */
{
    CodeEntry*  X;


    /* Inline the sbc */
    D->IP = D->OpIndex+1;

    /* Must be true because of OP_RHS_LOAD */
    CHECK ((D->Rhs.A.Flags & D->Rhs.X.Flags & LI_DIRECT) != 0);

    /* sec */
    X = NewCodeEntry (OP65_SEC, AM65_IMP, 0, 0, D->OpEntry->LI);
    InsertEntry (D, X, D->IP++);

    /* Add code for low operand */
    AddOpLow (D, OP65_SBC, &D->Rhs);

    /* Do sign-extension as high-byte operation only when its result is used */
    if ((GetRegInfo (D->Code, D->IP, REG_X) & REG_X) != 0) {
        CodeLabel* L;
        CodeEntry* N;

        X = NewCodeEntry (OP65_LDX, AM65_IMM, MakeHexArg (0), 0, D->OpEntry->LI);
        InsertEntry (D, X, D->IP++);

        /* Add sign extension - N is unused now */
        N = CS_GetEntry (D->Code, D->IP);
        CHECK (N != 0);
        L = CS_GenLabel (D->Code, N);

        X = NewCodeEntry (OP65_BCS, AM65_BRA, L->Name, L, D->OpEntry->LI);
        InsertEntry (D, X, D->IP++);

        X = NewCodeEntry (OP65_DEX, AM65_IMP, 0, 0, D->OpEntry->LI);
        InsertEntry (D, X, D->IP++);
    }

    /* Rhs load entries must be removed */
    D->Rhs.X.Flags |= LI_REMOVE;
    D->Rhs.A.Flags |= LI_REMOVE;

    /* Remove the push and the call to the tossubax function */
    RemoveRemainders (D);

    /* We changed the sequence */
    return 1;
}



static unsigned Opt_a_tosuge (StackOpData* D)
/* Optimize the tosgeax and tosugeax sequences */
{
    return Opt_a_toscmpbool (D, "booluge");
}



static unsigned Opt_a_tosugt (StackOpData* D)
/* Optimize the tosgtax and tosugtax sequences */
{
    return Opt_a_toscmpbool (D, "boolugt");
}



static unsigned Opt_a_tosule (StackOpData* D)
/* Optimize the tosleax and tosuleax sequences */
{
    return Opt_a_toscmpbool (D, "boolule");
}



static unsigned Opt_a_tosult (StackOpData* D)
/* Optimize the tosltax and tosultax sequences */
{
    return Opt_a_toscmpbool (D, "boolult");
}



static unsigned Opt_a_tosxor (StackOpData* D)
/* Optimize the tosxorax sequence. */
{
    return Opt_a_tosbitwise (D, OP65_EOR);
}



/*****************************************************************************/
/*                                   Code                                    */
/*****************************************************************************/


#define FUNC_COUNT(Table) (sizeof(Table) / sizeof(Table[0]))

/* The first column of these two tables must be sorted in lexical order */

/* CAUTION: table must be sorted for bsearch */
static const OptFuncDesc FuncTable[] = {
    { "___bzero",   Opt___bzero,   REG_NONE, OP_X_ZERO | OP_A_KNOWN                    },
    { "staspidx",   Opt_staspidx,  REG_NONE, OP_NONE                                   },
    { "staxspidx",  Opt_staxspidx, REG_AX,   OP_NONE                                   },
    { "tosaddax",   Opt_tosaddax,  REG_NONE, OP_NONE                                   },
    { "tosandax",   Opt_tosandax,  REG_NONE, OP_NONE                                   },
    { "tosaslax",   Opt_tosaslax,  REG_NONE, OP_NONE                                   },
    { "tosasrax",   Opt_tosasrax,  REG_NONE, OP_NONE                                   },
    { "toseqax",    Opt_toseqax,   REG_NONE, OP_LR_INTERCHANGE | OP_RHS_REMOVE_DIRECT  },
    { "tosgeax",    Opt_tosgeax,   REG_NONE, OP_RHS_REMOVE_DIRECT | OP_RHS_LOAD_DIRECT },
    { "tosltax",    Opt_tosltax,   REG_NONE, OP_RHS_REMOVE_DIRECT | OP_RHS_LOAD_DIRECT },
    { "tosneax",    Opt_tosneax,   REG_NONE, OP_LR_INTERCHANGE | OP_RHS_REMOVE_DIRECT  },
    { "tosorax",    Opt_tosorax,   REG_NONE, OP_NONE                                   },
    { "tosshlax",   Opt_tosshlax,  REG_NONE, OP_NONE                                   },
    { "tosshrax",   Opt_tosshrax,  REG_NONE, OP_NONE                                   },
    { "tossubax",   Opt_tossubax,  REG_NONE, OP_RHS_REMOVE_DIRECT | OP_RHS_LOAD_DIRECT },
    { "tosugeax",   Opt_tosugeax,  REG_NONE, OP_RHS_REMOVE_DIRECT | OP_RHS_LOAD_DIRECT },
    { "tosugtax",   Opt_tosugtax,  REG_NONE, OP_RHS_REMOVE_DIRECT | OP_RHS_LOAD_DIRECT },
    { "tosuleax",   Opt_tosuleax,  REG_NONE, OP_RHS_REMOVE_DIRECT | OP_RHS_LOAD_DIRECT },
    { "tosultax",   Opt_tosultax,  REG_NONE, OP_RHS_REMOVE_DIRECT | OP_RHS_LOAD_DIRECT },
    { "tosxorax",   Opt_tosxorax,  REG_NONE, OP_NONE                                   },
};

<<<<<<< HEAD
BSEARCH_CHECK(FuncTable, FUNC_COUNT(FuncTable), FuncTable, .Name);

=======
/* CAUTION: table must be sorted for bsearch */
>>>>>>> 869ba5c4
static const OptFuncDesc FuncRegATable[] = {
    { "tosandax",   Opt_a_tosand,  REG_NONE, OP_RHS_REMOVE_DIRECT | OP_RHS_LOAD_DIRECT },
    { "toseqax",    Opt_a_toseq,   REG_NONE, OP_NONE                                   },
    { "tosgeax",    Opt_a_tosuge,  REG_NONE, OP_NONE                                   },
    { "tosgtax",    Opt_a_tosugt,  REG_NONE, OP_NONE                                   },
    { "tosicmp",    Opt_a_tosicmp, REG_NONE, OP_NONE                                   },
    { "tosleax",    Opt_a_tosule,  REG_NONE, OP_NONE                                   },
    { "tosltax",    Opt_a_tosult,  REG_NONE, OP_NONE                                   },
    { "tosneax",    Opt_a_tosne,   REG_NONE, OP_NONE                                   },
    { "tosorax",    Opt_a_tosor,   REG_NONE, OP_RHS_REMOVE_DIRECT | OP_RHS_LOAD_DIRECT },
    { "tossubax",   Opt_a_tossub,  REG_NONE, OP_RHS_REMOVE_DIRECT | OP_RHS_LOAD_DIRECT },
    { "tosugeax",   Opt_a_tosuge,  REG_NONE, OP_NONE                                   },
    { "tosugtax",   Opt_a_tosugt,  REG_NONE, OP_NONE                                   },
    { "tosuleax",   Opt_a_tosule,  REG_NONE, OP_NONE                                   },
    { "tosultax",   Opt_a_tosult,  REG_NONE, OP_NONE                                   },
    { "tosxorax",   Opt_a_tosxor,  REG_NONE, OP_RHS_REMOVE_DIRECT | OP_RHS_LOAD_DIRECT },
};

BSEARCH_CHECK(FuncRegATable, FUNC_COUNT(FuncRegATable), FuncRegATable, .Name);


static int CmpFunc (const void* Key, const void* Func)
/* Compare function for bsearch */
{
    return strcmp (Key, ((const OptFuncDesc*) Func)->Name);
}



static const OptFuncDesc* FindFunc (const OptFuncDesc FuncTable[], size_t Count, const char* Name)
/* Find the function with the given name. Return a pointer to the table entry
** or NULL if the function was not found.
*/
{
    return bsearch (Name, FuncTable, Count, sizeof(OptFuncDesc), CmpFunc);
}



static int PreCondOk (StackOpData* D)
/* Check if the preconditions for a call to the optimizer subfunction are
** satisfied. As a side effect, this function will also choose the zero page
** register to use for temporary storage.
*/
{
    LoadInfo* Lhs;
    LoadInfo* Rhs;
    LoadRegInfo* LhsLo;
    LoadRegInfo* LhsHi;
    LoadRegInfo* RhsLo;
    LoadRegInfo* RhsHi;
    short LoVal;
    short HiVal;
    int I;
    int Passed = 0;

    /* Check the flags */
    const OptFuncDesc* Desc = D->OptFunc;
    unsigned UnusedRegs = Desc->UnusedRegs;
    if (UnusedRegs != REG_NONE &&
        (GetRegInfo (D->Code, D->OpIndex+1, UnusedRegs) & UnusedRegs) != 0) {
        /* Cannot optimize */
        return 0;
    }

    Passed = 0;
    LoVal = D->OpEntry->RI->In.RegA;
    HiVal = D->OpEntry->RI->In.RegX;
    /* Check normally first, then interchange A/X and check again if necessary */
    for (I = (Desc->Flags & OP_AX_INTERCHANGE ? 0 : 1); !Passed && I < 2; ++I) {

        do {
            if ((Desc->Flags & OP_A_KNOWN) != 0 &&
                RegValIsUnknown (LoVal)) {
                /* Cannot optimize */
                break;
            }
            if ((Desc->Flags & OP_X_ZERO) != 0 &&
                HiVal != 0) {
                /* Cannot optimize */
                break;
            }
            Passed = 1;
        } while (0);

        /* Interchange A/X */
        LoVal = D->OpEntry->RI->In.RegX;
        HiVal = D->OpEntry->RI->In.RegA;
    }
    if (!Passed) {
        /* Cannot optimize */
        return 0;
    }

    Passed = 0;
    Lhs = &D->Lhs;
    Rhs = &D->Rhs;
    /* Check normally first, then interchange LHS/RHS and check again if necessary */
    for (I = (Desc->Flags & OP_LR_INTERCHANGE ? 0 : 1); !Passed && I < 2; ++I) {

        do {
            LhsLo = &Lhs->A;
            LhsHi = &Lhs->X;
            RhsLo = &Rhs->A;
            RhsHi = &Rhs->X;
            /* Currently we have only LHS/RHS checks with identical requirements for A/X,
            ** so we don't need to check twice for now.
            */

            if ((Desc->Flags & OP_LHS_LOAD) != 0) {
                if ((LhsLo->Flags & LhsHi->Flags & LI_LOAD_INSN) == 0) {
                    /* Cannot optimize */
                    break;
                } else if ((Desc->Flags & OP_LHS_LOAD_DIRECT) != 0) {
                    if ((LhsLo->Flags & LhsHi->Flags & LI_DIRECT) == 0) {
                        /* Cannot optimize */
                        break;
                    }
                }
            }
            if ((Desc->Flags & OP_RHS_LOAD) != 0) {
                if ((RhsLo->Flags & RhsHi->Flags & LI_LOAD_INSN) == 0) {
                    /* Cannot optimize */
                    break;
                } else if ((Desc->Flags & OP_RHS_LOAD_DIRECT) != 0) {
                    if ((RhsLo->Flags & RhsHi->Flags & LI_DIRECT) == 0) {
                        /* Cannot optimize */
                        break;
                    }
                }
            }
            if ((Desc->Flags & OP_LHS_REMOVE) != 0) {
                /* Check if the load entries cannot be removed */
                if ((LhsLo->LoadEntry != 0 && (LhsLo->LoadEntry->Flags & CEF_DONT_REMOVE) != 0) ||
                    (LhsHi->LoadEntry != 0 && (LhsHi->LoadEntry->Flags & CEF_DONT_REMOVE) != 0)) {
                    if ((Desc->Flags & OP_LHS_REMOVE_DIRECT) != 0) {
                        /* Cannot optimize */
                        break;
                    }
                }
            }
            if ((Desc->Flags & OP_RHS_REMOVE) != 0) {
                if ((RhsLo->LoadEntry != 0 && (RhsLo->LoadEntry->Flags & CEF_DONT_REMOVE) != 0) ||
                    (RhsHi->LoadEntry != 0 && (RhsHi->LoadEntry->Flags & CEF_DONT_REMOVE) != 0)) {
                    if ((Desc->Flags & OP_RHS_REMOVE_DIRECT) != 0) {
                        /* Cannot optimize */
                        break;
                    }
                }
            }
            if (D->RhsMultiChg && (Desc->Flags & OP_RHS_REMOVE_DIRECT) != 0) {
                /* Cannot optimize */
                break;
            }
            Passed = 1;
        } while (0);

        /* Interchange LHS/RHS for next round */
        Lhs = &D->Rhs;
        Rhs = &D->Lhs;
    }
    if (!Passed) {
        /* Cannot optimize */
        return 0;
    }

    /* Determine the zero page locations to use. We've tracked the used
    ** ZP locations, so try to find some for us that are unused.
    */
    if ((D->ZPUsage & REG_PTR1) == REG_NONE) {
        D->ZPLo = "ptr1";
        D->ZPHi = "ptr1+1";
    } else if ((D->ZPUsage & REG_SREG) == REG_NONE) {
        D->ZPLo = "sreg";
        D->ZPHi = "sreg+1";
    } else if ((D->ZPUsage & REG_PTR2) == REG_NONE) {
        D->ZPLo = "ptr2";
        D->ZPHi = "ptr2+1";
    } else {
        /* No registers available */
        return 0;
    }

    /* Determine if we have a basic block */
    return CS_IsBasicBlock (D->Code, D->PushIndex, D->OpIndex);
}



static int RegAPreCondOk (StackOpData* D)
/* Check if the preconditions for a call to the RegA-only optimizer subfunction
** are satisfied. As a side effect, this function will also choose the zero page
** register to use for temporary storage.
*/
{
    LoadInfo* Lhs;
    LoadInfo* Rhs;
    LoadRegInfo* LhsLo;
    LoadRegInfo* RhsLo;
    short LhsLoVal, LhsHiVal;
    short RhsLoVal, RhsHiVal;
    int I;
    int Passed = 0;

    /* Check the flags */
    const OptFuncDesc* Desc = D->OptFunc;
    unsigned UnusedRegs = Desc->UnusedRegs;
    if (UnusedRegs != REG_NONE &&
        (GetRegInfo (D->Code, D->OpIndex+1, UnusedRegs) & UnusedRegs) != 0) {
        /* Cannot optimize */
        return 0;
    }

    Passed = 0;
    LhsLoVal = D->PushEntry->RI->In.RegA;
    LhsHiVal = D->PushEntry->RI->In.RegX;
    RhsLoVal = D->OpEntry->RI->In.RegA;
    RhsHiVal = D->OpEntry->RI->In.RegX;
    /* Check normally first, then interchange A/X and check again if necessary */
    for (I = (Desc->Flags & OP_AX_INTERCHANGE ? 0 : 1); !Passed && I < 2; ++I) {

        do {
            if (LhsHiVal != RhsHiVal) {
                /* Cannot optimize */
                break;
            }
            if ((Desc->Flags & OP_A_KNOWN) != 0 &&
                RegValIsUnknown (LhsLoVal)) {
                /* Cannot optimize */
                break;
            }
            if ((Desc->Flags & OP_X_ZERO) != 0 &&
                LhsHiVal != 0) {
                /* Cannot optimize */
                break;
            }
            Passed = 1;
        } while (0);

        /* Suppress warning about unused assignment in GCC */
        (void)RhsLoVal;

        /* Interchange A/X */
        LhsLoVal = D->PushEntry->RI->In.RegX;
        LhsHiVal = D->PushEntry->RI->In.RegA;
        RhsLoVal = D->OpEntry->RI->In.RegX;
        RhsHiVal = D->OpEntry->RI->In.RegA;
    }
    if (!Passed) {
        /* Cannot optimize */
        return 0;
    }

    Passed = 0;
    Lhs = &D->Lhs;
    Rhs = &D->Rhs;
    /* Check normally first, then interchange LHS/RHS and check again if necessary */
    for (I = (Desc->Flags & OP_LR_INTERCHANGE ? 0 : 1); !Passed && I < 2; ++I) {

        do {
            LhsLo = &Lhs->A;
            RhsLo = &Rhs->A;
            /* Currently we have only LHS/RHS checks with identical requirements for A/X,
            ** so we don't need to check twice for now.
            */

            if ((Desc->Flags & OP_LHS_LOAD) != 0) {
                if ((LhsLo->Flags & LI_LOAD_INSN) == 0) {
                    /* Cannot optimize */
                    break;
                } else if ((Desc->Flags & OP_LHS_LOAD_DIRECT) != 0) {
                    if ((LhsLo->Flags & LI_DIRECT) == 0) {
                        /* Cannot optimize */
                        break;
                    }
                }
            }
            if ((Desc->Flags & OP_RHS_LOAD) != 0) {
                if ((RhsLo->Flags & LI_LOAD_INSN) == 0) {
                    /* Cannot optimize */
                    break;
                } else if ((Desc->Flags & OP_RHS_LOAD_DIRECT) != 0) {
                    if ((RhsLo->Flags & LI_DIRECT) == 0) {
                        /* Cannot optimize */
                        break;
                    }
                }
            }
            if ((Desc->Flags & OP_LHS_REMOVE) != 0) {
                /* Check if the load entries cannot be removed */
                if ((LhsLo->LoadEntry != 0 && (LhsLo->LoadEntry->Flags & CEF_DONT_REMOVE) != 0)) {
                    if ((Desc->Flags & OP_LHS_REMOVE_DIRECT) != 0) {
                        /* Cannot optimize */
                        break;
                    }
                }
            }
            if ((Desc->Flags & OP_RHS_REMOVE) != 0) {
                if ((RhsLo->LoadEntry != 0 && (RhsLo->LoadEntry->Flags & CEF_DONT_REMOVE) != 0)) {
                    if ((Desc->Flags & OP_RHS_REMOVE_DIRECT) != 0) {
                        /* Cannot optimize */
                        break;
                    }
                }
            }
            if (D->RhsMultiChg && (Desc->Flags & OP_RHS_REMOVE_DIRECT) != 0) {
                /* Cannot optimize */
                break;
            }
            Passed = 1;
        } while (0);

        /* Interchange LHS/RHS for next round */
        Lhs = &D->Rhs;
        Rhs = &D->Lhs;
    }
    if (!Passed) {
        /* Cannot optimize */
        return 0;
    }

    /* Determine the zero page locations to use. We've tracked the used
    ** ZP locations, so try to find some for us that are unused.
    */
    if ((D->ZPUsage & REG_PTR1) == REG_NONE) {
        D->ZPLo = "ptr1";
        D->ZPHi = "ptr1+1";
    } else if ((D->ZPUsage & REG_SREG) == REG_NONE) {
        D->ZPLo = "sreg";
        D->ZPHi = "sreg+1";
    } else if ((D->ZPUsage & REG_PTR2) == REG_NONE) {
        D->ZPLo = "ptr2";
        D->ZPHi = "ptr2+1";
    } else {
        /* No registers available */
        return 0;
    }

    /* Determine if we have a basic block */
    return CS_IsBasicBlock (D->Code, D->PushIndex, D->OpIndex);
}



/*****************************************************************************/
/*                                   Code                                    */
/*****************************************************************************/



unsigned OptStackOps (CodeSeg* S)
/* Optimize operations that take operands via the stack */
{
    unsigned        Changes = 0;        /* Number of changes in one run */
    StackOpData     Data;
    int             I;
    int             OldEntryCount;      /* Old number of entries */
    unsigned        Used;               /* What registers would be used */
    unsigned        PushedRegs = 0;     /* Track if the same regs are used after the push */
    int             RhsAChgIndex;       /* Track if rhs is changed more than once */
    int             RhsXChgIndex;       /* Track if rhs is changed more than once */
    int             IsRegAOptFunc = 0;  /* Whether to use the RegA-only optimizations */

    enum {
        Initialize,
        Search,
        FoundPush,
        FoundOp
    } State = Initialize;


    /* Remember the code segment in the info struct */
    Data.Code = S;

    /* Look for a call to pushax followed by a call to some other function
    ** that takes it's first argument on the stack, and the second argument
    ** in the primary register.
    ** It depends on the code between the two if we can handle/transform the
    ** sequence, so check this code for the following list of things:
    **
    **  - the range must be a basic block (one entry, one exit)
    **  - there may not be accesses to local variables with unknown
    **    offsets (because we have to adjust these offsets).
    **  - no subroutine calls
    **  - no jump labels
    **
    ** Since we need a zero page register later, do also check the
    ** intermediate code for zero page use.
    ** When hibytes of both oprands are equal, we may have more specialized
    ** optimization for the op.
    */
    I = 0;
    while (I < (int)CS_GetEntryCount (S)) {

        /* Get the next entry */
        CodeEntry* E = CS_GetEntry (S, I);

        /* Actions depend on state */
        switch (State) {

            case Initialize:
                ResetStackOpData (&Data);
                State = Search;
                /* FALLTHROUGH */

            case Search:
                /* While searching, track register load insns, so we can tell
                ** what is in a register once pushax is encountered.
                */
                if (CE_HasLabel (E)) {
                    /* Currently we don't track across branches.
                    ** Treat this as a change to all regs.
                    */
                    ClearLoadInfo (&Data.Lhs);
                    Data.Lhs.A.ChgIndex = I;
                    Data.Lhs.X.ChgIndex = I;
                    Data.Lhs.Y.ChgIndex = I;
                }
                if (CE_IsCallTo (E, "pushax")) {
                    /* Disallow removing Lhs loads if the registers are used */
                    SetIfOperandLoadUnremovable (&Data.Lhs, Data.UsedRegs);

                    /* The Lhs regs are also used as the default Rhs until changed */
                    PushedRegs = REG_AXY;
                    CopyLoadInfo (&Data.Rhs, &Data.Lhs);

                    Data.PushIndex = I;
                    Data.PushEntry = E;
                    State = FoundPush;
                } else {
                    /* Track load insns */
                    Used = TrackLoads (&Data.Lhs, S, I);
                    Data.UsedRegs &= ~E->Chg;
                    Data.UsedRegs |= Used;
                }
                break;

            case FoundPush:
                /* We' found a pushax before. Search for a stack op that may
                ** follow and in the meantime, track zeropage usage and check
                ** for code that will disable us from translating the sequence.
                */
                if (CE_HasLabel (E)) {
                    /* Currently we don't track across branches.
                    ** Treat this as a change to all regs.
                    */
                    ClearLoadInfo (&Data.Rhs);
                    Data.Rhs.A.ChgIndex = I;
                    Data.Rhs.X.ChgIndex = I;
                    Data.Rhs.Y.ChgIndex = I;
                }
                if (E->OPC == OP65_JSR) {
                    /* Subroutine call: Check if this is one of the functions,
                    ** we're going to replace.
                    */
                    if (SameRegXValue (&Data)) {
                        Data.OptFunc = FindFunc (FuncRegATable, FUNC_COUNT (FuncRegATable), E->Arg);
                        IsRegAOptFunc = 1;
                    }
                    if (Data.OptFunc == 0) {
                        Data.OptFunc = FindFunc (FuncTable, FUNC_COUNT (FuncTable), E->Arg);
                        IsRegAOptFunc = 0;
                    }
                    if (Data.OptFunc) {
                        /* Disallow removing Rhs loads if the registers are used */
                        SetIfOperandLoadUnremovable (&Data.Rhs, Data.UsedRegs);

                        /* Remember the op index and go on */
                        Data.OpIndex = I;
                        Data.OpEntry = E;
                        State = FoundOp;
                        break;
                    } else if (!HarmlessCall (E, 2)) {
                        /* The call might use or change the content that we are
                        ** going to access later via the stack pointer. In any
                        ** case, we need to start over after the last pushax.
                        ** Note: This will also happen if we encounter a call
                        ** to pushax!
                        */
                        I = Data.PushIndex;
                        State = Initialize;
                        break;
                    }
                } else if (((E->Chg | E->Use) & REG_SP) != 0) {

                    /* If we are using the stack, and we don't have "indirect Y"
                    ** addressing mode, or the value of Y is unknown, or less
                    ** than two, we cannot cope with this piece of code. Having
                    ** an unknown value of Y means that we cannot correct the
                    ** stack offset, while having an offset less than two means
                    ** that the code works with the value on stack which is to
                    ** be removed.
                    */
                    if (E->AM == AM65_ZPX_IND               ||
                        ((E->Chg | E->Use) & SLV_IND) == 0  ||
                        (RegValIsUnknown (E->RI->In.RegY)   ||
                         E->RI->In.RegY < 2)) {
                        I = Data.PushIndex;
                        State = Initialize;
                        break;
                    }

                }

                /* Memorize the old rhs load indices before refreshing them */
                RhsAChgIndex = Data.Rhs.A.ChgIndex;
                RhsXChgIndex = Data.Rhs.X.ChgIndex;

                /* Keep tracking Lhs src if necessary */
                SetIfOperandSrcAffected (&Data.Lhs, E);

                /* Track register usage */
                Used = TrackLoads (&Data.Rhs, S, I);

                Data.ZPUsage   |= (E->Use | E->Chg);
                /* The changes could depend on the use */
                Data.UsedRegs  &= ~E->Chg;
                Data.UsedRegs  |= Used;
                Data.ZPChanged |= E->Chg;

                /* Check if any parts of Lhs are used again before overwritten */
                if (PushedRegs != 0) {
                    if ((PushedRegs & E->Use) != 0) {
                        SetIfOperandLoadUnremovable (&Data.Lhs, PushedRegs & E->Use);
                    }
                    PushedRegs &= ~E->Chg;
                }
                /* Check if rhs is changed again after the push */
                if ((RhsAChgIndex != Data.Lhs.A.ChgIndex &&
                     RhsAChgIndex != Data.Rhs.A.ChgIndex)       ||
                    (RhsXChgIndex != Data.Lhs.X.ChgIndex &&
                     RhsXChgIndex != Data.Rhs.X.ChgIndex)) {
                    /* This will disable those sub-opts that require removing
                    ** the rhs as they can't handle such cases correctly.
                    */
                    Data.RhsMultiChg = 1;
                }
                break;

            case FoundOp:
                /* Track zero page location usage beyond this point */
                Data.ZPUsage |= GetRegInfo (S, I, REG_SREG | REG_PTR1 | REG_PTR2);

                /* Finalize the load info */
                FinalizeLoadInfo (&Data.Lhs, S);
                FinalizeLoadInfo (&Data.Rhs, S);

                /* Check if the lhs loads from zeropage. If this is true, these
                ** zero page locations have to be added to ZPUsage, because
                ** they cannot be used for intermediate storage. In addition,
                ** if one of these zero page locations is destroyed between
                ** pushing the lhs and the actual operation, we cannot use the
                ** original zero page locations for the final op, but must
                ** use another ZP location to save them.
                */
                Data.ZPChanged &= REG_ZP;
                if (Data.Lhs.A.LoadEntry && Data.Lhs.A.LoadEntry->AM == AM65_ZP) {
                    Data.ZPUsage |= Data.Lhs.A.LoadEntry->Use;
                    if ((Data.Lhs.A.LoadEntry->Use & Data.ZPChanged) != 0) {
                        Data.Lhs.A.Flags &= ~(LI_DIRECT | LI_RELOAD_Y);
                    }
                }
                if (Data.Lhs.X.LoadEntry && Data.Lhs.X.LoadEntry->AM == AM65_ZP) {
                    Data.ZPUsage |= Data.Lhs.X.LoadEntry->Use;
                    if ((Data.Lhs.X.LoadEntry->Use & Data.ZPChanged) != 0) {
                        Data.Lhs.X.Flags &= ~(LI_DIRECT | LI_RELOAD_Y);
                    }
                }

                /* Flag entries that can't be removed */
                SetDontRemoveEntryFlags (&Data);

                /* Check the preconditions. If they aren't ok, reset the insn
                ** pointer to the pushax and start over. We will lose part of
                ** load tracking but at least a/x has probably lost between
                ** pushax and here and will be tracked again when restarting.
                */
                if (IsRegAOptFunc ? !RegAPreCondOk (&Data) : !PreCondOk (&Data)) {
                    /* Unflag entries that can't be removed */
                    ResetDontRemoveEntryFlags (&Data);
                    I = Data.PushIndex;
                    State = Initialize;
                    break;
                }

                /* Prepare the remainder of the data structure. */
                Data.PrevEntry = CS_GetPrevEntry (S, Data.PushIndex);
                Data.PushEntry = CS_GetEntry (S, Data.PushIndex);
                Data.OpEntry   = CS_GetEntry (S, Data.OpIndex);
                Data.NextEntry = CS_GetNextEntry (S, Data.OpIndex);

                /* Remember the current number of code lines */
                OldEntryCount = CS_GetEntryCount (S);

                /* Adjust stack offsets to account for the upcoming removal */
                AdjustStackOffset (&Data, 2);

                /* Regenerate register info, since AdjustStackOffset changed
                ** the code
                */
                CS_GenRegInfo (S);

                /* Call the optimizer function */
                const OptFuncDesc* Desc = Data.OptFunc;
                Changes += Desc->Func (&Data);

                /* Unflag entries that can't be removed */
                ResetDontRemoveEntryFlags (&Data);

                /* Since the function may have added or deleted entries,
                ** correct the index.
                */
                I += CS_GetEntryCount (S) - OldEntryCount;

                /* Regenerate register info */
                CS_GenRegInfo (S);

                /* Done */
                State = Initialize;
                continue;

        }

        /* Next entry */
        ++I;

    }

    /* Return the number of changes made */
    return Changes;
}<|MERGE_RESOLUTION|>--- conflicted
+++ resolved
@@ -1490,12 +1490,9 @@
     { "tosxorax",   Opt_tosxorax,  REG_NONE, OP_NONE                                   },
 };
 
-<<<<<<< HEAD
 BSEARCH_CHECK(FuncTable, FUNC_COUNT(FuncTable), FuncTable, .Name);
 
-=======
 /* CAUTION: table must be sorted for bsearch */
->>>>>>> 869ba5c4
 static const OptFuncDesc FuncRegATable[] = {
     { "tosandax",   Opt_a_tosand,  REG_NONE, OP_RHS_REMOVE_DIRECT | OP_RHS_LOAD_DIRECT },
     { "toseqax",    Opt_a_toseq,   REG_NONE, OP_NONE                                   },
