--- conflicted
+++ resolved
@@ -10,11 +10,7 @@
 
 .zeropage
 
-<<<<<<< HEAD
-c_sp:             .res    2     ; Stack pointer
-=======
 c_sp:           .res    2       ; Stack pointer
->>>>>>> 54a2410b
 sreg:           .res    2       ; Secondary register/high 16 bit for longs
 regsave:        .res    4       ; Slot to save/restore (E)AX into
 ptr1:           .res    2
