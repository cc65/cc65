
.macpack cpu

; step 1: try to assemble an instruction that's exclusive to this set
;         (when possible)

.ifp02
   lda #$ea
.endif

<<<<<<< HEAD
.ifp02X
=======
.ifp02x
>>>>>>> f91500e3
   lax #$ea
.endif

.ifpsc02
   jmp ($1234,x)
.endif

.ifpc02
   rmb0 $12
.endif

.ifp816
   xba
.endif

.ifp4510
   taz
.endif

.ifpdtv
   sac #$00
.endif

.ifpm740
   jsr $ff12
.endif


; step 2: check for bitwise compatibility of instructions sets
;         (made verbose for better reading with hexdump/hd(1))

.if (.cpu .bitand CPU_ISET_NONE)
   .byte 0,"CPU_ISET_NONE"
.endif

.if (.cpu .bitand CPU_ISET_6502)
   .byte 0,"CPU_ISET_6502"
.endif

.if (.cpu .bitand CPU_ISET_6502X)
   .byte 0,"CPU_ISET_6502X"
.endif

.if (.cpu .bitand CPU_ISET_65SC02)
   .byte 0,"CPU_ISET_65SC02"
.endif

.if (.cpu .bitand CPU_ISET_65C02)
   .byte 0,"CPU_ISET_65C02"
.endif

.if (.cpu .bitand CPU_ISET_65816)
   .byte 0,"CPU_ISET_65816"
.endif

.if (.cpu .bitand CPU_ISET_SWEET16)
   .byte 0,"CPU_ISET_SWEET16"
.endif

.if (.cpu .bitand CPU_ISET_HUC6280)
   .byte 0,"CPU_ISET_HUC6280"
.endif

.if (.cpu .bitand CPU_ISET_4510)
   .byte 0,"CPU_ISET_4510"
.endif

.if (.cpu .bitand CPU_ISET_6502DTV)
   .byte 0,"CPU_ISET_6502DTV"
.endif

<<<<<<< HEAD
.if (.cpu .bitand CPU_ISET_M740)
   .byte 0,"CPU_ISET_M740"
.endif

=======
>>>>>>> f91500e3

; step 3: switch through all supported cpus to verify the pseudo-op is there

.p02
.p02X
.psc02
.pc02
.p816
.p4510
<<<<<<< HEAD
.pdtv
.pm740
=======
.pdtv
>>>>>>> f91500e3
<|MERGE_RESOLUTION|>--- conflicted
+++ resolved
@@ -8,11 +8,7 @@
    lda #$ea
 .endif
 
-<<<<<<< HEAD
-.ifp02X
-=======
 .ifp02x
->>>>>>> f91500e3
    lax #$ea
 .endif
 
@@ -84,13 +80,9 @@
    .byte 0,"CPU_ISET_6502DTV"
 .endif
 
-<<<<<<< HEAD
 .if (.cpu .bitand CPU_ISET_M740)
    .byte 0,"CPU_ISET_M740"
 .endif
-
-=======
->>>>>>> f91500e3
 
 ; step 3: switch through all supported cpus to verify the pseudo-op is there
 
@@ -100,9 +92,5 @@
 .pc02
 .p816
 .p4510
-<<<<<<< HEAD
 .pdtv
-.pm740
-=======
-.pdtv
->>>>>>> f91500e3
+.pm740