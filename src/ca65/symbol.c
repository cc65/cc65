/*****************************************************************************/
/*                                                                           */
/*                                 symbol.c                                  */
/*                                                                           */
/*                   Parse a symbol name and search for it                   */
/*                                                                           */
/*                                                                           */
/*                                                                           */
/* (C) 1998-2012, Ullrich von Bassewitz                                      */
/*                Roemerstrasse 52                                           */
/*                D-70794 Filderstadt                                        */
/* EMail:         uz@cc65.org                                                */
/*                                                                           */
/*                                                                           */
/* This software is provided 'as-is', without any expressed or implied       */
/* warranty.  In no event will the authors be held liable for any damages    */
/* arising from the use of this software.                                    */
/*                                                                           */
/* Permission is granted to anyone to use this software for any purpose,     */
/* including commercial applications, and to alter it and redistribute it    */
/* freely, subject to the following restrictions:                            */
/*                                                                           */
/* 1. The origin of this software must not be misrepresented; you must not   */
/*    claim that you wrote the original software. If you use this software   */
/*    in a product, an acknowledgment in the product documentation would be  */
/*    appreciated but is not required.                                       */
/* 2. Altered source versions must be plainly marked as such, and must not   */
/*    be misrepresented as being the original software.                      */
/* 3. This notice may not be removed or altered from any source              */
/*    distribution.                                                          */
/*                                                                           */
/*****************************************************************************/



#include <string.h>

/* common */
#include "strbuf.h"

/* ca65 */
#include "error.h"
<<<<<<< HEAD
#include "global.h"
=======
#include "expect.h"
>>>>>>> 5fc300b9
#include "nexttok.h"
#include "scanner.h"
#include "symbol.h"

/*****************************************************************************/
/*                                   Code                                    */
/*****************************************************************************/



SymTable* ParseScopedIdent (StrBuf* Name, StrBuf* FullName)
/* Parse a (possibly scoped) identifer. The scope of the name must exist and
** is returned as function result, while the last part (the identifier) which
** may be either a symbol or a scope depending on the context is returned in
** Name. FullName is a string buffer that is used to store the full name of
** the identifier including the scope. It is used internally and may be used
** by the caller for error messages or similar.
*/
{
    SymTable* Scope;

    /* Clear both passed string buffers */
    SB_Clear (Name);
    SB_Clear (FullName);

    /* Get the starting table */
    if (CurTok.Tok == TOK_NAMESPACE) {

        /* Start from the root scope */
        Scope = RootScope;

    } else if (Expect (TOK_IDENT, "Expected an identifier")) {

        /* Remember the name and skip it */
        SB_Copy (Name, &CurTok.SVal);
        NextTok ();

        /* If no namespace symbol follows, we're already done */
        if (CurTok.Tok != TOK_NAMESPACE) {
            SB_Terminate (FullName);
            return CurrentScope;
        }

        /* Pass the scope back to the caller */
        SB_Append (FullName, Name);

        /* The scope must exist, so search for it starting with the current
        ** scope.
        */
        Scope = SymFindAnyScope (CurrentScope, Name);
        if (Scope == 0) {
            /* Scope not found */
            SB_Terminate (FullName);
            Error ("No such scope: `%m%p'", FullName);
            return 0;
        }

    } else {

        /* Invalid token */
        Error ("Identifier expected");
        return 0;

    }

    /* Skip the namespace token that follows */
    SB_AppendStr (FullName, "::");
    NextTok ();

    /* Resolve scopes. */
    while (1) {

        /* Next token must be an identifier. */
        if (!Expect (TOK_IDENT, "Expected an identifier")) {
            return 0;
        }

        /* Remember and skip the identifier */
        SB_Copy (Name, &CurTok.SVal);
        NextTok ();

        /* If a namespace token follows, we search for another scope, otherwise
        ** the name is a symbol and we're done.
        */
        if (CurTok.Tok != TOK_NAMESPACE) {
            /* Symbol */
            return Scope;
        }

        /* Pass the scope back to the caller */
        SB_Append (FullName, Name);

        /* Search for the child scope */
        Scope = SymFindScope (Scope, Name, SYM_FIND_EXISTING);
        if (Scope == 0) {
            /* Scope not found */
            Error ("No such scope: `%m%p'", FullName);
            return 0;
        }

        /* Skip the namespace token that follows */
        SB_AppendStr (FullName, "::");
        NextTok ();
    }
}



SymEntry* ParseScopedSymName (SymFindAction Action)
/* Parse a (possibly scoped) symbol name, search for it in the symbol table
** and return the symbol table entry.
*/
{
    StrBuf    ScopeName = STATIC_STRBUF_INITIALIZER;
    StrBuf    Ident = STATIC_STRBUF_INITIALIZER;
    int       NoScope;
    SymEntry* Sym = 0;

    /* Parse the scoped symbol name */
    SymTable* Scope = ParseScopedIdent (&Ident, &ScopeName);

    /* If ScopeName is empty, no scope was specified */
    NoScope = SB_IsEmpty (&ScopeName);

    /* We don't need ScopeName any longer */
    SB_Done (&ScopeName);

    /* Check if the scope is valid. Errors have already been diagnosed by
    ** the routine, so just exit.
    */
    if (Scope) {
        /* Search for the symbol and return it. If no scope was specified,
        ** search also in the upper levels.
        */
        if (NoScope && (Action & SYM_ALLOC_NEW) == 0) {
            Sym = SymFindAny (Scope, &Ident);

            if (Sym == 0) {
                Sym = SymFindInChildren (Scope, &Ident);
            }
        } else {
            /* If we are processing a symbol within an expression, which the
            ** parser expects to be constant, that symbol had to be defined
            ** already for the expression to resolve correctly. Search for it
            ** in the current scope first, and if not found, retry in all
            ** enclosing scopes.
            */

            if ((Action & SYM_ALLOC_NEW) && ProcessingConst) {
                Sym = SymFind (Scope, &Ident, SYM_FIND_EXISTING);

                if (Sym == 0) {
                    Sym = SymFindAny (Scope, &Ident);
                }
            }

            /* If still not found, or if in non-const expression, it will just
            ** get added to the current scope.
            */
            if (Sym == 0) {
                Sym = SymFind (Scope, &Ident, Action);
            }
        }
    } else {
        /* No scope ==> no symbol. To avoid errors in the calling routine that
        ** may not expect NULL to be returned if Action contains SYM_ALLOC_NEW,
        ** create a new symbol.
        */
        if (Action & SYM_ALLOC_NEW) {
            Sym = NewSymEntry (&Ident, SF_NONE);
        } else {
            Sym = 0;
        }
    }

    /* Deallocate memory for ident */
    SB_Done (&Ident);

    /* Return the symbol found */
    return Sym;
}



SymTable* ParseScopedSymTable (void)
/* Parse a (possibly scoped) symbol table (scope) name, search for it in the
** symbol space and return the symbol table struct.
*/
{
    StrBuf    ScopeName = STATIC_STRBUF_INITIALIZER;
    StrBuf    Name = STATIC_STRBUF_INITIALIZER;
    int       NoScope;


    /* Parse the scoped symbol name */
    SymTable* Scope = ParseScopedIdent (&Name, &ScopeName);

    /* If ScopeName is empty, no scope was specified */
    NoScope = SB_IsEmpty (&ScopeName);

    /* We don't need FullName any longer */
    SB_Done (&ScopeName);

    /* If we got no error, search for the child scope withint the enclosing one.
    ** Beware: If no explicit parent scope was specified, search in all upper
    ** levels.
    */
    if (Scope) {
        /* Search for the last scope */
        if (NoScope) {
            Scope = SymFindAnyScope (Scope, &Name);
        } else {
            Scope = SymFindScope (Scope, &Name, SYM_FIND_EXISTING);
        }
    }

    /* Free memory for name */
    SB_Done (&Name);

    /* Return the scope found */
    return Scope;
}



SymEntry* ParseAnySymName (SymFindAction Action)
/* Parse a cheap local symbol or a a (possibly scoped) symbol name, search
** for it in the symbol table and return the symbol table entry.
*/
{
    SymEntry* Sym;

    /* Distinguish cheap locals and other symbols */
    if (CurTok.Tok == TOK_LOCAL_IDENT) {
        Sym = SymFindLocal (SymLast, &CurTok.SVal, Action);
        NextTok ();
    } else {
        Sym = ParseScopedSymName (Action);
    }

    /* Return the symbol found */
    return Sym;
}<|MERGE_RESOLUTION|>--- conflicted
+++ resolved
@@ -40,11 +40,8 @@
 
 /* ca65 */
 #include "error.h"
-<<<<<<< HEAD
 #include "global.h"
-=======
 #include "expect.h"
->>>>>>> 5fc300b9
 #include "nexttok.h"
 #include "scanner.h"
 #include "symbol.h"
