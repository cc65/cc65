/*****************************************************************************/
/*                                                                           */
/*                                  main.c                                   */
/*                                                                           */
/*                 Main program for the ca65 macroassembler                  */
/*                                                                           */
/*                                                                           */
/*                                                                           */
/* (C) 1998-2013, Ullrich von Bassewitz                                      */
/*                Roemerstrasse 52                                           */
/*                D-70794 Filderstadt                                        */
/* EMail:         uz@cc65.org                                                */
/*                                                                           */
/*                                                                           */
/* This software is provided 'as-is', without any expressed or implied       */
/* warranty.  In no event will the authors be held liable for any damages    */
/* arising from the use of this software.                                    */
/*                                                                           */
/* Permission is granted to anyone to use this software for any purpose,     */
/* including commercial applications, and to alter it and redistribute it    */
/* freely, subject to the following restrictions:                            */
/*                                                                           */
/* 1. The origin of this software must not be misrepresented; you must not   */
/*    claim that you wrote the original software. If you use this software   */
/*    in a product, an acknowledgment in the product documentation would be  */
/*    appreciated but is not required.                                       */
/* 2. Altered source versions must be plainly marked as such, and must not   */
/*    be misrepresented as being the original software.                      */
/* 3. This notice may not be removed or altered from any source              */
/*    distribution.                                                          */
/*                                                                           */
/*****************************************************************************/



#include <stdio.h>
#include <stdlib.h>
#include <string.h>
#include <time.h>

/* common */
#include "addrsize.h"
#include "chartype.h"
#include "cmdline.h"
#include "debugflag.h"
#include "mmodel.h"
#include "print.h"
#include "scopedefs.h"
#include "strbuf.h"
#include "target.h"
#include "tgttrans.h"
#include "version.h"

/* ca65 */
#include "abend.h"
#include "asserts.h"
#include "dbginfo.h"
#include "error.h"
#include "expr.h"
#include "feature.h"
#include "filetab.h"
#include "global.h"
#include "incpath.h"
#include "instr.h"
#include "istack.h"
#include "lineinfo.h"
#include "listing.h"
#include "macro.h"
#include "nexttok.h"
#include "objfile.h"
#include "options.h"
#include "pseudo.h"
#include "scanner.h"
#include "segment.h"
#include "sizeof.h"
#include "span.h"
#include "spool.h"
#include "symbol.h"
#include "symtab.h"
#include "ulabel.h"



/*****************************************************************************/
/*                                   Code                                    */
/*****************************************************************************/



static void Usage (void)
/* Print usage information and exit */
{
    printf ("Usage: %s [options] file\n"
            "Short options:\n"
            "  -D name[=value]\t\tDefine a symbol\n"
            "  -I dir\t\t\tSet an include directory search path\n"
            "  -U\t\t\t\tMark unresolved symbols as import\n"
            "  -V\t\t\t\tPrint the assembler version\n"
            "  -W n\t\t\t\tSet warning level n\n"
            "  -d\t\t\t\tDebug mode\n"
            "  -g\t\t\t\tAdd debug info to object file\n"
            "  -h\t\t\t\tHelp (this text)\n"
            "  -i\t\t\t\tIgnore case of symbols\n"
            "  -l name\t\t\tCreate a listing file if assembly was ok\n"
            "  -mm model\t\t\tSet the memory model\n"
            "  -o name\t\t\tName the output file\n"
            "  -s\t\t\t\tEnable smart mode\n"
            "  -t sys\t\t\tSet the target system\n"
            "  -v\t\t\t\tIncrease verbosity\n"
            "\n"
            "Long options:\n"
            "  --auto-import\t\t\tMark unresolved symbols as import\n"
            "  --bin-include-dir dir\t\tSet a search path for binary includes\n"
            "  --cpu type\t\t\tSet cpu type\n"
            "  --create-dep name\t\tCreate a make dependency file\n"
            "  --create-full-dep name\tCreate a full make dependency file\n"
            "  --debug\t\t\tDebug mode\n"
            "  --debug-info\t\t\tAdd debug info to object file\n"
            "  --feature name\t\tSet an emulation feature\n"
            "  --help\t\t\tHelp (this text)\n"
            "  --ignore-case\t\t\tIgnore case of symbols\n"
            "  --include-dir dir\t\tSet an include directory search path\n"
            "  --large-alignment\t\tDon't warn about large alignments\n"
            "  --listing name\t\tCreate a listing file if assembly was ok\n"
            "  --list-bytes n\t\tMaximum number of bytes per listing line\n"
            "  --memory-model model\t\tSet the memory model\n"
            "  --pagelength n\t\tSet the page length for the listing\n"
            "  --relax-checks\t\tRelax some checks (see docs)\n"
            "  --smart\t\t\tEnable smart mode\n"
            "  --target sys\t\t\tSet the target system\n"
            "  --verbose\t\t\tIncrease verbosity\n"
            "  --version\t\t\tPrint the assembler version\n",
            ProgName);
}



static void SetOptions (void)
/* Set the option for the translator */
{
    StrBuf Buf = STATIC_STRBUF_INITIALIZER;

    /* Set the translator */
    SB_Printf (&Buf, "ca65 V%s", GetVersionAsString ());
    OptTranslator (&Buf);

    /* Set date and time */
    OptDateTime ((unsigned long) time(0));

    /* Release memory for the string */
    SB_Done (&Buf);
}



static void NewSymbol (const char* SymName, long Val)
/* Define a symbol with a fixed numeric value in the current scope */
{
    ExprNode* Expr;
    SymEntry* Sym;

    /* Convert the name to a string buffer */
    StrBuf SymBuf = STATIC_STRBUF_INITIALIZER;
    SB_CopyStr (&SymBuf, SymName);

    /* Search for the symbol, allocate a new one if it doesn't exist */
    Sym = SymFind (CurrentScope, &SymBuf, SYM_ALLOC_NEW);

    /* Check if have already a symbol with this name */
    if (SymIsDef (Sym)) {
        AbEnd ("'%s' is already defined", SymName);
    }

    /* Generate an expression for the symbol */
    Expr = GenLiteralExpr (Val);

    /* Mark the symbol as defined */
    SymDef (Sym, Expr, ADDR_SIZE_DEFAULT, SF_NONE);

    /* Free string buffer memory */
    SB_Done (&SymBuf);
}



static void CBMSystem (const char* Sys)
/* Define a CBM system */
{
    NewSymbol ("__CBM__", 1);
    NewSymbol (Sys, 1);
}



static void SetSys (const char* Sys)
/* Define a target system */
{
    switch (Target = FindTarget (Sys)) {

        case TGT_NONE:
            break;

        case TGT_MODULE:
            AbEnd ("Cannot use 'module' as a target for the assembler");
            break;

        case TGT_ATARI2600:
            NewSymbol ("__ATARI2600__", 1);
            break;

        case TGT_ATARI5200:
            NewSymbol ("__ATARI5200__", 1);
            break;

        case TGT_ATARI7800:
            NewSymbol ("__ATARI7800__", 1);
            break;

        case TGT_ATARI:
            NewSymbol ("__ATARI__", 1);
            break;

        case TGT_ATARIXL:
            NewSymbol ("__ATARI__", 1);
            NewSymbol ("__ATARIXL__", 1);
            break;

        case TGT_C16:
            CBMSystem ("__C16__");
            break;

        case TGT_C64:
            CBMSystem ("__C64__");
            break;

        case TGT_C65:
            CBMSystem ("__C65__");
            break;

        case TGT_VIC20:
            CBMSystem ("__VIC20__");
            break;

        case TGT_C128:
            CBMSystem ("__C128__");
            break;

        case TGT_PLUS4:
            CBMSystem ("__C16__");
            NewSymbol ("__PLUS4__", 1);
            break;

        case TGT_CBM510:
            CBMSystem ("__CBM510__");
            break;

        case TGT_CBM610:
            CBMSystem ("__CBM610__");
            break;

        case TGT_PET:
            CBMSystem ("__PET__");
            break;

        case TGT_BBC:
            NewSymbol ("__BBC__", 1);
            break;

        case TGT_APPLE2:
            NewSymbol ("__APPLE2__", 1);
            break;

        case TGT_APPLE2ENH:
            NewSymbol ("__APPLE2__", 1);
            NewSymbol ("__APPLE2ENH__", 1);
            break;

        case TGT_GAMATE:
            NewSymbol ("__GAMATE__", 1);
            break;

        case TGT_GEOS_CBM:
            /* Do not handle as a CBM system */
            NewSymbol ("__GEOS__", 1);
            NewSymbol ("__GEOS_CBM__", 1);
            break;

        case TGT_CREATIVISION:
            NewSymbol ("__CREATIVISION__", 1);
            break;

        case TGT_GEOS_APPLE:
            NewSymbol ("__GEOS__", 1);
            NewSymbol ("__GEOS_APPLE__", 1);
            break;

        case TGT_LUNIX:
            NewSymbol ("__LUNIX__", 1);
            break;

        case TGT_ATMOS:
            NewSymbol ("__ATMOS__", 1);
            break;

        case TGT_TELESTRAT:
             NewSymbol ("__TELESTRAT__", 1);
             break;

        case TGT_NES:
            NewSymbol ("__NES__", 1);
            break;

        case TGT_SUPERVISION:
            NewSymbol ("__SUPERVISION__", 1);
            break;

        case TGT_LYNX:
            NewSymbol ("__LYNX__", 1);
            break;

        case TGT_SIM6502:
            NewSymbol ("__SIM6502__", 1);
            break;

        case TGT_SIM65C02:
            NewSymbol ("__SIM65C02__", 1);
            break;

        case TGT_OSIC1P:
            NewSymbol ("__OSIC1P__", 1);
            break;

        case TGT_PCENGINE:
            NewSymbol ("__PCE__", 1);
            break;

        case TGT_CX16:
            CBMSystem ("__CX16__");
            break;

        case TGT_SYM1:
            NewSymbol ("__SYM1__", 1);
            break;

<<<<<<< HEAD
        case TGT_MEGA65:
            NewSymbol("__MEGA65__", 1);
=======
        case TGT_KIM1:
            NewSymbol ("__KIM1__", 1);
            break;

        case TGT_RP6502:
            NewSymbol ("__RP6502__", 1);
>>>>>>> 0a1df881
            break;

        default:
            AbEnd ("Invalid target name: '%s'", Sys);

    }

    /* Initialize the translation tables for the target system */
    TgtTranslateInit ();
}



static void FileNameOption (const char* Opt, const char* Arg, StrBuf* Name)
/* Handle an option that remembers a file name for later */
{
    /* Cannot have the option twice */
    if (SB_NotEmpty (Name)) {
        AbEnd ("Cannot use option '%s' twice", Opt);
    }
    /* Remember the file name for later */
    SB_CopyStr (Name, Arg);
    SB_Terminate (Name);
}



static void DefineSymbol (const char* Def)
/* Define a symbol from the command line */
{
    const char* P;
    long Val;
    StrBuf SymName = AUTO_STRBUF_INITIALIZER;


    /* The symbol must start with a character or underline */
    if (!IsIdStart (Def [0])) {
        InvDef (Def);
    }
    P = Def;

    /* Copy the symbol, checking the rest */
    while (IsIdChar (*P)) {
        SB_AppendChar (&SymName, *P++);
    }
    SB_Terminate (&SymName);

    /* Do we have a value given? */
    if (*P != '=') {
        if (*P != '\0') {
            InvDef (Def);
        }
        Val = 0;
    } else {
        /* We have a value */
        ++P;
        if (*P == '$') {
            ++P;
            if (sscanf (P, "%lx", &Val) != 1) {
                InvDef (Def);
            }
        } else {
            if (sscanf (P, "%li", &Val) != 1) {
                InvDef (Def);
            }
        }
    }

    /* Define the new symbol */
    NewSymbol (SB_GetConstBuf (&SymName), Val);

    /* Release string memory */
    SB_Done (&SymName);
}



static void OptAutoImport (const char* Opt attribute ((unused)),
                           const char* Arg attribute ((unused)))
/* Mark unresolved symbols as imported */
{
    AutoImport = 1;
}



static void OptBinIncludeDir (const char* Opt attribute ((unused)), const char* Arg)
/* Add an include search path for binaries */
{
    AddSearchPath (BinSearchPath, Arg);
}



static void OptCPU (const char* Opt attribute ((unused)), const char* Arg)
/* Handle the --cpu option */
{
    cpu_t CPU = FindCPU (Arg);
    if (CPU == CPU_UNKNOWN) {
        AbEnd ("Invalid CPU: '%s'", Arg);
    } else {
        SetCPU (CPU);
    }
}



static void OptCreateDep (const char* Opt, const char* Arg)
/* Handle the --create-dep option */
{
    FileNameOption (Opt, Arg, &DepName);
}



static void OptCreateFullDep (const char* Opt attribute ((unused)),
                              const char* Arg)
/* Handle the --create-full-dep option */
{
    FileNameOption (Opt, Arg, &FullDepName);
}



static void OptDebug (const char* Opt attribute ((unused)),
                      const char* Arg attribute ((unused)))
/* Compiler debug mode */
{
    ++Debug;
}



static void OptDebugInfo (const char* Opt attribute ((unused)),
                          const char* Arg attribute ((unused)))
/* Add debug info to the object file */
{
    DbgSyms = 1;
}



static void OptFeature (const char* Opt attribute ((unused)), const char* Arg)
/* Set an emulation feature */
{
    /* Make a string buffer from Arg and use it to find the feature. */
    StrBuf StrFeature;
    feature_t Feature = FindFeature (SB_InitFromString (&StrFeature, Arg));

    /* Enable the feature, check for errors */
    if (Feature == FEAT_UNKNOWN) {
        AbEnd ("Illegal emulation feature: '%s'", Arg);
    } else {
        SetFeature (Feature, 1);
    }
}



static void OptHelp (const char* Opt attribute ((unused)),
                     const char* Arg attribute ((unused)))
/* Print usage information and exit */
{
    Usage ();
    exit (EXIT_SUCCESS);
}



static void OptIgnoreCase (const char* Opt attribute ((unused)),
                           const char* Arg attribute ((unused)))
/* Ignore case on symbols */
{
    IgnoreCase = 1;
}



static void OptIncludeDir (const char* Opt attribute ((unused)), const char* Arg)
/* Add an include search path */
{
    AddSearchPath (IncSearchPath, Arg);
}



static void OptLargeAlignment (const char* Opt attribute ((unused)),
                               const char* Arg attribute ((unused)))
/* Don't warn about large alignments */
{
    LargeAlignment = 1;
}



static void OptListBytes (const char* Opt, const char* Arg)
/* Set the maximum number of bytes per listing line */
{
    unsigned Num;
    char     Check;

    /* Convert the argument to a number */
    if (sscanf (Arg, "%u%c", &Num, &Check) != 1) {
        InvArg (Opt, Arg);
    }

    /* Check the bounds */
    if (Num != 0 && (Num < MIN_LIST_BYTES || Num > MAX_LIST_BYTES)) {
        AbEnd ("Argument for option '%s' is out of range", Opt);
    }

    /* Use the value */
    SetListBytes (Num);
}



static void OptListing (const char* Opt, const char* Arg)
/* Create a listing file */
{
    /* Since the meaning of -l and --listing has changed, print an error if
    ** the filename is empty or begins with the option char.
    */
    if (Arg == 0 || *Arg == '\0' || *Arg == '-') {
        Fatal ("The meaning of '%s' has changed. It does now "
               "expect a file name as argument.", Opt);
    }

    /* Get the file name */
    FileNameOption (Opt, Arg, &ListingName);
}



static void OptMemoryModel (const char* Opt, const char* Arg)
/* Set the memory model */
{
    mmodel_t M;

    /* Check the current memory model */
    if (MemoryModel != MMODEL_UNKNOWN) {
        AbEnd ("Cannot use option '%s' twice", Opt);
    }

    /* Translate the memory model name and check it */
    M = FindMemoryModel (Arg);
    if (M == MMODEL_UNKNOWN) {
        AbEnd ("Unknown memory model: %s", Arg);
    } else if (M == MMODEL_HUGE) {
        AbEnd ("Unsupported memory model: %s", Arg);
    }

    /* Set the memory model */
    SetMemoryModel (M);
}



static void OptPageLength (const char* Opt attribute ((unused)), const char* Arg)
/* Handle the --pagelength option */
{
    int Len = atoi (Arg);
    if (Len != -1 && (Len < MIN_PAGE_LEN || Len > MAX_PAGE_LEN)) {
        AbEnd ("Invalid page length: %d", Len);
    }
    PageLength = Len;
}



static void OptRelaxChecks (const char* Opt attribute ((unused)),
                            const char* Arg attribute ((unused)))
/* Handle the --relax-checks options */
{
    RelaxChecks = 1;
}



static void OptSmart (const char* Opt attribute ((unused)),
                      const char* Arg attribute ((unused)))
/* Handle the -s/--smart options */
{
    SmartMode = 1;
}



static void OptTarget (const char* Opt attribute ((unused)), const char* Arg)
/* Set the target system */
{
    SetSys (Arg);
}



static void OptVerbose (const char* Opt attribute ((unused)),
                        const char* Arg attribute ((unused)))
/* Increase verbosity */
{
    ++Verbosity;
}



static void OptVersion (const char* Opt attribute ((unused)),
                        const char* Arg attribute ((unused)))
/* Print the assembler version */
{
    fprintf (stderr, "%s V%s\n", ProgName, GetVersionAsString ());
    exit(EXIT_SUCCESS);
}



static void OptWarningsAsErrors (const char* Opt attribute ((unused)),
                                 const char* Arg attribute ((unused)))
/* Generate an error if any warnings occur */
{
    WarningsAsErrors = 1;
}



static void DoPCAssign (void)
/* Start absolute code */
{
    long PC = ConstExpression ();
    if (PC < 0 || PC > 0xFFFFFF) {
        Error ("Range error");
    } else {
        EnterAbsoluteMode (PC);
    }
}



static void OneLine (void)
/* Assemble one line */
{
    Segment*      Seg   = 0;
    unsigned long PC    = 0;
    SymEntry*     Sym   = 0;
    Macro*        Mac   = 0;
    int           Instr = -1;

    /* Initialize the new listing line if we are actually reading from file
    ** and not from internally pushed input.
    */
    if (!HavePushedInput ()) {
        InitListingLine ();
    }

    /* Single colon means unnamed label */
    if (CurTok.Tok == TOK_COLON) {
        ULabDef ();
        NextTok ();
    }

    /* Handle @-style unnamed labels */
    if (CurTok.Tok == TOK_ULABEL) {
        if (CurTok.IVal != 0) {
            Error ("Invalid unnamed label definition");
        }
        ULabDef ();
        NextTok ();

        /* Skip the colon. If NoColonLabels is enabled, allow labels without
        ** a colon if there is no whitespace before the identifier.
        */
        if (CurTok.Tok == TOK_COLON) {
            NextTok ();
        } else if (CurTok.WS || !NoColonLabels) {
            Error ("':' expected");
        }
    }

    /* If the first token on the line is an identifier, check for a macro or
    ** an instruction.
    */
    if (CurTok.Tok == TOK_IDENT) {
        if (UbiquitousIdents) {
            /* Macros CAN be instructions, so check for them first */
            Mac = FindMacro (&CurTok.SVal);
            if (Mac == 0) {
                Instr = FindInstruction (&CurTok.SVal);
            }
        } else {
            /* Macros and symbols may NOT use the names of instructions */
            Instr = FindInstruction (&CurTok.SVal);
            if (Instr < 0) {
                Mac = FindMacro (&CurTok.SVal);
            }
        }
    }

    /* Handle an identifier. This may be a cheap local symbol, or a fully
    ** scoped identifier which may start with a namespace token (for global
    ** namespace)
    */
    if (CurTok.Tok == TOK_LOCAL_IDENT ||
        CurTok.Tok == TOK_NAMESPACE   ||
        (CurTok.Tok == TOK_IDENT && Instr < 0 && Mac == 0)) {

        /* Did we have whitespace before the ident? */
        int HadWS = CurTok.WS;

        /* Generate the symbol table entry, then skip the name */
        Sym = ParseAnySymName (SYM_ALLOC_NEW);

        /* If a colon follows, this is a label definition. If there
        ** is no colon, it's an assignment.
        */
        if (CurTok.Tok == TOK_EQ || CurTok.Tok == TOK_ASSIGN) {

            /* Determine the symbol flags from the assignment token */
            unsigned Flags = (CurTok.Tok == TOK_ASSIGN)? SF_LABEL : SF_NONE;

            /* Skip the '=' */
            NextTok ();

            /* Define the symbol with the expression following the '=' */
            SymDef (Sym, Expression(), ADDR_SIZE_DEFAULT, Flags);

            /* Don't allow anything after a symbol definition */
            ConsumeSep ();
            return;

        } else if (CurTok.Tok == TOK_SET) {

            ExprNode* Expr;

            /* .SET defines variables (= redefinable symbols) */
            NextTok ();

            /* Read the assignment expression, which must be constant */
            Expr = GenLiteralExpr (ConstExpression ());

            /* Define the symbol with the constant expression following
            ** the '='
            */
            SymDef (Sym, Expr, ADDR_SIZE_DEFAULT, SF_VAR);

            /* Don't allow anything after a symbol definition */
            ConsumeSep ();
            return;

        } else {

            /* A label. Remember the current segment, so we can later
            ** determine the size of the data stored under the label.
            */
            Seg = ActiveSeg;
            PC  = GetPC ();

            /* Define the label */
            SymDef (Sym, GenCurrentPC (), ADDR_SIZE_DEFAULT, SF_LABEL);

            /* Skip the colon. If NoColonLabels is enabled, allow labels
            ** without a colon if there is no whitespace before the
            ** identifier.
            */
            if (CurTok.Tok != TOK_COLON) {
                if (HadWS || !NoColonLabels) {
                    Error ("':' expected");
                    /* Try some smart error recovery */
                    if (CurTok.Tok == TOK_NAMESPACE) {
                        NextTok ();
                    }
                }
            } else {
                /* Skip the colon */
                NextTok ();
            }

            /* If we come here, a new identifier may be waiting, which may
            ** be a macro or instruction.
            */
            if (CurTok.Tok == TOK_IDENT) {
                if (UbiquitousIdents) {
                    /* Macros CAN be instructions, so check for them first */
                    Mac = FindMacro (&CurTok.SVal);
                    if (Mac == 0) {
                        Instr = FindInstruction (&CurTok.SVal);
                    }
                } else {
                    /* Macros and symbols may NOT use the names of instructions */
                    Instr = FindInstruction (&CurTok.SVal);
                    if (Instr < 0) {
                        Mac = FindMacro (&CurTok.SVal);
                    }
                }
            }
        }
    }

    /* We've handled a possible label, now handle the remainder of the line */
    if (CurTok.Tok >= TOK_FIRSTPSEUDO && CurTok.Tok <= TOK_LASTPSEUDO) {
        /* A control command */
        HandlePseudo ();
    } else if (Mac != 0) {
        /* A macro expansion */
        MacExpandStart (Mac);
    } else if (Instr >= 0) {
        /* A mnemonic - assemble one instruction */
        HandleInstruction (Instr);
    } else if (PCAssignment && (CurTok.Tok == TOK_STAR || CurTok.Tok == TOK_PC)) {
        NextTok ();
        if (CurTok.Tok != TOK_EQ) {
            Error ("'=' expected");
            SkipUntilSep ();
        } else {
            /* Skip the equal sign */
            NextTok ();
            /* Enter absolute mode */
            DoPCAssign ();
        }
    }

    /* If we have defined a label, remember its size. Sym is also set by
    ** a symbol assignment, but in this case Done is false, so we don't
    ** come here.
    */
    if (Sym) {
        unsigned long Size;
        if (Seg == ActiveSeg) {
            /* Same segment */
            Size = GetPC () - PC;
        } else {
            /* The line has switched the segment */
            Size = 0;
        }
        /* Suppress .size Symbol if this Symbol already has a multiply-defined error,
        ** as it will only create its own additional unnecessary error.
        */
        if ((Sym->Flags & SF_MULTDEF) == 0) {
            DefSizeOfSymbol (Sym, Size);
        }
    }

    /* Line separator must come here */
    ConsumeSep ();
}



static void Assemble (void)
/* Start the ball rolling ... */
{
    /* Prime the pump */
    NextTok ();

    /* Assemble lines until end of file */
    while (CurTok.Tok != TOK_EOF) {
        OneLine ();
    }
}



static void CreateObjFile (void)
/* Create the object file */
{
    /* Open the object, write the header */
    ObjOpen ();

    /* Write the object file options */
    WriteOptions ();

    /* Write the list of input files */
    WriteFiles ();

    /* Write the segment data to the file */
    WriteSegments ();

    /* Write the import list */
    WriteImports ();

    /* Write the export list */
    WriteExports ();

    /* Write debug symbols if requested */
    WriteDbgSyms ();

    /* Write the scopes if requested */
    WriteScopes ();

    /* Write line infos if requested */
    WriteLineInfos ();

    /* Write the string pool */
    WriteStrPool ();

    /* Write the assertions */
    WriteAssertions ();

    /* Write the spans */
    WriteSpans ();

    /* Write an updated header and close the file */
    ObjClose ();
}



int main (int argc, char* argv [])
/* Assembler main program */
{
    /* Program long options */
    static const LongOpt OptTab[] = {
        { "--auto-import",         0,      OptAutoImport           },
        { "--bin-include-dir",     1,      OptBinIncludeDir        },
        { "--cpu",                 1,      OptCPU                  },
        { "--create-dep",          1,      OptCreateDep            },
        { "--create-full-dep",     1,      OptCreateFullDep        },
        { "--debug",               0,      OptDebug                },
        { "--debug-info",          0,      OptDebugInfo            },
        { "--feature",             1,      OptFeature              },
        { "--help",                0,      OptHelp                 },
        { "--ignore-case",         0,      OptIgnoreCase           },
        { "--include-dir",         1,      OptIncludeDir           },
        { "--large-alignment",     0,      OptLargeAlignment       },
        { "--list-bytes",          1,      OptListBytes            },
        { "--listing",             1,      OptListing              },
        { "--memory-model",        1,      OptMemoryModel          },
        { "--pagelength",          1,      OptPageLength           },
        { "--relax-checks",        0,      OptRelaxChecks          },
        { "--smart",               0,      OptSmart                },
        { "--target",              1,      OptTarget               },
        { "--verbose",             0,      OptVerbose              },
        { "--version",             0,      OptVersion              },
        { "--warnings-as-errors",  0,      OptWarningsAsErrors     },
    };

    /* Name of the global name space */
    static const StrBuf GlobalNameSpace = STATIC_STRBUF_INITIALIZER;

    unsigned I;

    /* Initialize the cmdline module */
    InitCmdLine (&argc, &argv, "ca65");

    /* Initialize the string pool */
    InitStrPool ();

    /* Initialize the include search paths */
    InitIncludePaths ();

    /* Create the predefined segments */
    SegInit ();

    /* Enter the base lexical level. We must do that here, since we may
    ** define symbols using -D.
    */
    SymEnterLevel (&GlobalNameSpace, SCOPE_FILE, ADDR_SIZE_DEFAULT, 0);

    /* Initialize the line infos. Must be done here, since we need line infos
    ** for symbol definitions.
    */
    InitLineInfo ();

    /* Check the parameters */
    I = 1;
    while (I < ArgCount) {

        /* Get the argument */
        const char* Arg = ArgVec [I];

        /* Check for an option */
        if (Arg[0] == '-') {
            switch (Arg[1]) {

                case '-':
                    LongOption (&I, OptTab, sizeof(OptTab)/sizeof(OptTab[0]));
                    break;

                case 'd':
                    OptDebug (Arg, 0);
                    break;

                case 'g':
                    OptDebugInfo (Arg, 0);
                    break;

                case 'h':
                    OptHelp (Arg, 0);
                    break;

                case 'i':
                    OptIgnoreCase (Arg, 0);
                    break;

                case 'l':
                    OptListing (Arg, GetArg (&I, 2));
                    break;

                case 'm':
                    if (Arg[2] == 'm') {
                        OptMemoryModel (Arg, GetArg (&I, 3));
                    } else {
                        UnknownOption (Arg);
                    }
                    break;

                case 'o':
                    OutFile = GetArg (&I, 2);
                    break;

                case 's':
                    OptSmart (Arg, 0);
                    break;

                case 't':
                    OptTarget (Arg, GetArg (&I, 2));
                    break;

                case 'v':
                    OptVerbose (Arg, 0);
                    break;

                case 'D':
                    DefineSymbol (GetArg (&I, 2));
                    break;

                case 'I':
                    OptIncludeDir (Arg, GetArg (&I, 2));
                    break;

                case 'U':
                    OptAutoImport (Arg, 0);
                    break;

                case 'V':
                    OptVersion (Arg, 0);
                    break;

                case 'W':
                    WarnLevel = atoi (GetArg (&I, 2));
                    break;

                default:
                    UnknownOption (Arg);
                    break;

            }
        } else {
            /* Filename. Check if we already had one */
            if (InFile) {
                fprintf (stderr, "%s: Don't know what to do with '%s'\n",
                         ProgName, Arg);
                exit (EXIT_FAILURE);
            } else {
                InFile = Arg;
            }
        }

        /* Next argument */
        ++I;
    }

    /* Do we have an input file? */
    if (InFile == 0) {
        fprintf (stderr, "%s: No input files\n", ProgName);
        exit (EXIT_FAILURE);
    }

    /* Add the default include search paths. */
    FinishIncludePaths ();

    /* If no CPU given, use the default CPU for the target */
    if (GetCPU () == CPU_UNKNOWN) {
        if (Target != TGT_UNKNOWN) {
            SetCPU (GetTargetProperties (Target)->DefaultCPU);
        } else {
            SetCPU (CPU_6502);
        }
    }

    /* If no memory model was given, use the default */
    if (MemoryModel == MMODEL_UNKNOWN) {
        SetMemoryModel (MMODEL_NEAR);
    }

    /* Set the default segment sizes according to the memory model */
    SetSegmentSizes ();

    /* Initialize the scanner, open the input file */
    InitScanner (InFile);

    /* Define the default options */
    SetOptions ();

    /* Assemble the input */
    Assemble ();

    /* If we didn't have any errors, check the pseudo insn stacks */
    if (ErrorCount == 0) {
        CheckPseudo ();
    }

    /* If we didn't have any errors, check and cleanup the unnamed labels */
    if (ErrorCount == 0) {
        ULabDone ();
    }

    /* If we didn't have any errors, check the symbol table */
    if (ErrorCount == 0) {
        SymCheck ();
    }

    /* If we didn't have any errors, check the hll debug symbols */
    if (ErrorCount == 0) {
        DbgInfoCheck ();
    }

    /* If we didn't have any errors, close the file scope lexical level */
    if (ErrorCount == 0) {
        SymLeaveLevel ();
    }

    /* If we didn't have any errors, check and resolve the segment data */
    if (ErrorCount == 0) {
        SegDone ();
    }

    /* If we didn't have any errors, check the assertions */
    if (ErrorCount == 0) {
        CheckAssertions ();
    }

    /* Dump the data */
    if (Verbosity >= 2) {
        SymDump (stdout);
        SegDump ();
    }

    if (WarningCount > 0 && WarningsAsErrors) {
        Error("Warnings as errors");
    }

    /* If we didn't have an errors, finish off the line infos */
    DoneLineInfo ();

    /* If we didn't have any errors, create the object, listing and
    ** dependency files
    */
    if (ErrorCount == 0) {
        CreateObjFile ();
        if (SB_GetLen (&ListingName) > 0) {
            CreateListing ();
        }
       CreateDependencies ();
    }

    /* Close the input file */
    DoneScanner ();

    /* Return an apropriate exit code */
    return (ErrorCount == 0)? EXIT_SUCCESS : EXIT_FAILURE;
}<|MERGE_RESOLUTION|>--- conflicted
+++ resolved
@@ -342,17 +342,16 @@
             NewSymbol ("__SYM1__", 1);
             break;
 
-<<<<<<< HEAD
         case TGT_MEGA65:
             NewSymbol("__MEGA65__", 1);
-=======
+            break;
+
         case TGT_KIM1:
             NewSymbol ("__KIM1__", 1);
             break;
 
         case TGT_RP6502:
             NewSymbol ("__RP6502__", 1);
->>>>>>> 0a1df881
             break;
 
         default:
