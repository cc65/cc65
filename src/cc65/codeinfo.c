/*****************************************************************************/
/*                                                                           */
/*                                codeinfo.c                                 */
/*                                                                           */
/*                  Additional information about 6502 code                   */
/*                                                                           */
/*                                                                           */
/*                                                                           */
/* (C) 2001-2015, Ullrich von Bassewitz                                      */
/*                Roemerstrasse 52                                           */
/*                D-70794 Filderstadt                                        */
/* EMail:         uz@cc65.org                                                */
/*                                                                           */
/*                                                                           */
/* This software is provided 'as-is', without any expressed or implied       */
/* warranty.  In no event will the authors be held liable for any damages    */
/* arising from the use of this software.                                    */
/*                                                                           */
/* Permission is granted to anyone to use this software for any purpose,     */
/* including commercial applications, and to alter it and redistribute it    */
/* freely, subject to the following restrictions:                            */
/*                                                                           */
/* 1. The origin of this software must not be misrepresented; you must not   */
/*    claim that you wrote the original software. If you use this software   */
/*    in a product, an acknowledgment in the product documentation would be  */
/*    appreciated but is not required.                                       */
/* 2. Altered source versions must be plainly marked as such, and must not   */
/*    be misrepresented as being the original software.                      */
/* 3. This notice may not be removed or altered from any source              */
/*    distribution.                                                          */
/*                                                                           */
/*****************************************************************************/



#include <stdlib.h>
#include <string.h>

/* common */
#include "chartype.h"
#include "coll.h"
#include "debugflag.h"

/* cc65 */
#include "codeent.h"
#include "codeseg.h"
#include "datatype.h"
#include "error.h"
#include "funcdesc.h"
#include "global.h"
#include "reginfo.h"
#include "symtab.h"
#include "codeinfo.h"



/*****************************************************************************/
/*                                   Data                                    */
/*****************************************************************************/



/* Table with the compare suffixes */
static const char CmpSuffixTab [][4] = {
    "eq", "ne", "gt", "ge", "lt", "le", "ugt", "uge", "ult", "ule"
};

/* Table with the bool transformers */
static const char BoolTransformerTab [][8] = {
    "booleq", "boolne",
    "boolgt", "boolge", "boollt", "boolle",
    "boolugt", "booluge", "boolult", "boolule"
};

/* Table listing the function names and code info values for known internally
** used functions. This table should get auto-generated in the future.
*/
typedef struct FuncInfo FuncInfo;
struct FuncInfo {
    const char*     Name;       /* Function name */
    unsigned        Use;        /* Register usage */
    unsigned        Chg;        /* Changed/destroyed registers */
};

/* Functions that change the SP are regarded as using the SP as well.
** The callax/jmpvec functions may call a function that uses/changes more
** registers, so we should further check the info of the called function
** or just play it safe.
** Note for the shift functions: Shifts are done modulo 32, so all shift
** routines are marked to use only the A register. The remainder is ignored
** anyway.
*/
<<<<<<< HEAD
/* MUST BE SORTED BY NAME !!! */
=======
/* CAUTION: table must be sorted for bsearch */
>>>>>>> 0a1df881
static const FuncInfo FuncInfoTable[] = {
    { "addeq0sp",   SLV_TOP | REG_AX,   PSTATE_ALL | REG_AXY                        },
    { "addeqysp",   SLV_IND | REG_AXY,  PSTATE_ALL | REG_AXY                        },
    { "addysp",     REG_SP | REG_Y,     PSTATE_ALL | REG_SP                         },
    { "along",      REG_A,              PSTATE_ALL | REG_X | REG_SREG               },
    { "aslax1",     REG_AX,             PSTATE_ALL | REG_AX | REG_TMP1              },
    { "aslax2",     REG_AX,             PSTATE_ALL | REG_AX | REG_TMP1              },
    { "aslax3",     REG_AX,             PSTATE_ALL | REG_AX | REG_TMP1              },
    { "aslax4",     REG_AX,             PSTATE_ALL | REG_AX | REG_TMP1              },
    { "aslax7",     REG_AX,             PSTATE_ALL | REG_AXY                        },
    { "aslaxy",     REG_AXY,            PSTATE_ALL | REG_AXY | REG_TMP1             },
    { "asleax1",    REG_EAX,            PSTATE_ALL | REG_EAX | REG_TMP1             },
    { "asleax2",    REG_EAX,            PSTATE_ALL | REG_EAX | REG_TMP1             },
    { "asleax3",    REG_EAX,            PSTATE_ALL | REG_EAX | REG_TMP1             },
    { "asleax4",    REG_EAX,            PSTATE_ALL | REG_EAXY | REG_TMP1            },
    { "asrax1",     REG_AX,             PSTATE_ALL | REG_AX | REG_TMP1              },
    { "asrax2",     REG_AX,             PSTATE_ALL | REG_AX | REG_TMP1              },
    { "asrax3",     REG_AX,             PSTATE_ALL | REG_AX | REG_TMP1              },
    { "asrax4",     REG_AX,             PSTATE_ALL | REG_AX | REG_TMP1              },
    { "asrax7",     REG_AX,             PSTATE_ALL | REG_AX                         },
    { "asraxy",     REG_AXY,            PSTATE_ALL | REG_AXY | REG_TMP1             },
    { "asreax1",    REG_EAX,            PSTATE_ALL | REG_EAX | REG_TMP1             },
    { "asreax2",    REG_EAX,            PSTATE_ALL | REG_EAX | REG_TMP1             },
    { "asreax3",    REG_EAX,            PSTATE_ALL | REG_EAX | REG_TMP1             },
    { "asreax4",    REG_EAX,            PSTATE_ALL | REG_EAXY | REG_TMP1            },
    { "aulong",     REG_NONE,           PSTATE_ALL | REG_X | REG_SREG               },
    { "axlong",     REG_X,              PSTATE_ALL | REG_Y | REG_SREG               },
    { "axulong",    REG_NONE,           PSTATE_ALL | REG_Y | REG_SREG               },
    { "bcasta",     REG_A,              PSTATE_ALL | REG_AX                         },
    { "bcastax",    REG_AX,             PSTATE_ALL | REG_AX                         },
    { "bcasteax",   REG_EAX,            PSTATE_ALL | REG_EAX | REG_TMP1             },
    { "bnega",      REG_A,              PSTATE_ALL | REG_AX                         },
    { "bnegax",     REG_AX,             PSTATE_ALL | REG_AX                         },
    { "bnegeax",    REG_EAX,            PSTATE_ALL | REG_EAX | REG_TMP1             },
    { "booleq",     PSTATE_Z,           PSTATE_ALL | REG_AX                         },
    { "boolge",     PSTATE_N,           PSTATE_ALL | REG_AX                         },
    { "boolgt",     PSTATE_ZN,          PSTATE_ALL | REG_AX                         },
    { "boolle",     PSTATE_ZN,          PSTATE_ALL | REG_AX                         },
    { "boollt",     PSTATE_N,           PSTATE_ALL | REG_AX                         },
    { "boolne",     PSTATE_Z,           PSTATE_ALL | REG_AX                         },
    { "booluge",    PSTATE_C,           PSTATE_ALL | REG_AX                         },
    { "boolugt",    PSTATE_CZ,          PSTATE_ALL | REG_AX                         },
    { "boolule",    PSTATE_CZ,          PSTATE_ALL | REG_AX                         },
    { "boolult",    PSTATE_C,           PSTATE_ALL | REG_AX                         },
    { "callax",     REG_AX,             PSTATE_ALL | REG_ALL                        }, /* PSTATE_ZN | REG_PTR1 */
    { "complax",    REG_AX,             PSTATE_ALL | REG_AX                         },
    { "decax1",     REG_AX,             PSTATE_ALL | REG_AX                         },
    { "decax2",     REG_AX,             PSTATE_ALL | REG_AX                         },
    { "decax3",     REG_AX,             PSTATE_ALL | REG_AX                         },
    { "decax4",     REG_AX,             PSTATE_ALL | REG_AX                         },
    { "decax5",     REG_AX,             PSTATE_ALL | REG_AX                         },
    { "decax6",     REG_AX,             PSTATE_ALL | REG_AX                         },
    { "decax7",     REG_AX,             PSTATE_ALL | REG_AX                         },
    { "decax8",     REG_AX,             PSTATE_ALL | REG_AX                         },
    { "decaxy",     REG_AXY,            PSTATE_ALL | REG_AX | REG_TMP1              },
    { "deceaxy",    REG_EAXY,           PSTATE_ALL | REG_EAX                        },
    { "decsp1",     REG_SP,             PSTATE_ALL | REG_SP | REG_Y                 },
    { "decsp2",     REG_SP,             PSTATE_ALL | REG_SP | REG_A                 },
    { "decsp3",     REG_SP,             PSTATE_ALL | REG_SP | REG_A                 },
    { "decsp4",     REG_SP,             PSTATE_ALL | REG_SP | REG_A                 },
    { "decsp5",     REG_SP,             PSTATE_ALL | REG_SP | REG_A                 },
    { "decsp6",     REG_SP,             PSTATE_ALL | REG_SP | REG_A                 },
    { "decsp7",     REG_SP,             PSTATE_ALL | REG_SP | REG_A                 },
    { "decsp8",     REG_SP,             PSTATE_ALL | REG_SP | REG_A                 },
    { "enter",      REG_SP | REG_Y,     PSTATE_ALL | REG_SP | REG_AY                },
    { "incax1",     REG_AX,             PSTATE_ALL | REG_AX                         },
    { "incax2",     REG_AX,             PSTATE_ALL | REG_AX                         },
    { "incax3",     REG_AX,             PSTATE_ALL | REG_AXY | REG_TMP1             },
    { "incax4",     REG_AX,             PSTATE_ALL | REG_AXY | REG_TMP1             },
    { "incax5",     REG_AX,             PSTATE_ALL | REG_AXY | REG_TMP1             },
    { "incax6",     REG_AX,             PSTATE_ALL | REG_AXY | REG_TMP1             },
    { "incax7",     REG_AX,             PSTATE_ALL | REG_AXY | REG_TMP1             },
    { "incax8",     REG_AX,             PSTATE_ALL | REG_AXY | REG_TMP1             },
    { "incaxy",     REG_AXY,            PSTATE_ALL | REG_AXY | REG_TMP1             },
    { "incsp1",     REG_SP,             PSTATE_ALL | REG_SP                         },
    { "incsp2",     REG_SP,             PSTATE_ALL | REG_SP | REG_Y                 },
    { "incsp3",     REG_SP,             PSTATE_ALL | REG_SP | REG_Y                 },
    { "incsp4",     REG_SP,             PSTATE_ALL | REG_SP | REG_Y                 },
    { "incsp5",     REG_SP,             PSTATE_ALL | REG_SP | REG_Y                 },
    { "incsp6",     REG_SP,             PSTATE_ALL | REG_SP | REG_Y                 },
    { "incsp7",     REG_SP,             PSTATE_ALL | REG_SP | REG_Y                 },
    { "incsp8",     REG_SP,             PSTATE_ALL | REG_SP | REG_Y                 },
    { "jmpvec",     REG_EVERYTHING,         PSTATE_ALL | REG_ALL                    }, /* NONE */
    { "laddeq",     REG_EAXY | REG_PTR1_LO, PSTATE_ALL | REG_EAXY | REG_PTR1_HI     },
    { "laddeq0sp",  SLV_TOP | REG_EAX,      PSTATE_ALL | REG_EAXY                   },
    { "laddeq1",    REG_Y | REG_PTR1_LO,    PSTATE_ALL | REG_EAXY | REG_PTR1_HI     },
    { "laddeqa",    REG_AY | REG_PTR1_LO,   PSTATE_ALL | REG_EAXY | REG_PTR1_HI     },
    { "laddeqysp",  SLV_IND | REG_EAXY,     PSTATE_ALL | REG_EAXY                   },
    { "ldaidx",     REG_AXY,                PSTATE_ALL | REG_AX | REG_PTR1          },
    { "ldauidx",    REG_AXY,                PSTATE_ALL | REG_AX | REG_PTR1          },
    { "ldax0sp",    SLV_TOP,                PSTATE_ALL | REG_AXY                    },
    { "ldaxi",      REG_AX,                 PSTATE_ALL | REG_AXY | REG_PTR1         },
    { "ldaxidx",    REG_AXY,                PSTATE_ALL | REG_AXY | REG_PTR1         },
    { "ldaxysp",    SLV_IND | REG_Y,        PSTATE_ALL | REG_AXY                    },
    { "ldeax0sp",   SLV_TOP,                PSTATE_ALL | REG_EAXY                   },
    { "ldeaxi",     REG_AX,                 PSTATE_ALL | REG_EAXY | REG_PTR1        },
    { "ldeaxidx",   REG_AXY,                PSTATE_ALL | REG_EAXY | REG_PTR1        },
    { "ldeaxysp",   SLV_IND | REG_Y,        PSTATE_ALL | REG_EAXY                   },
    { "leaa0sp",    REG_SP | REG_A,         PSTATE_ALL | REG_AX                     },
    { "leaaxsp",    REG_SP | REG_AX,        PSTATE_ALL | REG_AX                     },
    { "leave",      REG_SP,                 PSTATE_ALL | REG_SP | REG_Y             },
    { "leave0",     REG_SP,                 PSTATE_ALL | REG_SP | REG_XY            },
    { "leave00",    REG_SP,                 PSTATE_ALL | REG_SP | REG_AXY           },
    { "leavey",     REG_SP | REG_Y,         PSTATE_ALL | REG_SP | REG_Y             },
    { "leavey0",    REG_SP,                 PSTATE_ALL | REG_SP | REG_XY            },
    { "leavey00",   REG_SP,                 PSTATE_ALL | REG_SP | REG_AXY           },
    { "lsubeq",     REG_EAXY | REG_PTR1_LO, PSTATE_ALL | REG_EAXY | REG_PTR1_HI     },
    { "lsubeq0sp",  SLV_TOP | REG_EAX,      PSTATE_ALL | REG_EAXY                   },
    { "lsubeq1",    REG_Y | REG_PTR1_LO,    PSTATE_ALL | REG_EAXY | REG_PTR1_HI     },
    { "lsubeqa",    REG_AY | REG_PTR1_LO,   PSTATE_ALL | REG_EAXY | REG_PTR1_HI     },
    { "lsubeqysp",  SLV_IND | REG_EAXY,     PSTATE_ALL | REG_EAXY                   },
    { "mulax10",    REG_AX,             PSTATE_ALL | REG_AX | REG_PTR1              },
    { "mulax3",     REG_AX,             PSTATE_ALL | REG_AX | REG_PTR1              },
    { "mulax5",     REG_AX,             PSTATE_ALL | REG_AX | REG_PTR1              },
    { "mulax6",     REG_AX,             PSTATE_ALL | REG_AX | REG_PTR1              },
    { "mulax7",     REG_AX,             PSTATE_ALL | REG_AX | REG_PTR1              },
    { "mulax9",     REG_AX,             PSTATE_ALL | REG_AX | REG_PTR1              },
    { "negax",      REG_AX,             PSTATE_ALL | REG_AX                         },
    { "negeax",     REG_EAX,            PSTATE_ALL | REG_EAX                        },
    { "popa",       SLV_TOP,            PSTATE_ALL | REG_SP | REG_AY                },
    { "popax",      SLV_TOP,            PSTATE_ALL | REG_SP | REG_AXY               },
    { "popeax",     SLV_TOP,            PSTATE_ALL | REG_SP | REG_EAXY              },
    { "push0",      REG_SP,             PSTATE_ALL | REG_SP | REG_AXY               },
    { "push0ax",    REG_SP | REG_AX,    PSTATE_ALL | REG_SP | REG_Y | REG_SREG      },
    { "push1",      REG_SP,             PSTATE_ALL | REG_SP | REG_AXY               },
    { "push2",      REG_SP,             PSTATE_ALL | REG_SP | REG_AXY               },
    { "push3",      REG_SP,             PSTATE_ALL | REG_SP | REG_AXY               },
    { "push4",      REG_SP,             PSTATE_ALL | REG_SP | REG_AXY               },
    { "push5",      REG_SP,             PSTATE_ALL | REG_SP | REG_AXY               },
    { "push6",      REG_SP,             PSTATE_ALL | REG_SP | REG_AXY               },
    { "push7",      REG_SP,             PSTATE_ALL | REG_SP | REG_AXY               },
    { "pusha",      REG_SP | REG_A,     PSTATE_ALL | REG_SP | REG_Y                 },
    { "pusha0",     REG_SP | REG_A,     PSTATE_ALL | REG_SP | REG_XY                },
    { "pusha0sp",   SLV_TOP,            PSTATE_ALL | REG_SP | REG_AY                },
    { "pushaFF",    REG_SP | REG_A,     PSTATE_ALL | REG_SP | REG_Y                 },
    { "pushax",     REG_SP | REG_AX,    PSTATE_ALL | REG_SP | REG_Y                 },
    { "pushaysp",   SLV_IND | REG_Y,    PSTATE_ALL | REG_SP | REG_AY                },
    { "pushc0",     REG_SP,             PSTATE_ALL | REG_SP | REG_A | REG_Y         },
    { "pushc1",     REG_SP,             PSTATE_ALL | REG_SP | REG_A | REG_Y         },
    { "pushc2",     REG_SP,             PSTATE_ALL | REG_SP | REG_A | REG_Y         },
    { "pusheax",    REG_SP | REG_EAX,   PSTATE_ALL | REG_SP | REG_Y                 },
    { "pushl0",     REG_SP,             PSTATE_ALL | REG_SP | REG_AXY               },
    { "pushw",      REG_SP | REG_AX,    PSTATE_ALL | REG_SP | REG_AXY | REG_PTR1    },
    { "pushw0sp",   SLV_TOP,            PSTATE_ALL | REG_SP | REG_AXY               },
    { "pushwidx",   REG_SP | REG_AXY,   PSTATE_ALL | REG_SP | REG_AXY | REG_PTR1    },
    { "pushwysp",   SLV_IND | REG_Y,    PSTATE_ALL | REG_SP | REG_AXY               },
    { "regswap",    REG_AXY,            PSTATE_ALL | REG_AXY | REG_TMP1             },
    { "regswap1",   REG_XY,             PSTATE_ALL | REG_A                          },
    { "regswap2",   REG_XY,             PSTATE_ALL | REG_A | REG_Y                  },
    { "resteax",    REG_SAVE,           PSTATE_ZN  | REG_EAX                        }, /* also uses regsave+2/+3 */
    { "return0",    REG_NONE,           PSTATE_ALL | REG_AX                         },
    { "return1",    REG_NONE,           PSTATE_ALL | REG_AX                         },
    { "saveeax",    REG_EAX,            PSTATE_ZN  | REG_Y | REG_SAVE               }, /* also regsave+2/+3 */
    { "shlax1",     REG_AX,             PSTATE_ALL | REG_AX | REG_TMP1              },
    { "shlax2",     REG_AX,             PSTATE_ALL | REG_AX | REG_TMP1              },
    { "shlax3",     REG_AX,             PSTATE_ALL | REG_AX | REG_TMP1              },
    { "shlax4",     REG_AX,             PSTATE_ALL | REG_AX | REG_TMP1              },
    { "shlax7",     REG_AX,             PSTATE_ALL | REG_AXY                        },
    { "shlaxy",     REG_AXY,            PSTATE_ALL | REG_AXY | REG_TMP1             },
    { "shleax1",    REG_EAX,            PSTATE_ALL | REG_EAX | REG_TMP1             },
    { "shleax2",    REG_EAX,            PSTATE_ALL | REG_EAX | REG_TMP1             },
    { "shleax3",    REG_EAX,            PSTATE_ALL | REG_EAX | REG_TMP1             },
    { "shleax4",    REG_EAX,            PSTATE_ALL | REG_EAXY | REG_TMP1            },
    { "shrax1",     REG_AX,             PSTATE_ALL | REG_AX | REG_TMP1              },
    { "shrax2",     REG_AX,             PSTATE_ALL | REG_AX | REG_TMP1              },
    { "shrax3",     REG_AX,             PSTATE_ALL | REG_AX | REG_TMP1              },
    { "shrax4",     REG_AX,             PSTATE_ALL | REG_AX | REG_TMP1              },
    { "shrax7",     REG_AX,             PSTATE_ALL | REG_AX                         },
    { "shraxy",     REG_AXY,            PSTATE_ALL | REG_AXY | REG_TMP1             },
    { "shreax1",    REG_EAX,            PSTATE_ALL | REG_EAX | REG_TMP1             },
    { "shreax2",    REG_EAX,            PSTATE_ALL | REG_EAX | REG_TMP1             },
    { "shreax3",    REG_EAX,            PSTATE_ALL | REG_EAX | REG_TMP1             },
    { "shreax4",    REG_EAX,            PSTATE_ALL | REG_EAXY | REG_TMP1            },
    { "staspidx",   SLV_TOP | REG_AY,   PSTATE_ALL | REG_SP | REG_Y | REG_TMP1 | REG_PTR1   },
    { "stax0sp",    REG_SP | REG_AX,    PSTATE_ALL | SLV_TOP | REG_Y                },
    { "staxspidx",  SLV_TOP | REG_AXY,  PSTATE_ALL | REG_SP | REG_TMP1 | REG_PTR1   },
    { "staxysp",    REG_SP | REG_AXY,   PSTATE_ALL | SLV_IND | REG_Y                },
    { "steax0sp",   REG_SP | REG_EAX,   PSTATE_ALL | SLV_TOP | REG_Y                },
    { "steaxspidx", SLV_TOP | REG_EAXY, PSTATE_ALL | REG_SP | REG_Y | REG_TMP1 | REG_PTR1   }, /* also tmp2, tmp3 */
    { "steaxysp",   REG_SP | REG_EAXY,  PSTATE_ALL | SLV_IND | REG_Y                },
    { "subeq0sp",   SLV_TOP | REG_AX,   PSTATE_ALL | REG_AXY                        },
    { "subeqysp",   SLV_IND | REG_AXY,  PSTATE_ALL | REG_AXY                        },
    { "subysp",     REG_SP | REG_Y,     PSTATE_ALL | REG_SP | REG_AY                },
    { "swapstk",    SLV_TOP | REG_AX,   PSTATE_ALL | SLV_TOP | REG_AXY              }, /* also ptr4 */
    { "tosadd0ax",  SLV_TOP | REG_AX,   PSTATE_ALL | REG_SP | REG_EAXY | REG_TMP1   },
    { "tosadda0",   SLV_TOP | REG_A,    PSTATE_ALL | REG_SP | REG_AXY               },
    { "tosaddax",   SLV_TOP | REG_AX,   PSTATE_ALL | REG_SP | REG_AXY               },
    { "tosaddeax",  SLV_TOP | REG_EAX,  PSTATE_ALL | REG_SP | REG_EAXY | REG_TMP1   },
    { "tosand0ax",  SLV_TOP | REG_AX,   PSTATE_ALL | REG_SP | REG_EAXY | REG_TMP1   },
    { "tosanda0",   SLV_TOP | REG_A,    PSTATE_ALL | REG_SP | REG_AXY               },
    { "tosandax",   SLV_TOP | REG_AX,   PSTATE_ALL | REG_SP | REG_AXY               },
    { "tosandeax",  SLV_TOP | REG_EAX,  PSTATE_ALL | REG_SP | REG_EAXY | REG_TMP1   },
    { "tosaslax",   SLV_TOP | REG_A,    PSTATE_ALL | REG_SP | REG_AXY | REG_TMP1    },
    { "tosasleax",  SLV_TOP | REG_A,    PSTATE_ALL | REG_SP | REG_EAXY | REG_TMP1   },
    { "tosasrax",   SLV_TOP | REG_A,    PSTATE_ALL | REG_SP | REG_AXY | REG_TMP1    },
    { "tosasreax",  SLV_TOP | REG_A,    PSTATE_ALL | REG_SP | REG_EAXY | REG_TMP1   },
    { "tosdiv0ax",  SLV_TOP | REG_AX,   PSTATE_ALL | REG_SP | REG_ALL               },
    { "tosdiva0",   SLV_TOP | REG_A,    PSTATE_ALL | REG_SP | REG_ALL               },
    { "tosdivax",   SLV_TOP | REG_AX,   PSTATE_ALL | REG_SP | REG_ALL               },
    { "tosdiveax",  SLV_TOP | REG_EAX,  PSTATE_ALL | REG_SP | REG_ALL               },
    { "toseq00",    SLV_TOP,            PSTATE_ALL | REG_SP | REG_AXY | REG_SREG    },
    { "toseqa0",    SLV_TOP | REG_A,    PSTATE_ALL | REG_SP | REG_AXY | REG_SREG    },
    { "toseqax",    SLV_TOP | REG_AX,   PSTATE_ALL | REG_SP | REG_AXY | REG_SREG    },
    { "toseqeax",   SLV_TOP | REG_EAX,  PSTATE_ALL | REG_SP | REG_AXY | REG_PTR1    },
    { "tosge00",    SLV_TOP,            PSTATE_ALL | REG_SP | REG_AXY | REG_SREG    },
    { "tosgea0",    SLV_TOP | REG_A,    PSTATE_ALL | REG_SP | REG_AXY | REG_SREG    },
    { "tosgeax",    SLV_TOP | REG_AX,   PSTATE_ALL | REG_SP | REG_AXY | REG_SREG    },
    { "tosgeeax",   SLV_TOP | REG_EAX,  PSTATE_ALL | REG_SP | REG_AXY | REG_PTR1    },
    { "tosgt00",    SLV_TOP,            PSTATE_ALL | REG_SP | REG_AXY | REG_SREG    },
    { "tosgta0",    SLV_TOP | REG_A,    PSTATE_ALL | REG_SP | REG_AXY | REG_SREG    },
    { "tosgtax",    SLV_TOP | REG_AX,   PSTATE_ALL | REG_SP | REG_AXY | REG_SREG    },
    { "tosgteax",   SLV_TOP | REG_EAX,  PSTATE_ALL | REG_SP | REG_AXY | REG_PTR1    },
    { "tosicmp",    SLV_TOP | REG_AX,   PSTATE_ALL | REG_SP | REG_AXY | REG_SREG    },
    { "tosicmp0",   SLV_TOP | REG_A,    PSTATE_ALL | REG_SP | REG_AXY | REG_SREG    },
    { "tosint",     SLV_TOP,            PSTATE_ALL | REG_SP | REG_Y                 },
    { "toslcmp",    SLV_TOP | REG_EAX,  PSTATE_ALL | REG_SP | REG_A | REG_Y | REG_PTR1  },
    { "tosle00",    SLV_TOP,            PSTATE_ALL | REG_SP | REG_AXY | REG_SREG    },
    { "toslea0",    SLV_TOP | REG_A,    PSTATE_ALL | REG_SP | REG_AXY | REG_SREG    },
    { "tosleax",    SLV_TOP | REG_AX,   PSTATE_ALL | REG_SP | REG_AXY | REG_SREG    },
    { "tosleeax",   SLV_TOP | REG_EAX,  PSTATE_ALL | REG_SP | REG_AXY | REG_PTR1    },
    { "toslong",    SLV_TOP,            PSTATE_ALL | REG_SP | REG_Y                 },
    { "toslt00",    SLV_TOP,            PSTATE_ALL | REG_SP | REG_AXY | REG_SREG    },
    { "toslta0",    SLV_TOP | REG_A,    PSTATE_ALL | REG_SP | REG_AXY | REG_SREG    },
    { "tosltax",    SLV_TOP | REG_AX,   PSTATE_ALL | REG_SP | REG_AXY | REG_SREG    },
    { "toslteax",   SLV_TOP | REG_EAX,  PSTATE_ALL | REG_SP | REG_AXY | REG_PTR1    },
    { "tosmod0ax",  SLV_TOP | REG_AX,   PSTATE_ALL | REG_ALL                        },
    { "tosmodeax",  SLV_TOP | REG_EAX,  PSTATE_ALL | REG_ALL                        },
    { "tosmul0ax",  SLV_TOP | REG_AX,   PSTATE_ALL | REG_ALL                        },
    { "tosmula0",   SLV_TOP | REG_A,    PSTATE_ALL | REG_ALL                        },
    { "tosmulax",   SLV_TOP | REG_AX,   PSTATE_ALL | REG_ALL                        },
    { "tosmuleax",  SLV_TOP | REG_EAX,  PSTATE_ALL | REG_ALL                        },
    { "tosne00",    SLV_TOP,            PSTATE_ALL | REG_SP | REG_AXY | REG_SREG    },
    { "tosnea0",    SLV_TOP | REG_A,    PSTATE_ALL | REG_SP | REG_AXY | REG_SREG    },
    { "tosneax",    SLV_TOP | REG_AX,   PSTATE_ALL | REG_SP | REG_AXY | REG_SREG    },
    { "tosneeax",   SLV_TOP | REG_EAX,  PSTATE_ALL | REG_SP | REG_AXY | REG_PTR1    },
    { "tosor0ax",   SLV_TOP | REG_AX,   PSTATE_ALL | REG_SP | REG_EAXY | REG_TMP1   },
    { "tosora0",    SLV_TOP | REG_A,    PSTATE_ALL | REG_SP | REG_AXY | REG_TMP1    },
    { "tosorax",    SLV_TOP | REG_AX,   PSTATE_ALL | REG_SP | REG_AXY | REG_TMP1    },
    { "tosoreax",   SLV_TOP | REG_EAX,  PSTATE_ALL | REG_SP | REG_EAXY | REG_TMP1   },
    { "tosrsub0ax", SLV_TOP | REG_AX,   PSTATE_ALL | REG_SP | REG_EAXY | REG_TMP1   },
    { "tosrsuba0",  SLV_TOP | REG_A,    PSTATE_ALL | REG_SP | REG_AXY | REG_TMP1    },
    { "tosrsubax",  SLV_TOP | REG_AX,   PSTATE_ALL | REG_SP | REG_AXY | REG_TMP1    },
    { "tosrsubeax", SLV_TOP | REG_EAX,  PSTATE_ALL | REG_SP | REG_EAXY | REG_TMP1   },
    { "tosshlax",   SLV_TOP | REG_A,    PSTATE_ALL | REG_SP | REG_AXY | REG_TMP1    },
    { "tosshleax",  SLV_TOP | REG_A,    PSTATE_ALL | REG_SP | REG_EAXY | REG_TMP1   },
    { "tosshrax",   SLV_TOP | REG_A,    PSTATE_ALL | REG_SP | REG_AXY | REG_TMP1    },
    { "tosshreax",  SLV_TOP | REG_A,    PSTATE_ALL | REG_SP | REG_EAXY | REG_TMP1   },
    { "tossub0ax",  SLV_TOP | REG_AX,   PSTATE_ALL | REG_SP | REG_EAXY              },
    { "tossuba0",   SLV_TOP | REG_A,    PSTATE_ALL | REG_SP | REG_AXY               },
    { "tossubax",   SLV_TOP | REG_AX,   PSTATE_ALL | REG_SP | REG_AXY               },
    { "tossubeax",  SLV_TOP | REG_EAX,  PSTATE_ALL | REG_SP | REG_EAXY              },
    { "tosudiv0ax", SLV_TOP | REG_AX,   PSTATE_ALL | (REG_ALL & ~REG_SAVE)          },
    { "tosudiva0",  SLV_TOP | REG_A,    PSTATE_ALL | REG_SP | REG_EAXY | REG_PTR1   }, /* also ptr4 */
    { "tosudivax",  SLV_TOP | REG_AX,   PSTATE_ALL | REG_SP | REG_EAXY | REG_PTR1   }, /* also ptr4 */
    { "tosudiveax", SLV_TOP | REG_EAX,  PSTATE_ALL | (REG_ALL & ~REG_SAVE)          },
    { "tosuge00",   SLV_TOP,            PSTATE_ALL | REG_SP | REG_AXY | REG_SREG    },
    { "tosugea0",   SLV_TOP | REG_A,    PSTATE_ALL | REG_SP | REG_AXY | REG_SREG    },
    { "tosugeax",   SLV_TOP | REG_AX,   PSTATE_ALL | REG_SP | REG_AXY | REG_SREG    },
    { "tosugeeax",  SLV_TOP | REG_EAX,  PSTATE_ALL | REG_SP | REG_AXY | REG_PTR1    },
    { "tosugt00",   SLV_TOP,            PSTATE_ALL | REG_SP | REG_AXY | REG_SREG    },
    { "tosugta0",   SLV_TOP | REG_A,    PSTATE_ALL | REG_SP | REG_AXY | REG_SREG    },
    { "tosugtax",   SLV_TOP | REG_AX,   PSTATE_ALL | REG_SP | REG_AXY | REG_SREG    },
    { "tosugteax",  SLV_TOP | REG_EAX,  PSTATE_ALL | REG_SP | REG_AXY | REG_PTR1    },
    { "tosule00",   SLV_TOP,            PSTATE_ALL | REG_SP | REG_AXY | REG_SREG    },
    { "tosulea0",   SLV_TOP | REG_A,    PSTATE_ALL | REG_SP | REG_AXY | REG_SREG    },
    { "tosuleax",   SLV_TOP | REG_AX,   PSTATE_ALL | REG_SP | REG_AXY | REG_SREG    },
    { "tosuleeax",  SLV_TOP | REG_EAX,  PSTATE_ALL | REG_SP | REG_AXY | REG_PTR1    },
    { "tosulong",   SLV_TOP,            PSTATE_ALL | REG_SP | REG_Y                 },
    { "tosult00",   SLV_TOP,            PSTATE_ALL | REG_SP | REG_AXY | REG_SREG    },
    { "tosulta0",   SLV_TOP | REG_A,    PSTATE_ALL | REG_SP | REG_AXY | REG_SREG    },
    { "tosultax",   SLV_TOP | REG_AX,   PSTATE_ALL | REG_SP | REG_AXY | REG_SREG    },
    { "tosulteax",  SLV_TOP | REG_EAX,  PSTATE_ALL | REG_SP | REG_AXY | REG_PTR1    },
    { "tosumod0ax", SLV_TOP | REG_AX,   PSTATE_ALL | (REG_ALL & ~REG_SAVE)          },
    { "tosumoda0",  SLV_TOP | REG_A,    PSTATE_ALL | REG_SP | REG_EAXY | REG_PTR1   }, /* also ptr4 */
    { "tosumodax",  SLV_TOP | REG_AX,   PSTATE_ALL | REG_SP | REG_EAXY | REG_PTR1   }, /* also ptr4 */
    { "tosumodeax", SLV_TOP | REG_EAX,  PSTATE_ALL | (REG_ALL & ~REG_SAVE)          },
    { "tosumul0ax", SLV_TOP | REG_AX,   PSTATE_ALL | REG_ALL                        },
    { "tosumula0",  SLV_TOP | REG_A,    PSTATE_ALL | REG_ALL                        },
    { "tosumulax",  SLV_TOP | REG_AX,   PSTATE_ALL | REG_ALL                        },
    { "tosumuleax", SLV_TOP | REG_EAX,  PSTATE_ALL | REG_ALL                        },
    { "tosxor0ax",  SLV_TOP | REG_AX,   PSTATE_ALL | REG_SP | REG_EAXY | REG_TMP1   },
    { "tosxora0",   SLV_TOP | REG_A,    PSTATE_ALL | REG_SP | REG_AXY | REG_TMP1    },
    { "tosxorax",   SLV_TOP | REG_AX,   PSTATE_ALL | REG_SP | REG_AXY | REG_TMP1    },
    { "tosxoreax",  SLV_TOP | REG_EAX,  PSTATE_ALL | REG_SP | REG_EAXY | REG_TMP1   },
    { "tsteax",     REG_EAX,            PSTATE_ALL | REG_Y                          },
    { "utsteax",    REG_EAX,            PSTATE_ALL | REG_Y                          },
};
#define FuncInfoCount   (sizeof(FuncInfoTable) / sizeof(FuncInfoTable[0]))

/* Table with names of zero page locations used by the compiler */
<<<<<<< HEAD
/* MUST BE SORTED BY NAME !!! */
=======
/* CAUTION: table must be sorted for bsearch */
>>>>>>> 0a1df881
static const ZPInfo ZPInfoTable[] = {
    {   0, "c_sp",      2,  REG_SP_LO,      REG_SP      },
    {   0, "c_sp+1",    1,  REG_SP_HI,      REG_SP      },
    {   0, "ptr1",      2,  REG_PTR1_LO,    REG_PTR1    },
    {   0, "ptr1+1",    1,  REG_PTR1_HI,    REG_PTR1    },
    {   0, "ptr2",      2,  REG_PTR2_LO,    REG_PTR2    },
    {   0, "ptr2+1",    1,  REG_PTR2_HI,    REG_PTR2    },
    {   4, "ptr3",      2,  REG_NONE,       REG_NONE    },
    {   4, "ptr4",      2,  REG_NONE,       REG_NONE    },
    {   7, "regbank",   6,  REG_NONE,       REG_NONE    },
    {   0, "regsave",   4,  REG_SAVE_LO,    REG_SAVE    },
    {   0, "regsave+1", 3,  REG_SAVE_HI,    REG_SAVE    },
    {   0, "sreg",      2,  REG_SREG_LO,    REG_SREG    },
    {   0, "sreg+1",    1,  REG_SREG_HI,    REG_SREG    },
    {   0, "tmp1",      1,  REG_TMP1,       REG_TMP1    },
    {   0, "tmp2",      1,  REG_NONE,       REG_NONE    },
    {   0, "tmp3",      1,  REG_NONE,       REG_NONE    },
    {   0, "tmp4",      1,  REG_NONE,       REG_NONE    },
};
#define ZPInfoCount     (sizeof(ZPInfoTable) / sizeof(ZPInfoTable[0]))



/*****************************************************************************/
/*                                   Code                                    */
/*****************************************************************************/



static int IsAddrOnZP (long Address)
/* Return true if the Address is within the ZP range.
** FIXME: ZP range may vary depending on the CPU settings.
*/
{
    /* ZP in range [0x00, 0xFF] */
    return Address >= 0 && Address < 0x100;
}



int IsZPArg (const char* Name)
/* Exam if the main part of the arg string indicates a ZP loc */
{
    unsigned short  ArgInfo = 0;
    long            Offset = 0;
    StrBuf          NameBuf = AUTO_STRBUF_INITIALIZER;
    SymEntry*       E = 0;
    const ZPInfo*   Info = 0;

    if (!ParseOpcArgStr (Name, &ArgInfo, &NameBuf, &Offset)) {
        /* Parsing failed */
        SB_Done (&NameBuf);
        return 0;
    }

    if ((ArgInfo & AIF_HAS_NAME) == 0) {
        /* Numeric locs have no names */
        SB_Done (&NameBuf);

        /* We can check it against the ZP boundary if it is known */
        return IsAddrOnZP (Offset);
    }

    if ((ArgInfo & AIF_BUILTIN) != 0) {
        /* Search for the name in the list of builtin ZPs */
        Info = GetZPInfo (SB_GetConstBuf (&NameBuf));

        SB_Done (&NameBuf);

        /* Do we know the ZP? */
        if (Info != 0) {
            /* Use the information we have */
            return Offset >= 0 && Offset < (int)Info->Size;
        }

        /* Assume it be non-ZP */
        return 0;
    }

    if ((ArgInfo & AIF_EXTERNAL) == 0) {
        /* We don't support local variables on ZP */
        SB_Done (&NameBuf);
        return 0;
    }

    /* Search for the symbol in the global symbol table skipping the underline
    ** in its name.
    */
    E = FindGlobalSym (SB_GetConstBuf (&NameBuf) + 1);

    SB_Done (&NameBuf);

    /* We are checking the offset against the symbol size rather than the actual
    ** zeropage boundary, since we can't magically ensure that until linking and
    ** can only trust the user in writing the correct code for now.
    */
    if (E != 0 && (E->Flags & SC_ZEROPAGE) != 0) {
        return Offset >= 0 && (unsigned)Offset < CheckedSizeOf (E->Type);
    }

    /* Not found on ZP */
    return 0;
}



static int CompareFuncInfo (const void* Key, const void* Info)
/* Compare function for bsearch */
{
    return strcmp (Key, ((const FuncInfo*) Info)->Name);
}



fncls_t GetFuncInfo (const char* Name, unsigned int* Use, unsigned int* Chg)
/* For the given function, lookup register information and store it into
** the given variables. If the function is unknown, assume it will use and
** load all registers as well as touching the processor flags.
*/
{
    /* If the function name starts with an underline, it is an external
    ** function. Search for it in the symbol table. If the function does
    ** not start with an underline, it may be a runtime support function.
    ** Search for it in the list of builtin functions.
    */
    if (Name[0] == '_') {
        /* Search in the symbol table, skip the leading underscore */
        SymEntry* E = FindGlobalSym (Name+1);

        /* Did we find it in the top-level table? */
        if (E && IsTypeFunc (E->Type)) {
            FuncDesc* D = GetFuncDesc (E->Type);
            *Use = REG_NONE;

            /* A variadic function will use the Y register (the parameter list
            ** size is passed there). A fastcall function will use the A or A/X
            ** registers. In all other cases, no registers are used. However,
            ** we assume that any function will destroy all registers.
            */
            if ((D->Flags & FD_VARIADIC) != 0) {
                *Use = REG_Y | REG_SP | SLV_TOP;
            } else if (D->Flags & FD_CALL_WRAPPER) {
                /* Wrappers may go to any functions, so mark them as using all
                ** registers.
                */
                *Use = REG_EAXY;
            } else if (D->ParamCount > 0 || (D->Flags & FD_EMPTY) != 0) {
                /* Will use registers depending on the last param. If the last
                ** param has incomplete type, or if the function has not been
                ** prototyped yet, just assume __EAX__.
                */
                if (IsFastcallFunc (E->Type)) {
                    if (D->LastParam != 0) {
                        switch (SizeOf (D->LastParam->Type)) {
                            case 1u:
                                *Use = REG_A;
                                break;
                            case 2u:
                                *Use = REG_AX;
                                break;
                            default:
                                *Use = REG_EAX;
                        }
                        if (D->ParamCount > 1) {
                            /* Passes other params on the stack */
                            *Use |= REG_SP | SLV_TOP;
                        }
                    } else {
                        /* We'll assume all */
                        *Use = REG_EAX | REG_SP | SLV_TOP;
                    }
                } else {
                    /* Passes all params on the stack */
                    *Use = REG_SP | SLV_TOP;
                }
            } else {
                /* Will not use any registers */
                *Use = REG_NONE;
            }

            /* Will destroy all registers and processor flags */
            *Chg = (REG_ALL | PSTATE_ALL);

            /* Done */
            return FNCLS_GLOBAL;
        }

    } else if (IsDigit (Name[0]) || Name[0] == '$') {

        /* A call to a numeric address. Assume that anything gets used and
        ** destroyed. This is not a real problem, since numeric addresses
        ** are used mostly in inline assembly anyway.
        */
        *Use = REG_ALL;
        *Chg = (REG_ALL | PSTATE_ALL);
        return FNCLS_NUMERIC;

    } else {

        /* Search for the function in the list of builtin functions */
        const FuncInfo* Info = bsearch (Name, FuncInfoTable, FuncInfoCount,
                                        sizeof(FuncInfo), CompareFuncInfo);

        /* Do we know the function? */
        if (Info) {
            /* Use the information we have */
            *Use = Info->Use;
            *Chg = Info->Chg;
            if ((*Use & (SLV_TOP | SLV_IND)) != 0) {
                *Use |= REG_SP;
            }
        } else {
            /* It's an internal function we have no information for. If in
            ** debug mode, output an additional warning, so we have a chance
            ** to fix it. Otherwise assume that the internal function will
            ** use and change all registers.
            */
            if (Debug) {
                fprintf (stderr, "No info about internal function '%s'\n", Name);
            }
            *Use = REG_ALL;
            *Chg = (REG_ALL | PSTATE_ALL);
        }
        return FNCLS_BUILTIN;
    }

    /* Function not found - assume that the primary register is input, and all
    ** registers and processor flags are changed
    */
    *Use = REG_EAXY;
    *Chg = (REG_ALL | PSTATE_ALL);

    return FNCLS_UNKNOWN;
}



static int CompareZPInfo (const void* Name, const void* Info)
/* Compare function for bsearch */
{
    /* Cast the pointers to the correct data type */
    const char* N   = (const char*) Name;
    const ZPInfo* E = (const ZPInfo*) Info;

    /* Do the compare. Be careful because of the length (Info may contain
    ** more than just the zeropage name).
    */
    if (E->Len == 0) {
        /* Do a full compare */
        return strcmp (N, E->Name);
    } else {
        /* Only compare the first part */
        int Res = strncmp (N, E->Name, E->Len);
        if (Res == 0 && (N[E->Len] != '\0' && N[E->Len] != '+')) {
            /* Name is actually longer than Info->Name */
            Res = -1;
        }
        return Res;
    }
}



const ZPInfo* GetZPInfo (const char* Name)
/* If the given name is a zero page symbol, return a pointer to the info
** struct for this symbol, otherwise return NULL.
*/
{
    /* Search for the zp location in the list */
    return bsearch (Name, ZPInfoTable, ZPInfoCount,
                    sizeof(ZPInfo), CompareZPInfo);
}



static unsigned GetRegInfo2 (CodeSeg* S,
                             CodeEntry* E,
                             int Index,
                             Collection* Visited,
                             unsigned Used,
                             unsigned Unused,
                             unsigned Wanted)
/* Recursively called subfunction for GetRegInfo. */
{
    /* Follow the instruction flow recording register usage. */
    while (1) {

        unsigned R;

        /* Check if we have already visited the current code entry. If so,
        ** bail out.
        */
        if (CE_HasMark (E)) {
            break;
        }

        /* Mark this entry as already visited */
        CE_SetMark (E);
        CollAppend (Visited, E);

        /* Evaluate the used registers */
        R = E->Use;
        if (E->OPC == OP65_RTS ||
            ((E->Info & OF_UBRA) != 0 && E->JumpTo == 0)) {
            /* This instruction will leave the function */
            R |= S->ExitRegs;
        }
        if (R != REG_NONE) {
            /* We are not interested in the use of any register that has been
            ** used before.
            */
            R &= ~Unused;
            /* Remember the remaining registers */
            Used |= R;
        }

        /* Evaluate the changed registers */
        if ((R = E->Chg) != REG_NONE) {
            /* We are not interested in the use of any register that has been
            ** used before.
            */
            R &= ~Used;
            /* Remember the remaining registers */
            Unused |= R;
        }

        /* If we know about all registers now, bail out */
        if (((Used | Unused) & Wanted) == Wanted) {
            break;
        }

        /* If the instruction is an RTS or RTI, we're done */
        if ((E->Info & OF_RET) != 0) {
            break;
        }

        /* If we have an unconditional branch, follow this branch if possible,
        ** otherwise we're done.
        */
        if ((E->Info & OF_UBRA) != 0) {

            /* Does this jump have a valid target? */
            if (E->JumpTo) {

                /* Unconditional jump */
                E     = E->JumpTo->Owner;
                Index = -1;             /* Invalidate */

            } else {
                /* Jump outside means we're done */
                break;
            }

        /* In case of conditional branches, follow the branch if possible and
        ** follow the normal flow (branch not taken) afterwards. If we cannot
        ** follow the branch, we're done.
        */
        } else if ((E->Info & OF_CBRA) != 0) {

            /* Recursively determine register usage at the branch target */
            unsigned U1;
            unsigned U2;

            if (E->JumpTo) {

                /* Jump to internal label */
                U1 = GetRegInfo2 (S, E->JumpTo->Owner, -1, Visited, Used, Unused, Wanted);

            } else {

                /* Jump to external label. This will effectively exit the
                ** function, so we use the exitregs information here.
                */
                U1 = S->ExitRegs;

            }

            /* Get the next entry */
            if (Index < 0) {
                Index = CS_GetEntryIndex (S, E);
            }
            if ((E = CS_GetEntry (S, ++Index)) == 0) {
                Internal ("GetRegInfo2: No next entry!");
            }

            /* Follow flow if branch not taken */
            U2 = GetRegInfo2 (S, E, Index, Visited, Used, Unused, Wanted);

            /* Registers are used if they're use in any of the branches */
            return U1 | U2;

        } else {

            /* Just go to the next instruction */
            if (Index < 0) {
                Index = CS_GetEntryIndex (S, E);
            }
            E = CS_GetEntry (S, ++Index);
            if (E == 0) {
                /* No next entry */
                Internal ("GetRegInfo2: No next entry!");
            }

        }

    }

    /* Return to the caller the complement of all unused registers */
    return Used;
}



static unsigned GetRegInfo1 (CodeSeg* S,
                             CodeEntry* E,
                             int Index,
                             Collection* Visited,
                             unsigned Used,
                             unsigned Unused,
                             unsigned Wanted)
/* Recursively called subfunction for GetRegInfo. */
{
    /* Remember the current count of the line collection */
    unsigned Count = CollCount (Visited);

    /* Call the worker routine */
    unsigned R = GetRegInfo2 (S, E, Index, Visited, Used, Unused, Wanted);

    /* Restore the old count, unmarking all new entries */
    unsigned NewCount = CollCount (Visited);
    while (NewCount-- > Count) {
        CodeEntry* E = CollAt (Visited, NewCount);
        CE_ResetMark (E);
        CollDelete (Visited, NewCount);
    }

    /* Return the registers used */
    return R;
}



unsigned GetRegInfo (struct CodeSeg* S, unsigned Index, unsigned Wanted)
/* Determine register usage information for the instructions starting at the
** given index.
*/
{
    CodeEntry*      E;
    Collection      Visited;    /* Visited entries */
    unsigned        R;

    /* Get the code entry for the given index */
    if (Index >= CS_GetEntryCount (S)) {
        /* There is no such code entry */
        return REG_NONE;
    }
    E = CS_GetEntry (S, Index);

    /* Initialize the data structure used to collection information */
    InitCollection (&Visited);

    /* Call the recursive subfunction */
    R = GetRegInfo1 (S, E, Index, &Visited, REG_NONE, REG_NONE, Wanted);

    /* Delete the line collection */
    DoneCollection (&Visited);

    /* Return the registers used */
    return R;
}



int RegAUsed (struct CodeSeg* S, unsigned Index)
/* Check if the value in A is used. */
{
    return (GetRegInfo (S, Index, REG_A) & REG_A) != 0;
}



int RegXUsed (struct CodeSeg* S, unsigned Index)
/* Check if the value in X is used. */
{
    return (GetRegInfo (S, Index, REG_X) & REG_X) != 0;
}



int RegYUsed (struct CodeSeg* S, unsigned Index)
/* Check if the value in Y is used. */
{
    return (GetRegInfo (S, Index, REG_Y) & REG_Y) != 0;
}



int RegAXUsed (struct CodeSeg* S, unsigned Index)
/* Check if the value in A or(!) the value in X are used. */
{
    return (GetRegInfo (S, Index, REG_AX) & REG_AX) != 0;
}



int RegEAXUsed (struct CodeSeg* S, unsigned Index)
/* Check if any of the four bytes in EAX are used. */
{
    return (GetRegInfo (S, Index, REG_EAX) & REG_EAX) != 0;
}



int LoadFlagsUsed (struct CodeSeg* S, unsigned Index)
/* Check if one of the flags set by a register load (Z and N) are used. */
{
    return (GetRegInfo (S, Index, PSTATE_ZN) & PSTATE_ZN) != 0;
}



unsigned GetKnownReg (unsigned Use, const RegContents* RC)
/* Return the register or zero page location from the set in Use, thats
** contents are known. If Use does not contain any register, or if the
** register in question does not have a known value, return REG_NONE.
*/
{
    if ((Use & REG_A) != 0) {
        return (RC == 0 || RC->RegA >= 0)? REG_A : REG_NONE;
    } else if ((Use & REG_X) != 0) {
        return (RC == 0 || RC->RegX >= 0)? REG_X : REG_NONE;
    } else if ((Use & REG_Y) != 0) {
        return (RC == 0 || RC->RegY >= 0)? REG_Y : REG_NONE;
    } else if ((Use & REG_TMP1) != 0) {
        return (RC == 0 || RC->Tmp1 >= 0)? REG_TMP1 : REG_NONE;
    } else if ((Use & REG_PTR1_LO) != 0) {
        return (RC == 0 || RC->Ptr1Lo >= 0)? REG_PTR1_LO : REG_NONE;
    } else if ((Use & REG_PTR1_HI) != 0) {
        return (RC == 0 || RC->Ptr1Hi >= 0)? REG_PTR1_HI : REG_NONE;
    } else if ((Use & REG_SREG_LO) != 0) {
        return (RC == 0 || RC->SRegLo >= 0)? REG_SREG_LO : REG_NONE;
    } else if ((Use & REG_SREG_HI) != 0) {
        return (RC == 0 || RC->SRegHi >= 0)? REG_SREG_HI : REG_NONE;
    } else {
        return REG_NONE;
    }
}



static cmp_t FindCmpCond (const char* Code, unsigned CodeLen)
/* Search for a compare condition by the given code using the given length */
{
    unsigned I;

    /* Linear search */
    for (I = 0; I < sizeof (CmpSuffixTab) / sizeof (CmpSuffixTab [0]); ++I) {
        if (strncmp (Code, CmpSuffixTab [I], CodeLen) == 0) {
            /* Found */
            return I;
        }
    }

    /* Not found */
    return CMP_INV;
}



cmp_t FindBoolCmpCond (const char* Name)
/* Check if the given string is the name of one of the boolean transformer
** subroutine, and if so, return the condition that is evaluated by this
** routine. Return CMP_INV if the condition is not recognised.
*/
{
    /* Check for the correct subroutine name */
    if (strncmp (Name, "bool", 4) == 0) {
        /* Name is ok, search for the code in the table */
        return FindCmpCond (Name+4, strlen(Name)-4);
    } else {
        /* Not found */
        return CMP_INV;
    }
}



cmp_t FindTosCmpCond (const char* Name)
/* Check if this is a call to one of the TOS compare functions (tosgtax).
** Return the condition code or CMP_INV on failure.
*/
{
    unsigned Len = strlen (Name);

    /* Check for the correct subroutine name */
    if (strncmp (Name, "tos", 3) == 0 && strcmp (Name+Len-2, "ax") == 0) {
        /* Name is ok, search for the code in the table */
        return FindCmpCond (Name+3, Len-3-2);
    } else {
        /* Not found */
        return CMP_INV;
    }
}



const char* GetCmpSuffix (cmp_t Cond)
/* Return the compare suffix by the given a compare condition or 0 on failure */
{
    /* Check for the correct subroutine name */
    if (Cond >= 0       &&
        Cond != CMP_INV &&
        (unsigned)Cond < sizeof (CmpSuffixTab) / sizeof (CmpSuffixTab[0])) {
        return CmpSuffixTab[Cond];
    } else {
        /* Not found */
        return 0;
    }
}



char* GetBoolCmpSuffix (char* Buf, cmp_t Cond)
/* Search for a boolean transformer subroutine (eg. booleq) by the given compare
** condition.
** Return the output buffer filled with the name of the correct subroutine or 0
** on failure.
*/
{
    /* Check for the correct boolean transformer subroutine name */
    const char* Suf = GetCmpSuffix (Cond);

    if (Suf != 0) {
        sprintf (Buf, "bool%s", Suf);
        return Buf;
    } else {
        /* Not found */
        return 0;
    }
}



char* GetTosCmpSuffix (char* Buf, cmp_t Cond)
/* Search for a TOS compare function (eg. tosgtax) by the given compare condition.
** Return the output buffer filled with the name of the correct function or 0 on
** failure.
*/
{
    /* Check for the correct TOS function name */
    const char* Suf = GetCmpSuffix (Cond);

    if (Suf != 0) {
        sprintf (Buf, "tos%sax", Suf);
        return Buf;
    } else {
        /* Not found */
        return 0;
    }
}



const char* GetBoolTransformer (cmp_t Cond)
/* Get the bool transformer corresponding to the given compare condition */
{
    if (Cond > CMP_INV && Cond < CMP_END) {
        return BoolTransformerTab[Cond];
    }

    /* Not found */
    return 0;
}


cmp_t GetNegatedCond (cmp_t Cond)
/* Get the logically opposite compare condition */
{
    switch (Cond) {
    case CMP_EQ: return CMP_NE;
    case CMP_NE: return CMP_EQ;
    case CMP_GT: return CMP_LE;
    case CMP_GE: return CMP_LT;
    case CMP_LT: return CMP_GE;
    case CMP_LE: return CMP_GT;
    case CMP_UGT: return CMP_ULE;
    case CMP_UGE: return CMP_ULT;
    case CMP_ULT: return CMP_UGE;
    case CMP_ULE: return CMP_UGT;
    default: return CMP_INV;
    }
}



cmp_t GetRevertedCond (cmp_t Cond)
/* Get the compare condition in reverted order of operands */
{
    switch (Cond) {
    case CMP_EQ: return CMP_EQ;
    case CMP_NE: return CMP_NE;
    case CMP_GT: return CMP_LT;
    case CMP_GE: return CMP_LE;
    case CMP_LT: return CMP_GT;
    case CMP_LE: return CMP_GE;
    case CMP_UGT: return CMP_ULT;
    case CMP_UGE: return CMP_ULE;
    case CMP_ULT: return CMP_UGT;
    case CMP_ULE: return CMP_UGE;
    default: return CMP_INV;
    }
}<|MERGE_RESOLUTION|>--- conflicted
+++ resolved
@@ -90,11 +90,7 @@
 ** routines are marked to use only the A register. The remainder is ignored
 ** anyway.
 */
-<<<<<<< HEAD
-/* MUST BE SORTED BY NAME !!! */
-=======
 /* CAUTION: table must be sorted for bsearch */
->>>>>>> 0a1df881
 static const FuncInfo FuncInfoTable[] = {
     { "addeq0sp",   SLV_TOP | REG_AX,   PSTATE_ALL | REG_AXY                        },
     { "addeqysp",   SLV_IND | REG_AXY,  PSTATE_ALL | REG_AXY                        },
@@ -385,11 +381,7 @@
 #define FuncInfoCount   (sizeof(FuncInfoTable) / sizeof(FuncInfoTable[0]))
 
 /* Table with names of zero page locations used by the compiler */
-<<<<<<< HEAD
-/* MUST BE SORTED BY NAME !!! */
-=======
 /* CAUTION: table must be sorted for bsearch */
->>>>>>> 0a1df881
 static const ZPInfo ZPInfoTable[] = {
     {   0, "c_sp",      2,  REG_SP_LO,      REG_SP      },
     {   0, "c_sp+1",    1,  REG_SP_HI,      REG_SP      },
