/*****************************************************************************/
/*                                                                           */
/*                                 target.h                                  */
/*                                                                           */
/*                           Target specification                            */
/*                                                                           */
/*                                                                           */
/*                                                                           */
/* (C) 2000-2011, Ullrich von Bassewitz                                      */
/*                Roemerstrasse 52                                           */
/*                D-70794 Filderstadt                                        */
/* EMail:         uz@cc65.org                                                */
/*                                                                           */
/*                                                                           */
/* This software is provided 'as-is', without any expressed or implied       */
/* warranty.  In no event will the authors be held liable for any damages    */
/* arising from the use of this software.                                    */
/*                                                                           */
/* Permission is granted to anyone to use this software for any purpose,     */
/* including commercial applications, and to alter it and redistribute it    */
/* freely, subject to the following restrictions:                            */
/*                                                                           */
/* 1. The origin of this software must not be misrepresented; you must not   */
/*    claim that you wrote the original software. If you use this software   */
/*    in a product, an acknowledgment in the product documentation would be  */
/*    appreciated but is not required.                                       */
/* 2. Altered source versions must be plainly marked as such, and must not   */
/*    be misrepresented as being the original software.                      */
/* 3. This notice may not be removed or altered from any source              */
/*    distribution.                                                          */
/*                                                                           */
/*****************************************************************************/



#ifndef TARGET_H
#define TARGET_H



/* common */
#include "cpu.h"



/*****************************************************************************/
/*                                   Data                                    */
/*****************************************************************************/



/* Supported target systems */
typedef enum {
    TGT_UNKNOWN = -1,           /* Not specified or invalid target */
    TGT_NONE,
    TGT_MODULE,
    TGT_ATARI,
    TGT_ATARI2600,
    TGT_ATARI5200,
    TGT_ATARI7800,
    TGT_ATARIXL,
    TGT_VIC20,
    TGT_C16,
    TGT_C64,
    TGT_C128,
    TGT_PLUS4,
    TGT_CBM510,
    TGT_CBM610,
    TGT_OSIC1P,
    TGT_PET,
    TGT_BBC,
    TGT_APPLE2,
    TGT_APPLE2ENH,
    TGT_GEOS_CBM,
    TGT_CREATIVISION,
    TGT_GEOS_APPLE,
    TGT_LUNIX,
    TGT_ATMOS,
    TGT_TELESTRAT,
    TGT_NES,
    TGT_SUPERVISION,
    TGT_LYNX,
    TGT_SIM6502,
    TGT_SIM65C02,
    TGT_PCENGINE,
    TGT_GAMATE,
    TGT_C65,
    TGT_CX16,
    TGT_SYM1,
    TGT_KIM1,
<<<<<<< HEAD
    TGT_EBADGER,
=======
    TGT_RP6502,
>>>>>>> 0a1df881
    TGT_COUNT                   /* Number of target systems */
} target_t;

/* Collection of target properties */
typedef struct TargetProperties TargetProperties;
struct TargetProperties {
    const char              Name[13];   /* Name of the target */
    cpu_t                   DefaultCPU; /* Default CPU for this target */
    unsigned char           BinFmt;     /* Default binary format for this target */
    const unsigned char*    CharMap;    /* Character translation table */
};

/* Target system */
extern target_t         Target;

/* Types of available output formats */
#define BINFMT_DEFAULT          0       /* Default (binary) */
#define BINFMT_BINARY           1       /* Straight binary format */
#define BINFMT_O65              2       /* Andre Fachat's o65 format */
#define BINFMT_ATARIEXE         3       /* Standard Atari binary load */



/*****************************************************************************/
/*                                   Code                                    */
/*****************************************************************************/



target_t FindTarget (const char* Name);
/* Find a target by name and return the target id. TGT_UNKNOWN is returned if
** the given name is no valid target.
*/

const TargetProperties* GetTargetProperties (target_t Target);
/* Return the properties for a target */

const char* GetTargetName (target_t Target);
/* Return the name of a target */



/* End of target.h */
#endif<|MERGE_RESOLUTION|>--- conflicted
+++ resolved
@@ -88,11 +88,8 @@
     TGT_CX16,
     TGT_SYM1,
     TGT_KIM1,
-<<<<<<< HEAD
     TGT_EBADGER,
-=======
     TGT_RP6502,
->>>>>>> 0a1df881
     TGT_COUNT                   /* Number of target systems */
 } target_t;
 
