;
; Startup code for cc65 (ATARI version)
;
; Contributing authors:
;       Mark Keates
;       Freddy Offenga
;       Christian Groessler
;       Stefan Haubenthal
;

        .export         _exit
        .export         __STARTUP__ : absolute = 1      ; Mark as startup

        .import         initlib, donelib
        .import         callmain, zerobss
<<<<<<< HEAD
        .import         __STARTUP_LOAD__, __ZPSAVE_LOAD__, __BSS_LOAD__
=======
        .import         __STARTUP_LOAD__, __BSS_LOAD__
>>>>>>> b5c88a54
        .import         __RESERVED_MEMORY__
	.import		__RAM_START__, __RAM_SIZE__
	.import		zpsave
	.import		sram_init
.if .defined(__ATARIXL__)
	.import		scrdev
	.import		findfreeiocb
.endif

        .include        "zeropage.inc"
        .include        "atari.inc"
	.include	"save_area.inc"

; ------------------------------------------------------------------------
; EXE header

.segment        "EXEHDR"

        .word   $FFFF

.if .defined(__ATARIXL__)
.segment	"MAINHDR"
.endif

        .word   __STARTUP_LOAD__
<<<<<<< HEAD
.if .defined(__ATARIXL__)
        .word   __BSS_LOAD__ - 1
.else
        .word   __ZPSAVE_LOAD__ - 1
.endif
=======
        .word   __BSS_LOAD__ - 1
>>>>>>> b5c88a54

; ------------------------------------------------------------------------
; Actual code

.segment        "STARTUP"

        rts     ; fix for SpartaDOS / OS/A+
                ; they first call the entry point from AUTOSTRT and
                ; then the load addess (this rts here).
                ; We point AUTOSTRT directly after the rts.

; Real entry point:

<<<<<<< HEAD
.if .not .defined(__ATARIXL__)		; already done in previous load chunk

; Save the zero page locations we need

        ldx     #zpspace-1
L1:     lda     sp,x
        sta     zpsave,x
        dex
        bpl     L1

.else

	jsr	sram_init

.endif

=======
>>>>>>> b5c88a54
; Clear the BSS data

        jsr     zerobss

; Setup the stack

        tsx
        stx     spsave

.if .not .defined(__ATARIXL__)

; Report memory usage

        lda     APPMHI
        sta     appmsav                 ; remember old APPMHI value
        lda     APPMHI+1
        sta     appmsav+1

        sec
        lda     MEMTOP
        sbc     #<__RESERVED_MEMORY__
        sta     APPMHI                  ; initialize our APPMHI value
        sta     sp                      ; setup runtime stack part 1
        lda     MEMTOP+1
        sbc     #>__RESERVED_MEMORY__
        sta     APPMHI+1
        sta     sp+1                    ; setup runtime stack part 2

.else

	lda	#<(__RAM_START__ + __RAM_SIZE__ - 1)
	sta	sp
	lda	#>(__RAM_START__ + __RAM_SIZE__ - 1)
	sta	sp+1

.endif

; Call module constructors

        jsr     initlib

; Set left margin to 0

        lda     LMARGN
        sta     old_lmargin
        ldy     #0
        sty     LMARGN

; Set keyb to upper/lowercase mode

        ldx     SHFLOK
        stx     old_shflok
        sty     SHFLOK

; Initialize conio stuff

        dey                             ; Set X to $FF
        sty     CH

; Push arguments and call main

        jsr     callmain

; Call module destructors. This is also the _exit entry.

_exit:  jsr     donelib         ; Run module destructors

; Restore system stuff

        ldx     spsave
        txs                     ; Restore stack pointer

; Restore left margin

        lda     old_lmargin
        sta     LMARGN

; Restore kb mode

        lda     old_shflok
        sta     SHFLOK

.if .not .defined(__ATARIXL__)

; Restore APPMHI

        lda     appmsav
        sta     APPMHI
        lda     appmsav+1
        sta     APPMHI+1

<<<<<<< HEAD
.else

; Atari XL target stuff...

	lda	PORTB_save
	sta	PORTB
	lda	RAMTOP_save
	sta	RAMTOP
	lda	MEMTOP_save
	sta	MEMTOP
	lda	MEMTOP_save+1
	sta	MEMTOP+1
	lda	APPMHI_save
	sta	APPMHI
	lda	APPMHI_save+1
	sta	APPMHI+1


; ... issue a GRAPHICS 0 call (copied'n'pasted from TGI drivers)

	jsr	findfreeiocb

        ; Reopen it in Graphics 0
        lda     #OPEN
        sta     ICCOM,x
        lda     #OPNIN | OPNOT
        sta     ICAX1,x
        lda     #0
        sta     ICAX2,x
        lda     #<scrdev
        sta     ICBAL,x
        lda     #>scrdev
        sta     ICBAH,x
        lda     #3
        sta     ICBLL,x
        lda     #0
        sta     ICBLH,x
        jsr     CIOV_org
; add error checking here...
        lda     #CLOSE
        sta     ICCOM,x
        jsr     CIOV_org

.endif


; Copy back the zero page stuff

        ldx     #zpspace-1
L2:     lda     zpsave,x
        sta     sp,x
        dex
        bpl     L2

=======
>>>>>>> b5c88a54
; Turn on cursor

        ldx     #0
        stx     CRSINH

; Back to DOS

        rts

; *** end of main startup code

; ------------------------------------------------------------------------

.bss

spsave:         .res    1
old_shflok:     .res    1
old_lmargin:    .res    1
.if .not .defined(__ATARIXL__)
appmsav:        .res    1
.endif


.segment "AUTOSTRT"
        .word   RUNAD                   ; defined in atari.inc
        .word   RUNAD+1
        .word   __STARTUP_LOAD__ + 1<|MERGE_RESOLUTION|>--- conflicted
+++ resolved
@@ -13,23 +13,18 @@
 
         .import         initlib, donelib
         .import         callmain, zerobss
-<<<<<<< HEAD
-        .import         __STARTUP_LOAD__, __ZPSAVE_LOAD__, __BSS_LOAD__
-=======
         .import         __STARTUP_LOAD__, __BSS_LOAD__
->>>>>>> b5c88a54
         .import         __RESERVED_MEMORY__
-	.import		__RAM_START__, __RAM_SIZE__
-	.import		zpsave
-	.import		sram_init
-.if .defined(__ATARIXL__)
-	.import		scrdev
-	.import		findfreeiocb
+        .import         __RAM_START__, __RAM_SIZE__
+.if .defined(__ATARIXL__)
+        .import         sram_init
+        .import         scrdev
+        .import         findfreeiocb
+        .include        "save_area.inc"
 .endif
 
         .include        "zeropage.inc"
         .include        "atari.inc"
-	.include	"save_area.inc"
 
 ; ------------------------------------------------------------------------
 ; EXE header
@@ -39,19 +34,11 @@
         .word   $FFFF
 
 .if .defined(__ATARIXL__)
-.segment	"MAINHDR"
+.segment        "MAINHDR"
 .endif
 
         .word   __STARTUP_LOAD__
-<<<<<<< HEAD
-.if .defined(__ATARIXL__)
         .word   __BSS_LOAD__ - 1
-.else
-        .word   __ZPSAVE_LOAD__ - 1
-.endif
-=======
-        .word   __BSS_LOAD__ - 1
->>>>>>> b5c88a54
 
 ; ------------------------------------------------------------------------
 ; Actual code
@@ -65,25 +52,10 @@
 
 ; Real entry point:
 
-<<<<<<< HEAD
-.if .not .defined(__ATARIXL__)		; already done in previous load chunk
-
-; Save the zero page locations we need
-
-        ldx     #zpspace-1
-L1:     lda     sp,x
-        sta     zpsave,x
-        dex
-        bpl     L1
-
-.else
-
-	jsr	sram_init
-
-.endif
-
-=======
->>>>>>> b5c88a54
+.if .defined(__ATARIXL__)
+        jsr     sram_init
+.endif
+
 ; Clear the BSS data
 
         jsr     zerobss
@@ -98,9 +70,9 @@
 ; Report memory usage
 
         lda     APPMHI
-        sta     appmsav                 ; remember old APPMHI value
+        sta     APPMHI_save             ; remember old APPMHI value
         lda     APPMHI+1
-        sta     appmsav+1
+        sta     APPMHI_save+1
 
         sec
         lda     MEMTOP
@@ -114,10 +86,10 @@
 
 .else
 
-	lda	#<(__RAM_START__ + __RAM_SIZE__ - 1)
-	sta	sp
-	lda	#>(__RAM_START__ + __RAM_SIZE__ - 1)
-	sta	sp+1
+        lda     #<(__RAM_START__ + __RAM_SIZE__ - 1)
+        sta     sp
+        lda     #>(__RAM_START__ + __RAM_SIZE__ - 1)
+        sta     sp+1
 
 .endif
 
@@ -166,37 +138,30 @@
         lda     old_shflok
         sta     SHFLOK
 
-.if .not .defined(__ATARIXL__)
-
 ; Restore APPMHI
 
-        lda     appmsav
+        lda     APPMHI_save
         sta     APPMHI
-        lda     appmsav+1
+        lda     APPMHI_save+1
         sta     APPMHI+1
 
-<<<<<<< HEAD
-.else
+.if .defined(__ATARIXL__)
 
 ; Atari XL target stuff...
 
-	lda	PORTB_save
-	sta	PORTB
-	lda	RAMTOP_save
-	sta	RAMTOP
-	lda	MEMTOP_save
-	sta	MEMTOP
-	lda	MEMTOP_save+1
-	sta	MEMTOP+1
-	lda	APPMHI_save
-	sta	APPMHI
-	lda	APPMHI_save+1
-	sta	APPMHI+1
+        lda     PORTB_save
+        sta     PORTB
+        lda     RAMTOP_save
+        sta     RAMTOP
+        lda     MEMTOP_save
+        sta     MEMTOP
+        lda     MEMTOP_save+1
+        sta     MEMTOP+1
 
 
 ; ... issue a GRAPHICS 0 call (copied'n'pasted from TGI drivers)
 
-	jsr	findfreeiocb
+        jsr     findfreeiocb
 
         ; Reopen it in Graphics 0
         lda     #OPEN
@@ -221,17 +186,6 @@
 
 .endif
 
-
-; Copy back the zero page stuff
-
-        ldx     #zpspace-1
-L2:     lda     zpsave,x
-        sta     sp,x
-        dex
-        bpl     L2
-
-=======
->>>>>>> b5c88a54
 ; Turn on cursor
 
         ldx     #0
@@ -251,7 +205,7 @@
 old_shflok:     .res    1
 old_lmargin:    .res    1
 .if .not .defined(__ATARIXL__)
-appmsav:        .res    1
+APPMHI_save:    .res    2
 .endif
 
 
