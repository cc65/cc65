/* expr.c
**
** 1998-06-21, Ullrich von Bassewitz
** 2020-11-20, Greg King
*/

//#define DEBUG

#include <stdio.h>
#include <stdlib.h>

/* common */
#include "check.h"
#include "debugflag.h"
#include "xmalloc.h"

/* cc65 */
#include "asmcode.h"
#include "asmlabel.h"
#include "asmstmt.h"
#include "assignment.h"
#include "codegen.h"
#include "declare.h"
#include "error.h"
#include "funcdesc.h"
#include "function.h"
#include "global.h"
#include "initdata.h"
#include "litpool.h"
#include "loadexpr.h"
#include "macrotab.h"
#include "preproc.h"
#include "scanner.h"
#include "seqpoint.h"
#include "shiftexpr.h"
#include "stackptr.h"
#include "standard.h"
#include "stdfunc.h"
#include "symtab.h"
#include "typecmp.h"
#include "typeconv.h"
#include "expr.h"

#ifdef DEBUG
#define LOG(x)  printf  x
#define FIXME(x)  printf  x
#else
#define LOG(x)
#define FIXME(x)
#endif

/*****************************************************************************/
/*                                   Data                                    */
/*****************************************************************************/



/* Descriptors for the operations */
static GenDesc GenPASGN  = { TOK_PLUS_ASSIGN,   GEN_NOPUSH,     g_add };
static GenDesc GenSASGN  = { TOK_MINUS_ASSIGN,  GEN_NOPUSH,     g_sub };
static GenDesc GenMASGN  = { TOK_MUL_ASSIGN,    GEN_NOPUSH,     g_mul };
static GenDesc GenDASGN  = { TOK_DIV_ASSIGN,    GEN_NOPUSH,     g_div };
static GenDesc GenMOASGN = { TOK_MOD_ASSIGN,    GEN_NOPUSH,     g_mod };
static GenDesc GenSLASGN = { TOK_SHL_ASSIGN,    GEN_NOPUSH,     g_asl };
static GenDesc GenSRASGN = { TOK_SHR_ASSIGN,    GEN_NOPUSH,     g_asr };
static GenDesc GenAASGN  = { TOK_AND_ASSIGN,    GEN_NOPUSH,     g_and };
static GenDesc GenXOASGN = { TOK_XOR_ASSIGN,    GEN_NOPUSH,     g_xor };
static GenDesc GenOASGN  = { TOK_OR_ASSIGN,     GEN_NOPUSH,     g_or  };



/*****************************************************************************/
/*                           Forward declarations                            */
/*****************************************************************************/



static void parseadd (ExprDesc* Expr, int DoArrayRef);
static void PostInc (ExprDesc* Expr);
static void PostDec (ExprDesc* Expr);



/*****************************************************************************/
/*                             Helper functions                              */
/*****************************************************************************/



unsigned CG_AddrModeFlags (const ExprDesc* Expr)
/* Return the addressing mode flags for the given expression */
{
    switch (ED_GetLoc (Expr)) {
        case E_LOC_NONE:        return CF_IMM;
        case E_LOC_ABS:         return CF_ABSOLUTE;
        case E_LOC_GLOBAL:      return CF_EXTERNAL;
        case E_LOC_STATIC:      return CF_STATIC;
        case E_LOC_REGISTER:    return CF_REGVAR;
        case E_LOC_STACK:       return CF_STACK;
        case E_LOC_PRIMARY:     return CF_PRIMARY;
        case E_LOC_EXPR:        return CF_EXPR;
        case E_LOC_LITERAL:     return CF_LITERAL;
        case E_LOC_CODE:        return CF_CODE;
        default:
            Internal ("CG_AddrModeFlags: Invalid location flags value: 0x%04X", Expr->Flags);
            /* NOTREACHED */
            return 0;
    }
}



static unsigned CG_TypeOfBySize (unsigned Size)
/* Get the code generator replacement type of the object by its size */
{
    unsigned CG_Type;
    /* If the size is less than or equal to that of a a long, we will copy
    ** the struct using the primary register, otherwise we use memcpy.
    */
    switch (Size) {
        case 1:     CG_Type = CF_CHAR;  break;
        case 2:     CG_Type = CF_INT;   break;
        case 3:     /* FALLTHROUGH */
        case 4:     CG_Type = CF_LONG;  break;
        default:    CG_Type = CF_NONE;  break;
    }

    return CG_Type;
}



unsigned CG_TypeOf (const Type* T)
/* Get the code generator base type of the object */
{
    unsigned CG_Type;

    switch (GetUnderlyingTypeCode (T)) {

        case T_SCHAR:
            return CF_CHAR;

        case T_UCHAR:
            return CF_CHAR | CF_UNSIGNED;

        case T_SHORT:
        case T_INT:
            return CF_INT;

        case T_USHORT:
        case T_UINT:
        case T_PTR:
        case T_ARRAY:
            return CF_INT | CF_UNSIGNED;

        case T_LONG:
            return CF_LONG;

        case T_ULONG:
            return CF_LONG | CF_UNSIGNED;

        case T_FLOAT:
        case T_DOUBLE:
            /* These two are identical in the backend */
            return CF_FLOAT;

        case T_FUNC:
            /* Treat this as a function pointer */
            return CF_INT | CF_UNSIGNED;

        case T_STRUCT:
        case T_UNION:
            CG_Type = CG_TypeOfBySize (SizeOf (T));
            if (CG_Type != CF_NONE) {
                return CG_Type;
            }
            /* Address of ... */
            return CF_INT | CF_UNSIGNED;

        case T_VOID:
        case T_ENUM:
            /* Incomplete enum type */
            Error ("Incomplete type '%s'", GetFullTypeName (T));
            return CF_INT;

        default:
            Error ("Illegal type %04lX", T->C);
            return CF_INT;
    }
}



unsigned CG_CallFlags (const Type* T)
/* Get the code generator flags for calling the function */
{
    if (GetUnderlyingTypeCode (T) == T_FUNC) {
        return (T->A.F->Flags & FD_VARIADIC) ? 0 : CF_FIXARGC;
    } else {
        Error ("Illegal function type %04lX", T->C);
        return 0;
    }
}



void ExprWithCheck (void (*Func) (ExprDesc*), ExprDesc* Expr)
/* Call an expression function with checks. */
{
    /* Remember the stack pointer */
    int OldSP = StackPtr;

    /* Call the expression function */
    (*Func) (Expr);

    /* Do some checks to see if code generation is still consistent */
    if (StackPtr != OldSP) {
        if (Debug) {
            Error ("Code generation messed up: "
                   "StackPtr is %d, should be %d",
                   StackPtr, OldSP);
        } else {
            Internal ("Code generation messed up: "
                      "StackPtr is %d, should be %d",
                      StackPtr, OldSP);
        }
    }
}



void MarkedExprWithCheck (void (*Func) (ExprDesc*), ExprDesc* Expr)
/* Call an expression function with checks and record start and end of the
** generated code.
*/
{
    CodeMark Start, End;
    GetCodePos (&Start);
    ExprWithCheck (Func, Expr);
    GetCodePos (&End);
    ED_SetCodeRange (Expr, &Start, &End);
}



static unsigned typeadjust (ExprDesc* lhs, const ExprDesc* rhs, int NoPush)
/* Adjust the two values for a binary operation. lhs is expected on stack or
** to be constant, rhs is expected to be in the primary register or constant.
** The function will put the type of the result into lhs and return the
** code generator flags for the operation.
** If NoPush is given, it is assumed that the operation does not expect the lhs
** to be on stack, and that lhs is in a register instead.
** Beware: The function does only accept int types.
*/
{
    unsigned ltype, rtype;
    unsigned flags;

    /* Get the type strings */
    const Type* lhst = lhs->Type;
    const Type* rhst = rhs->Type;

    /* Generate type adjustment code if needed */
    ltype = CG_TypeOf (lhst);
    if (ED_IsConstAbsInt (lhs) && ltype == CF_INT && lhs->IVal >= 0 && lhs->IVal < 256) {
        /* If the lhs is a int constant that fits in an unsigned char, use unsigned char.
        ** g_typeadjust will either promote this to int or unsigned int as appropriate
        ** based on the other operand.  See comment in hie_internal.
        */
        ltype = CF_CHAR | CF_UNSIGNED;
    }
    if (ED_IsLocNone (lhs)) {
        ltype |= CF_CONST;
    }
    if (NoPush) {
        /* Value is in primary register*/
        ltype |= CF_PRIMARY;
    }
    rtype = CG_TypeOf (rhst);
    if (ED_IsConstAbsInt (rhs) && rtype == CF_INT && rhs->IVal >= 0 && rhs->IVal < 256) {
        rtype = CF_CHAR | CF_UNSIGNED;
    }
    if (ED_IsLocNone (rhs)) {
        rtype |= CF_CONST;
    }
    flags = g_typeadjust (ltype, rtype);

    /* Set the type of the result */
    lhs->Type = ArithmeticConvert (lhst, rhst);

    /* Return the code generator flags */
    return flags;
}



void LimitExprValue (ExprDesc* Expr, int WarnOverflow)
/* Limit the constant value of the expression to the range of its type */
{
    switch (GetUnderlyingTypeCode (Expr->Type)) {
        case T_INT:
        case T_SHORT:
            if (WarnOverflow && ((Expr->IVal < -0x8000) || (Expr->IVal > 0x7FFF))) {
                Warning ("Signed integer constant overflow");
            }
            Expr->IVal = (int16_t)Expr->IVal;
            break;

        case T_UINT:
        case T_USHORT:
        case T_PTR:
        case T_ARRAY:
            Expr->IVal = (uint16_t)Expr->IVal;
            break;

        case T_LONG:
            Expr->IVal = (int32_t)Expr->IVal;
            break;

        case T_ULONG:
            Expr->IVal = (uint32_t)Expr->IVal;
            break;

        case T_SCHAR:
            if (WarnOverflow && ((Expr->IVal < -0x80) || (Expr->IVal > 0x7F))) {
                Warning ("Signed character constant overflow");
            }
            Expr->IVal = (int8_t)Expr->IVal;
            break;

        case T_UCHAR:
            Expr->IVal = (uint8_t)Expr->IVal;
            break;

        /* FIXME: float */
        case T_FLOAT:
        case T_DOUBLE:
            Expr->V.FVal.V = (double)Expr->V.FVal.V;
            break;

        default:
            Internal ("hie_internal: constant result type '%s' not implemented.\n", GetFullTypeName (Expr->Type));
    }
}



static const GenDesc* FindGen (token_t Tok, const GenDesc* Table)
/* Find a token in a generator table */
{
    while (Table->Tok != TOK_INVALID) {
        if ((token_t)Table->Tok == Tok) {
            return Table;
        }
        ++Table;
    }
    return 0;
}



static int TypeSpecAhead (void)
/* Return true if some sort of type is waiting (helper for cast and sizeof()
** in hie10).
*/
{
    SymEntry* Entry;

    /* There's a type waiting if:
    **
    ** We have an opening paren, and
    **   a.  the next token is a type, or
    **   b.  the next token is a type qualifier, or
    **   c.  the next token is a typedef'd type
    */
    return CurTok.Tok == TOK_LPAREN && (
           TokIsType (&NextTok)                         ||
           TokIsTypeQual (&NextTok)                     ||
           (NextTok.Tok  == TOK_IDENT                   &&
           (Entry = FindSym (NextTok.Ident)) != 0       &&
           SymIsTypeDef (Entry)));
}



static unsigned ExprCheckedSizeOf (const Type* T)
/* Specially checked SizeOf() used in 'sizeof' expressions */
{
    unsigned Size = SizeOf (T);

    if (Size == 0) {
        SymEntry* TagSym = GetESUTagSym (T);
        if (TagSym == 0 || !SymIsDef (TagSym)) {
            Error ("Cannot apply 'sizeof' to incomplete type '%s'", GetFullTypeName (T));
        }
    }
    return Size;
}



void PushAddr (const ExprDesc* Expr)
/* If the expression contains an address that was somehow evaluated,
** push this address on the stack. This is a helper function for all
** sorts of implicit or explicit assignment functions where the lvalue
** must be saved if it's not constant, before evaluating the rhs.
*/
{
    /* Get the address on stack if needed */
    if (ED_IsLocExpr (Expr)) {
        /* Push the address (always a pointer) */
        g_push (CF_PTR, 0);
    }
}



static void WarnConstCompareResult (const ExprDesc* Expr)
/* If the result of a comparison is constant, this is suspicious */
{
    if (!ED_NeedsConst (Expr) && IS_Get (&WarnConstComparison) != 0) {
        Warning ("Result of comparison is always %s", Expr->IVal != 0 ? "true" : "false");
    }
}



/*****************************************************************************/
/*                                   code                                    */
/*****************************************************************************/



typedef enum {
    DOT_INC,
    DOT_DEC,
} DeferredOpType;


typedef struct {
    ExprDesc        Expr;
    DeferredOpType  OpType;
} DeferredOp;

Collection DeferredOps;



void InitDeferredOps (void)
/* Init the collection for storing deferred ops */
{
    InitCollection (&DeferredOps);
}



void DoneDeferredOps (void)
/* Deinit the collection for storing deferred ops */
{
    DoneCollection (&DeferredOps);
}



static void DeferInc (const ExprDesc* Expr)
/* Defer the post-inc and put it in a queue */
{
    if (ED_IsUneval (Expr)) {
        return;
    }
    DeferredOp* Op = xmalloc (sizeof (DeferredOp));
    memcpy (&Op->Expr, Expr, sizeof (ExprDesc));
    Op->OpType = DOT_INC;
    CollAppend (&DeferredOps, Op);
}



static void DeferDec (const ExprDesc* Expr)
/* Defer the post-dec and put it in a queue */
{
    if (ED_IsUneval (Expr)) {
        return;
    }
    DeferredOp* Op = xmalloc (sizeof (DeferredOp));
    memcpy (&Op->Expr, Expr, sizeof (ExprDesc));
    Op->OpType = DOT_DEC;
    CollAppend (&DeferredOps, Op);
}



static void DoInc (ExprDesc* Expr, unsigned KeepResult)
/* Do increment */
{
    unsigned Flags;
    long Val;

    /* Get the increment value in bytes */
    Val = IsTypePtr (Expr->Type) ? CheckedSizeOf (Expr->Type + 1) : 1;

    LOG(("DoInc Val:%d KeepResult:%d\n", Val, KeepResult));

    /* Special treatment is needed for bit-fields */
    if (IsTypeFragBitField (Expr->Type)) {
        DoIncDecBitField (Expr, Val, KeepResult);
        return;
    }

    /* Get the flags */
    Flags = CG_TypeOf (Expr->Type) | CG_AddrModeFlags (Expr) | CF_FORCECHAR | CF_CONST;
    if (KeepResult != OA_NEED_NEW) {
        /* No need to get the result */
        Flags |= CF_NOKEEP;
    }

    if (KeepResult == OA_NEED_OLD) {

        Flags |= CF_FORCECHAR;

        /* Push the address if needed */
        PushAddr (Expr);

        /* Save the original value */
        LoadExpr (CF_NONE, Expr);
        g_save (Flags);

        /* Do the increment */
        g_inc (Flags | CF_CONST, Val);

        /* Store the result back */
        Store (Expr, 0);

        /* Restore the original value */
        g_restore (Flags);

    } else {

        /* Check the location of the data */
        switch (ED_GetLoc (Expr)) {

            case E_LOC_ABS:
                /* Absolute numeric addressed variable */
                g_addeqstatic (Flags, Expr->IVal, 0, Val);
                break;

            case E_LOC_GLOBAL:
            case E_LOC_STATIC:
            case E_LOC_REGISTER:
            case E_LOC_LITERAL:
            case E_LOC_CODE:
                /* Global variabl, static variable, register variable, pooled
                ** literal or code label location.
                */
                g_addeqstatic (Flags, Expr->Name, Expr->IVal, Val);
                break;

            case E_LOC_STACK:
                /* Value on the stack */
                g_addeqlocal (Flags, Expr->IVal, Val);
                break;

            case E_LOC_PRIMARY:
                /* The primary register */
                g_inc (Flags, Val);
                break;

            case E_LOC_EXPR:
                /* An expression referenced in the primary register */
                g_addeqind (Flags, Expr->IVal, Val);
                break;

            default:
                Internal ("Invalid location in DoInc(): 0x%04X", ED_GetLoc (Expr));
        }

    }
}



static void DoDec (ExprDesc* Expr, unsigned KeepResult)
/* Do decrement */
{
    unsigned Flags;
    long Val;

    /* Get the decrement value in bytes */
    Val = IsTypePtr (Expr->Type) ? CheckedSizeOf (Expr->Type + 1) : 1;

    /* Special treatment is needed for bit-fields */
    if (IsTypeFragBitField (Expr->Type)) {
        DoIncDecBitField (Expr, -Val, KeepResult);
        return;
    }

    /* Get the flags */
    Flags = CG_TypeOf (Expr->Type) | CG_AddrModeFlags (Expr) | CF_FORCECHAR | CF_CONST;
    if (KeepResult != OA_NEED_NEW) {
        /* No need to get the result */
        Flags |= CF_NOKEEP;
    }

    if (KeepResult == OA_NEED_OLD) {

        Flags |= CF_FORCECHAR;

        /* Push the address if needed */
        PushAddr (Expr);

        /* Save the original value */
        LoadExpr (CF_NONE, Expr);
        g_save (Flags);

        /* Do the decrement */
        g_dec (Flags | CF_CONST, Val);

        /* Store the result back */
        Store (Expr, 0);

        /* Restore the original value */
        g_restore (Flags);

    } else {

        /* Check the location of the data */
        switch (ED_GetLoc (Expr)) {

            case E_LOC_ABS:
                /* Absolute numeric addressed variable */
                g_subeqstatic (Flags, Expr->IVal, 0, Val);
                break;

            case E_LOC_GLOBAL:
            case E_LOC_STATIC:
            case E_LOC_REGISTER:
            case E_LOC_LITERAL:
            case E_LOC_CODE:
                /* Global variabl, static variable, register variable, pooled
                ** literal or code label location.
                */
                g_subeqstatic (Flags, Expr->Name, Expr->IVal, Val);
                break;

            case E_LOC_STACK:
                /* Value on the stack */
                g_subeqlocal (Flags, Expr->IVal, Val);
                break;

            case E_LOC_PRIMARY:
                /* The primary register */
                g_dec (Flags, Val);
                break;

            case E_LOC_EXPR:
                /* An expression referenced in the primary register */
                g_subeqind (Flags, Expr->IVal, Val);
                break;

            default:
                Internal ("Invalid location in DoDec(): 0x%04X", ED_GetLoc (Expr));
        }

    }
}



int GetDeferredOpCount (void)
/* Return how many deferred operations are still waiting in the queque */
{
    return (int)CollCount (&DeferredOps);
}



void CheckDeferredOpAllDone (void)
/* Check if all deferred operations are done at sequence points.
** Die off if check fails.
*/
{
    if (GetDeferredOpCount () > 0) {
        Internal ("Code generation messed up: missing operations past sequence points.");
    }
}



void DoDeferred (unsigned Flags, ExprDesc* Expr)
/* Do deferred operations such as post-inc/dec at sequence points */
{
    int         I;
    unsigned    Size = 0;
    int         Count = GetDeferredOpCount ();
    unsigned    StmtFlags = GetSQPFlags ();

    /* Nothing to be done */
    if (Count <= 0) {
        return;
    }

    /* Backup some regs/processor flags around the inc/dec */
    if ((StmtFlags & SQP_KEEP_TEST) != 0 ||
        ((Flags & SQP_KEEP_TEST) != 0 && ED_NeedsTest (Expr))) {
        /* Sufficient to add a pair of PHP/PLP for all cases */
        AddCodeLine ("php");
    }

    if ((Flags & SQP_MASK_EAX) != 0 && ED_NeedsPrimary (Expr)) {
        Size = SizeOf (Expr->Type);
    }

    /* Get the size of the backup */
    if ((StmtFlags & SQP_MASK_EAX) != 0) {
        switch (StmtFlags & SQP_MASK_EAX) {
            case SQP_KEEP_A:    if (Size < 1) Size = 1; break;
            case SQP_KEEP_AX:   if (Size < 2) Size = 2; break;
            case SQP_KEEP_EAX:  if (Size < 4) Size = 4; break;
            default:            ;
        }
    }

    /* Backup the content of EAX around the inc/dec */
    if (Size == 1) {
        AddCodeLine ("pha");
    } else if (Size == 2) {
        AddCodeLine ("sta regsave");
        AddCodeLine ("stx regsave+1");
    } else if (Size == 3 || Size == 4) {
        AddCodeLine("jsr saveeax");
    } else if (Size > 4) {
        Error ("Unsupported deferred operand size: %u", Size);
    }

    for (I = 0; I < Count; ++I) {
        DeferredOp* Op = CollAtUnchecked (&DeferredOps, I);
        switch (Op->OpType) {

            case DOT_INC:
                DoInc (&Op->Expr, OA_NEED_NONE);
                break;

            case DOT_DEC:
                DoDec (&Op->Expr, OA_NEED_NONE);
                break;
        }
        xfree (&Op->Expr);
    }
    CollDeleteAll (&DeferredOps);

    /* Restore the content of EAX around the inc/dec */
    if (Size == 1) {
        AddCodeLine ("pla");
    } else if (Size == 2) {
        AddCodeLine ("lda regsave");
        AddCodeLine ("ldx regsave+1");
    } else if (Size == 3 || Size == 4) {
        AddCodeLine ("jsr resteax");
    }

    /* Restore the regs/processor flags around the inc/dec */
    if ((StmtFlags & SQP_KEEP_TEST) != 0 ||
        ((Flags & SQP_KEEP_TEST) != 0 && ED_NeedsTest (Expr))) {
        /* Sufficient to pop the processor flags */
        AddCodeLine ("plp");
    }

    /* Expression has had side effects */
    Expr->Flags |= E_SIDE_EFFECTS;
}



static unsigned FunctionArgList (FuncDesc* Func, int IsFastcall, ExprDesc* ED)
/* Parse the argument list of the called function and pass the arguments to it.
** Depending on several criteria, this may be done by just pushing into each
** parameter separately, or creating the parameter frame once and then storing
** arguments into this frame one by one.
** The function returns the size of the arguments pushed in bytes.
*/
{
    ExprDesc  Expr;

    /* Initialize variables */
    SymEntry* Param       = 0;  /* Keep gcc silent */
    unsigned  PushedSize  = 0;  /* Size of arguments pushed */
    unsigned  PushedCount = 0;  /* Number of arguments pushed */
    unsigned  FrameSize   = 0;  /* Size of parameter frame */
    unsigned  FrameParams = 0;  /* Number of parameters in frame */
    int       FrameOffs   = 0;  /* Offset into parameter frame */
    int       Ellipsis    = 0;  /* Function is variadic */

    /* Make sure the size of all parameters are known */
    int ParamComplete = F_CheckParamList (Func, 1);

    /* As an optimization, we may allocate the complete parameter frame at
    ** once instead of pushing into each parameter as it comes. We may do that,
    ** if...
    **
    **  - optimizations that increase code size are enabled (allocating the
    **    stack frame at once gives usually larger code).
    **  - we have more than one parameter to push into (don't count the last
    **    parameter for __fastcall__ functions).
    **
    ** The FrameSize variable will contain a value > 0 if storing into a frame
    ** (instead of pushing) is enabled.
    **
    */
    if (ParamComplete && IS_Get (&CodeSizeFactor) >= 200) {
        /* Calculate the number and size of the parameters */
        FrameParams = Func->ParamCount;
        FrameSize   = Func->ParamSize;
        if (FrameParams > 0 && IsFastcall) {
            /* Last parameter is not pushed into */
            FrameSize -= CheckedSizeOf (Func->LastParam->Type);
            --FrameParams;
        }

        /* Do we have more than one parameter in the frame? */
        if (FrameParams > 1) {
            /* Okeydokey, set up the frame */
            FrameOffs = StackPtr;
            g_space (FrameSize);
            StackPtr -= FrameSize;
        } else {
            /* Don't use a preallocated frame */
            FrameSize = 0;
        }
    }

    /* Parse the actual argument list */
    while (CurTok.Tok != TOK_RPAREN) {
        unsigned Flags;     /* Code generator flags, not expression flags */

        ED_Init (&Expr);

        /* This way, the info of the last parameter won't be cleared */
        Expr.Flags |= ED->Flags & E_MASK_KEEP_SUBEXPR;

        /* Count arguments */
        ++PushedCount;

        /* Fetch the pointer to the next argument, check for too many args */
        if (PushedCount <= Func->ParamCount) {
            /* Beware: If there are parameters with identical names, they
            ** cannot go into the same symbol table, which means that, in this
            ** case of errorneous input, the number of nodes in the symbol
            ** table and PushedCount are NOT equal. We have to handle this case
            ** below to avoid segmentation violations. Since we know that this
            ** problem can only occur if there is more than one parameter,
            ** we will just use the last one.
            */
            if (PushedCount == 1) {
                /* First argument */
                Param = Func->SymTab->SymHead;
            } else if (Param->NextSym != 0) {
                /* Next argument */
                Param = Param->NextSym;
                CHECK ((Param->Flags & SC_PARAM) != 0);
            }
        } else if (!Ellipsis) {
            /* Too many arguments. Do we have an open or empty param. list? */
            if ((Func->Flags & (FD_VARIADIC | FD_EMPTY)) == 0) {
                /* End of param list reached, no ellipsis */
                Error ("Too many arguments in function call");
            }
            /* Assume an ellipsis even in case of errors, to avoid an error
            ** message for each other argument.
            */
            Ellipsis = 1;
        }

        /* Evaluate the argument expression */
        hie1 (&Expr);

        /* Skip to the next parameter if there are any incomplete types */
        if (ParamComplete) {
            /* If we don't have an argument spec., accept anything; otherwise,
            ** convert the actual argument to the type needed.
            */
            Flags = CF_NONE;
            if (!Ellipsis) {

                /* Convert the argument to the parameter type if needed */
                TypeConversion (&Expr, Param->Type);

                /* If we have a prototype, chars may be pushed as chars */
                Flags |= CF_FORCECHAR;

            } else {

                /* No prototype available. Convert array to "pointer to first
                ** element", function to "pointer to function" and do integral
                ** promotion if necessary.
                */
                TypeConversion (&Expr, StdConversion (Expr.Type));

            }

            /* Handle struct/union specially */
            if (IsClassStruct (Expr.Type)) {
                /* Use the replacement type */
                Flags |= CG_TypeOf (GetStructReplacementType (Expr.Type));

                /* Load the value into the primary if it is not already there */
                LoadExpr (Flags, &Expr);
            } else {
                /* Load the value into the primary if it is not already there */
                LoadExpr (CF_NONE, &Expr);

                /* Use the type of the argument for the push */
                Flags |= CG_TypeOf (Expr.Type);
            }

            /* If this is a fastcall function, don't push the last argument */
            if ((CurTok.Tok == TOK_COMMA && NextTok.Tok != TOK_RPAREN) || !IsFastcall) {
                unsigned ArgSize = sizeofarg (Flags);

                if (FrameSize > 0) {
                    /* We have the space already allocated, store in the frame.
                    ** Because of invalid type conversions (that have produced an
                    ** error before), we can end up here with a non-aligned stack
                    ** frame. Since no output will be generated anyway, handle
                    ** these cases gracefully instead of doing a CHECK.
                    */
                    if (FrameSize >= ArgSize) {
                        FrameSize -= ArgSize;
                    } else {
                        FrameSize = 0;
                    }
                    FrameOffs -= ArgSize;
                    /* Store */
                    g_putlocal (Flags | CF_NOKEEP, FrameOffs, Expr.IVal);
                } else {
                    /* Push the argument */
                    g_push (Flags, Expr.IVal);
                }

                /* Calculate total parameter size */
                PushedSize += ArgSize;
            }
        }

        /* Propagate viral flags */
        ED_PropagateFrom (ED, &Expr);

        /* Check for end of argument list */
        if (CurTok.Tok != TOK_COMMA) {
            break;
        }
        NextToken ();

        /* Check for stray comma */
        if (CurTok.Tok == TOK_RPAREN) {
            Error ("Argument expected after comma");
            break;
        }

        DoDeferred (SQP_KEEP_NONE, &Expr);
    }

    /* Append last deferred inc/dec before the function is called.
    ** The last parameter needs to be preserved if it is passed in AX/EAX Regs.
    */
    DoDeferred (IsFastcall && PushedCount > 0 ? SQP_KEEP_EAX : SQP_KEEP_NONE, &Expr);

    /* Check if we had enough arguments */
    if (PushedCount < Func->ParamCount) {
        Error ("Too few arguments in function call");
    }

    /* The function returns the size of all arguments pushed onto the stack.
    ** However, if there are parameters missed (which is an error, and was
    ** flagged by the compiler), AND a stack frame was preallocated above,
    ** we would lose track of the stackpointer, and generate an internal error
    ** later. So we correct the value by the parameters that should have been
    ** pushed into, to avoid an internal compiler error. Since an error was
    ** generated before, no code will be output anyway.
    */
    return PushedSize + FrameSize;
}



static void FunctionCall (ExprDesc* Expr)
/* Perform a function call. */
{
    FuncDesc*     Func;           /* Function descriptor */
    int           IsFuncPtr;      /* Flag */
    unsigned      ArgSize;        /* Number of arguments bytes */
    CodeMark      Mark;
    int           PtrOffs = 0;    /* Offset of function pointer on stack */
    int           IsFastcall = 0; /* True if we are fast-calling the function */
    int           PtrOnStack = 0; /* True if a pointer copy is on stack */
    const Type*   ReturnType;

    /* Skip the left paren */
    NextToken ();

    /* Get a pointer to the function descriptor from the type string */
    Func = GetFuncDesc (Expr->Type);

    /* Handle function pointers transparently */
    IsFuncPtr = IsTypeFuncPtr (Expr->Type);
    if (IsFuncPtr) {
        /* Check whether it's a fastcall function that has parameters.
        ** Note: if a function is forward-declared in the old K & R style, then
        ** it may be called with any number of arguments, even though its
        ** parameter count is zero.  Handle K & R functions as though there are
        ** parameters.
        */
        IsFastcall = (Func->ParamCount > 0 || (Func->Flags & FD_EMPTY) != 0) &&
                     IsFastcallFunc (Expr->Type + 1);

        /* Things may be difficult, depending on where the function pointer
        ** resides. If the function pointer is an expression of some sort
        ** (not a local or global variable), we have to evaluate this
        ** expression now and save the result for later. Since calls to
        ** function pointers may be nested, we must save it onto the stack.
        ** For fastcall functions we do also need to place a copy of the
        ** pointer on stack, since we cannot use a/x.
        */
        PtrOnStack = IsFastcall || !ED_IsConstAddr (Expr);
        if (PtrOnStack) {

            /* Not a global or local variable, or a fastcall function. Load
            ** the pointer into the primary and mark it as an expression.
            */
            LoadExpr (CF_NONE, Expr);
            ED_FinalizeRValLoad (Expr);

            /* Remember the code position */
            GetCodePos (&Mark);

            /* Push the pointer onto the stack and remember the offset */
            g_push (CF_PTR, 0);
            PtrOffs = StackPtr;
        }

    } else {
        /* Check function attributes */
        if (Expr->Sym && SymHasAttr (Expr->Sym, atNoReturn)) {
            /* For now, handle as if a return statement was encountered */
            F_ReturnFound (CurrentFunc);
        }

        /* Check for known standard functions and inline them */
        if (Expr->Name != 0 && !ED_IsUneval (Expr)) {
            int StdFunc = FindStdFunc ((const char*) Expr->Name);
            if (StdFunc >= 0) {
                /* Inline this function */
                HandleStdFunc (StdFunc, Func, Expr);
                return;
            }
        }

        /* If we didn't inline the function, get fastcall info */
        IsFastcall = (Func->ParamCount > 0 || (Func->Flags & FD_EMPTY) != 0) &&
                     IsFastcallFunc (Expr->Type);
    }

    /* Parse the argument list and pass them to the called function */
    ArgSize = FunctionArgList (Func, IsFastcall, Expr);

    if (ArgSize > 0xFF && (Func->Flags & FD_VARIADIC) != 0) {
        Error ("Total size of all arguments passed to a variadic function cannot exceed 255 bytes");
    }

    /* We need the closing paren here */
    ConsumeRParen ();

    /* Special handling for function pointers */
    if (IsFuncPtr) {
        /* If the function is not a fastcall function, load the pointer to
        ** the function into the primary.
        */
        if (!IsFastcall) {

            /* Not a fastcall function - we may use the primary */
            if (PtrOnStack) {
                /* If we have no arguments, the pointer is still in the
                ** primary. Remove the code to push it and correct the
                ** stack pointer.
                */
                if (ArgSize == 0) {
                    RemoveCode (&Mark);
                    PtrOnStack = 0;
                } else {
                    /* Load from the saved copy */
                    g_getlocal (CF_PTR, PtrOffs);
                }
            } else {
                /* Load from original location */
                LoadExpr (CF_NONE, Expr);
            }

            /* Call the function */
            g_callind (CG_CallFlags (Expr->Type+1), ArgSize, PtrOffs);

        } else {

            /* Fastcall function. We cannot use the primary for the function
            ** pointer and must therefore use an offset to the stack location.
            ** Since fastcall functions may never be variadic, we can use the
            ** index register for this purpose.
            */
            g_callind (CF_STACK, ArgSize, PtrOffs);
        }

        /* If we have a pointer on stack, remove it */
        if (PtrOnStack) {
            g_drop (SIZEOF_PTR);
            pop (CF_PTR);
        }

        /* Skip T_PTR */
        ++Expr->Type;

    } else {

        /* Normal function */
        if (Expr->Sym && Expr->Sym->V.F.WrappedCall) {
            char tmp[64];
            StrBuf S = AUTO_STRBUF_INITIALIZER;

            if (Expr->Sym->V.F.WrappedCallData == WRAPPED_CALL_USE_BANK) {
                /* Store the bank attribute in tmp4 */
                SB_AppendStr (&S, "ldy #<.bank(_");
                SB_AppendStr (&S, (const char*) Expr->Name);
                SB_AppendChar (&S, ')');
            } else {
                /* Store the WrappedCall data in tmp4 */
                sprintf(tmp, "ldy #%u", Expr->Sym->V.F.WrappedCallData);
                SB_AppendStr (&S, tmp);
            }
            g_asmcode (&S);
            SB_Clear(&S);

            SB_AppendStr (&S, "sty tmp4");
            g_asmcode (&S);
            SB_Clear(&S);

            /* Store the original function address in ptr4 */
            SB_AppendStr (&S, "ldy #<(_");
            SB_AppendStr (&S, (const char*) Expr->Name);
            SB_AppendChar (&S, ')');
            g_asmcode (&S);
            SB_Clear(&S);

            SB_AppendStr (&S, "sty ptr4");
            g_asmcode (&S);
            SB_Clear(&S);

            SB_AppendStr (&S, "ldy #>(_");
            SB_AppendStr (&S, (const char*) Expr->Name);
            SB_AppendChar (&S, ')');
            g_asmcode (&S);
            SB_Clear(&S);

            SB_AppendStr (&S, "sty ptr4+1");
            g_asmcode (&S);
            SB_Clear(&S);

            SB_Done (&S);

            g_call (CG_CallFlags (Expr->Type), Expr->Sym->V.F.WrappedCall->Name, ArgSize);
        } else {
            g_call (CG_CallFlags (Expr->Type), (const char*) Expr->Name, ArgSize);
        }

    }

    /* The function result is an rvalue in the primary register */
    ED_FinalizeRValLoad (Expr);
    ReturnType = GetFuncReturnType (Expr->Type);

    /* Handle struct/union specially */
    if (IsClassStruct (ReturnType)) {
        /* If there is no replacement type, then it is just the address */
        if (ReturnType == GetStructReplacementType (ReturnType)) {
            /* Dereference it */
            ED_IndExpr (Expr);
            ED_MarkExprAsRVal (Expr);
        }
    }

    Expr->Type = ReturnType;

    /* We assume all function calls had side effects */
    Expr->Flags |= E_SIDE_EFFECTS;
}



static void Primary (ExprDesc* E)
/* This is the lowest level of the expression parser. */
{
    SymEntry* Sym;
    unsigned Flags = E->Flags & E_MASK_KEEP_MAKE;

    switch (CurTok.Tok) {

        case TOK_LPAREN:
            /* Process parenthesized subexpression by calling the whole parser
            ** recursively.
            */
            NextToken ();
            hie0 (E);
            ConsumeRParen ();
            break;

        case TOK_BOOL_AND:
            /* A computed goto label address */
            if (IS_Get (&Standard) >= STD_CC65) {
                SymEntry* Entry;
                NextToken ();
                Entry = AddLabelSym (CurTok.Ident, SC_REF | SC_GOTO_IND);
                /* output its label */
                E->Flags = E_RTYPE_RVAL | E_LOC_CODE | E_ADDRESS_OF;
                E->Name = Entry->V.L.Label;
                E->Type = type_void_p;
                NextToken ();
            } else {
                Error ("Computed gotos are a C extension, not supported with this --standard");
                ED_MakeConstAbsInt (E, 1);
            }
            break;

        case TOK_IDENT:
            /* Identifier. Get a pointer to the symbol table entry */
            Sym = E->Sym = FindSym (CurTok.Ident);

            /* Is the symbol known? */
            if (Sym) {

                /* We found the symbol - skip the name token */
                NextToken ();

                /* Check for illegal symbol types */
                CHECK ((Sym->Flags & SC_LABEL) != SC_LABEL);
                if (Sym->Flags & SC_ESUTYPEMASK) {
                    /* Cannot use type symbols */
                    Error ("Variable identifier expected");
                    /* Assume an int type to make E valid */
                    E->Flags = E_LOC_STACK | E_RTYPE_LVAL;
                    E->Type  = type_int;
                    break;
                }

                /* Mark the symbol as referenced */
                Sym->Flags |= SC_REF;

                /* The expression type is the symbol type */
                E->Type = Sym->Type;

                /* Check for legal symbol types */
                if ((Sym->Flags & SC_CONST) == SC_CONST) {
                    /* Enum or some other numeric constant */
                    E->Flags = E_LOC_NONE | E_RTYPE_RVAL;
                    E->IVal  = Sym->V.ConstVal;
                } else if ((Sym->Flags & SC_AUTO) == SC_AUTO) {
                    /* Local variable. If this is a parameter for a variadic
                    ** function, we have to add some address calculations, and the
                    ** address is not const.
                    */
                    if ((Sym->Flags & SC_PARAM) == SC_PARAM && F_IsVariadic (CurrentFunc)) {
                        /* Variadic parameter */
                        g_leavariadic (Sym->V.Offs - F_GetParamSize (CurrentFunc));
                        E->Flags = E_LOC_EXPR | E_RTYPE_LVAL;
                    } else {
                        /* Normal parameter */
                        E->Flags = E_LOC_STACK | E_RTYPE_LVAL;
                        E->IVal  = Sym->V.Offs;
                    }
                } else if ((Sym->Flags & SC_FUNC) == SC_FUNC) {
                    /* Function */
                    E->Flags = E_LOC_GLOBAL | E_RTYPE_LVAL;
                    E->Name  = (uintptr_t) Sym->Name;
                } else if ((Sym->Flags & SC_REGISTER) == SC_REGISTER) {
                    /* Register variable, zero page based */
                    E->Flags = E_LOC_REGISTER | E_RTYPE_LVAL;
                    E->Name  = Sym->V.R.RegOffs;
                } else if ((Sym->Flags & SC_STATIC) == SC_STATIC) {
                    /* Static variable */
                    if (Sym->Flags & (SC_EXTERN | SC_STORAGE | SC_DECL)) {
                        E->Flags = E_LOC_GLOBAL | E_RTYPE_LVAL;
                        E->Name  = (uintptr_t) Sym->Name;
                    } else {
                        E->Flags = E_LOC_STATIC | E_RTYPE_LVAL;
                        E->Name  = Sym->V.L.Label;
                    }
                } else {
                    /* Local static variable */
                    E->Flags = E_LOC_STATIC | E_RTYPE_LVAL;
                    E->Name  = Sym->V.Offs;
                }

                /* We've made all variables lvalues above. However, this is
                ** not always correct: An array is actually the address of its
                ** first element, which is an rvalue, and a function is an
                ** rvalue, too, because we cannot store anything in a function.
                ** So fix the flags depending on the type.
                */
                if (IsTypeArray (E->Type) || IsTypeFunc (E->Type)) {
                    ED_AddrExpr (E);
                }

            } else {

                /* We did not find the symbol. Remember the name, then skip it */
                ident Ident;
                strcpy (Ident, CurTok.Ident);
                NextToken ();

                /* IDENT is either an auto-declared function or an undefined variable. */
                if (CurTok.Tok == TOK_LPAREN) {
                    /* C99 doesn't allow calls to undeclared functions, so
                    ** generate an error and otherwise a warning. Declare a
                    ** function returning int. For that purpose, prepare a
                    ** function signature for a function having an empty param
                    ** list and returning int.
                    */
                    if (IS_Get (&Standard) >= STD_C99) {
                        Error ("Call to undeclared function '%s'", Ident);
                    } else {
                        Warning ("Call to undeclared function '%s'", Ident);
                    }
                    Sym = AddGlobalSym (Ident, GetImplicitFuncType(), SC_EXTERN | SC_REF | SC_FUNC);
                    E->Type  = Sym->Type;
                    E->Flags = E_LOC_GLOBAL | E_RTYPE_RVAL;
                    E->Name  = (uintptr_t) Sym->Name;
                } else {
                    /* Undeclared Variable */
                    Error ("Undeclared identifier '%s'", Ident);
                    Sym = AddLocalSym (Ident, type_int, SC_AUTO | SC_REF, 0);
                    E->Flags = E_LOC_STACK | E_RTYPE_LVAL;
                    E->Type  = type_int;
                }

                E->Sym = Sym;
            }
            break;

        case TOK_SCONST:
        case TOK_WCSCONST:
            /* String literal */
            if ((Flags & E_EVAL_UNEVAL) != E_EVAL_UNEVAL) {
                E->V.LVal = UseLiteral (CurTok.SVal);
            } else {
                E->V.LVal = CurTok.SVal;
            }
            E->Type  = GetCharArrayType (GetLiteralSize (CurTok.SVal));
            E->Flags = E_LOC_LITERAL | E_RTYPE_RVAL | E_ADDRESS_OF;
            E->IVal  = 0;
            E->Name  = GetLiteralLabel (CurTok.SVal);
            NextToken ();
            break;

        case TOK_ICONST:
        case TOK_CCONST:
        case TOK_WCCONST:
            /* Character and integer constants */
            E->IVal  = CurTok.IVal;
            E->Flags = E_LOC_NONE | E_RTYPE_RVAL;
            E->Type  = CurTok.Type;
            NextToken ();
            break;

        case TOK_FCONST:
            /* Floating point constant */
            E->V.FVal = CurTok.FVal;
            E->Flags  = E_LOC_NONE | E_RTYPE_RVAL;
            E->Type   = CurTok.Type;
            NextToken ();
            break;

        case TOK_ASM:
            /* ASM statement */
            AsmStatement ();
            E->Flags = E_RTYPE_RVAL | E_EVAL_MAYBE_UNUSED | E_SIDE_EFFECTS;
            E->Type  = type_void;
            break;

        case TOK_A:
            /* Register pseudo variable */
            SetSQPFlags (SQP_KEEP_A);
            E->Type  = type_uchar;
            E->Flags = E_LOC_PRIMARY | E_RTYPE_LVAL;
            NextToken ();
            break;

        case TOK_AX:
            /* Register pseudo variable */
            SetSQPFlags (SQP_KEEP_AX);
            E->Type  = type_uint;
            E->Flags = E_LOC_PRIMARY | E_RTYPE_LVAL;
            NextToken ();
            break;

        case TOK_EAX:
            /* Register pseudo variable */
            SetSQPFlags (SQP_KEEP_EAX);
            E->Type  = type_ulong;
            E->Flags = E_LOC_PRIMARY | E_RTYPE_LVAL;
            NextToken ();
            break;

        default:
            /* Illegal primary. Be sure to skip the token to avoid endless
            ** error loops.
            */
            if (CurTok.Tok == TOK_LCURLY) {
                /* Statement block */
                NextToken ();
                Error ("Expression expected");
                E->Flags |= E_EVAL_MAYBE_UNUSED;
                hie0 (E);
                if (CurTok.Tok == TOK_RCURLY) {
                    NextToken ();
                }
                break;
            } else {
                /* Let's see if this is a C99-style declaration */
                DeclSpec Spec;
                ParseDeclSpec (&Spec, TS_DEFAULT_TYPE_NONE, SC_AUTO);

                if ((Spec.Flags & DS_TYPE_MASK) != DS_NONE) {
                    Error ("Mixed declarations and code are not supported in cc65");
                    SmartErrorSkip (0);
                } else {
                    Error ("Expression expected");
                    E->Flags |= E_EVAL_MAYBE_UNUSED;
                    NextToken ();
                }
            }
            ED_MakeConstAbsInt (E, 1);
            break;
    }

    E->Flags |= Flags;
}



static void StructRef (ExprDesc* Expr)
/* Process struct/union field after . or ->. */
{
    Type* FinalType;
    TypeCode Q;

    /* Skip the token and check for an identifier */
    NextToken ();
    if (CurTok.Tok != TOK_IDENT) {
        Error ("Identifier expected for %s member", GetBasicTypeName (Expr->Type));
        /* Make the expression an integer at address zero */
        ED_MakeConstAbs (Expr, 0, type_int);
        return;
    }

    /* Get the symbol table entry and check for a struct/union field */
    NextToken ();
    const SymEntry Field = FindStructField (Expr->Type, CurTok.Ident);
    if (Field.Type == 0) {
        Error ("No field named '%s' found in '%s'", CurTok.Ident, GetFullTypeName (Expr->Type));
        /* Make the expression an integer at address zero */
        ED_MakeConstAbs (Expr, 0, type_int);
        return;
    }

    if (IsTypePtr (Expr->Type)) {

        /* pointer->field */
        if (!ED_IsQuasiConst (Expr) && !ED_IsLocPrimary (Expr)) {
            /* If we have a non-const struct/union pointer that is not in the
            ** primary yet, load its content now to get the base address.
            */
            LoadExpr (CF_NONE, Expr);
            ED_FinalizeRValLoad (Expr);
        }
        /* Dereference the address expression */
        ED_IndExpr (Expr);

    } else if (ED_IsRVal (Expr)       &&
               ED_IsLocPrimary (Expr) &&
               Expr->Type == GetStructReplacementType (Expr->Type)) {

        /* A struct/union is usually an lvalue. If not, it is a struct/union
        ** passed in the primary register, which is usually the result returned
        ** from a function. However, it is possible that this rvalue is the
        ** result of certain kind of operations on an lvalue such as assignment,
        ** and there are no reasons to disallow such use cases. So we just rely
        ** on the check upon function returns to catch the unsupported cases and
        ** dereference the rvalue address of the struct/union here all the time.
        */
        ED_IndExpr (Expr);

    } else if (!ED_IsLocQuasiConst (Expr) && !ED_IsLocPrimaryOrExpr (Expr)) {
        /* Load the base address into the primary (and use it as a reference
        ** later) if it's not quasi-const or in the primary already.
        */
        LoadExpr (CF_NONE, Expr);
    }

    /* Clear the tested flag set during loading */
    ED_MarkAsUntested (Expr);

    /* The type is the field type plus any qualifiers from the struct/union */
    if (IsClassStruct (Expr->Type)) {
        Q = GetQualifier (Expr->Type);
    } else {
        Q = GetQualifier (Indirect (Expr->Type));
    }
    if (GetQualifier (Field.Type) == (GetQualifier (Field.Type) | Q)) {
        FinalType = Field.Type;
    } else {
        FinalType = TypeDup (Field.Type);
        FinalType->C |= Q;
    }

    if (ED_IsRVal (Expr) && ED_IsLocPrimary (Expr) && !IsTypePtr (Expr->Type)) {

        unsigned Flags = 0;
        unsigned BitOffs;

        /* Get the size of the type */
        unsigned StructSize = SizeOf (Expr->Type);
        unsigned FieldSize  = SizeOf (Field.Type);

        /* Safety check */
        CHECK (Field.V.Offs + FieldSize <= StructSize);

        /* The type of the operation depends on the type of the struct/union */
        switch (StructSize) {
            case 1:
                Flags = CF_CHAR | CF_UNSIGNED | CF_CONST;
                break;
            case 2:
                Flags = CF_INT  | CF_UNSIGNED | CF_CONST;
                break;
            case 3:
                /* FALLTHROUGH */
            case 4:
                Flags = CF_LONG | CF_UNSIGNED | CF_CONST;
                break;
            default:
                Internal ("Invalid '%s' size: %u", GetFullTypeName (Expr->Type), StructSize);
                break;
        }

        /* Generate a shift to get the field in the proper position in the
        ** primary. For bit fields, mask the value.
        */
        BitOffs = Field.V.Offs * CHAR_BITS;
        if (SymIsBitField (&Field)) {
            BitOffs += Field.Type->A.B.Offs;
            g_asr (Flags, BitOffs);
            /* Mask the value. This is unnecessary if the shift executed above
            ** moved only zeroes into the value.
            */
            if (BitOffs + Field.Type->A.B.Width != FieldSize * CHAR_BITS) {
                g_and (CF_INT | CF_UNSIGNED | CF_CONST,
                       (0x0001U << Field.Type->A.B.Width) - 1U);
            }
        } else {
            g_asr (Flags, BitOffs);
        }

        /* Use the new type */
        Expr->Type = FinalType;

    } else {

        /* Set the struct/union field offset */
        Expr->IVal += Field.V.Offs;

        /* Use the new type */
        Expr->Type = FinalType;

        /* The usual rules for variables with respect to the reference types
        ** apply to struct/union fields as well: If a field is an array, it is
        ** virtually an rvalue address, otherwise it's an lvalue reference. (A
        ** function would also be an rvalue address, but a struct/union cannot
        ** contain functions).
        */
        if (IsTypeArray (Expr->Type)) {
            ED_AddrExpr (Expr);
        }

    }
}



static void hie11 (ExprDesc *Expr)
/* Handle compound types (structs and arrays) */
{
    /* Name value used in invalid function calls */
    static const char IllegalFunc[] = "illegal_function_call";

    /* Evaluate the lhs */
    Primary (Expr);

    /* Check for a rhs */
    while (CurTok.Tok == TOK_INC    || CurTok.Tok == TOK_DEC    ||
           CurTok.Tok == TOK_LBRACK || CurTok.Tok == TOK_LPAREN ||
           CurTok.Tok == TOK_DOT    || CurTok.Tok == TOK_PTR_REF) {

        switch (CurTok.Tok) {

            case TOK_LBRACK:
                /* Array reference */
                parseadd (Expr, 1);
                break;

            case TOK_LPAREN:
                /* Function call */
                if (!IsTypeFuncLike (Expr->Type)) {
                    /* Not a function or function pointer */
                    Error ("Illegal function call");
                    /* Force the type to be a implicitly defined function, one
                    ** returning an int and taking any number of arguments.
                    ** Since we don't have a name, invent one.
                    */
                    ED_MakeConstAbs (Expr, 0, GetImplicitFuncType ());
                    Expr->Name = (uintptr_t) IllegalFunc;
                }
                /* Call the function */
                FunctionCall (Expr);
                break;

            case TOK_DOT:
                if (!IsClassStruct (Expr->Type)) {
                    Error ("Struct or union expected");
                }
                StructRef (Expr);
                break;

            case TOK_PTR_REF:
                /* If we have an array, convert it to pointer to first element */
                if (IsTypeArray (Expr->Type)) {
                    Expr->Type = ArrayToPtr (Expr->Type);
                }
                if (!IsClassPtr (Expr->Type) || !IsClassStruct (Indirect (Expr->Type))) {
                    Error ("Struct pointer or union pointer expected");
                }
                StructRef (Expr);
                break;

            case TOK_INC:
                PostInc (Expr);
                break;

            case TOK_DEC:
                PostDec (Expr);
                break;

            default:
                Internal ("Invalid token in hie11: %d", CurTok.Tok);

        }
    }
}



void Store (ExprDesc* Expr, const Type* StoreType)
/* Store the primary register into the location denoted by Expr. If StoreType
** is given, use this type when storing instead of Expr->Type. If StoreType
** is NULL, use Expr->Type instead.
*/
{
    unsigned Flags;

    /* If StoreType was not given, use Expr->Type instead */
    if (StoreType == 0) {
        StoreType = Expr->Type;
    }

    /* Prepare the code generator flags */
    Flags = CG_TypeOf (StoreType) | CG_AddrModeFlags (Expr);

    /* Do the store depending on the location */
    switch (ED_GetLoc (Expr)) {

        case E_LOC_ABS:
            /* Absolute numeric addressed variable */
            g_putstatic (Flags, Expr->IVal, 0);
            break;

        case E_LOC_GLOBAL:
        case E_LOC_STATIC:
        case E_LOC_REGISTER:
        case E_LOC_LITERAL:
        case E_LOC_CODE:
            /* Global variabl, static variable, register variable, pooled
            ** literal or code label location.
            */
            g_putstatic (Flags, Expr->Name, Expr->IVal);
            break;

        case E_LOC_STACK:
            /* Value on the stack */
            g_putlocal (Flags, Expr->IVal, 0);
            break;

        case E_LOC_PRIMARY:
            /* The primary register (value is already there) */
            break;

        case E_LOC_EXPR:
            /* An expression referenced in the primary register */
            g_putind (Flags, Expr->IVal);
            break;

        case E_LOC_NONE:
            /* We may get here as a result of previous compiler errors */
            break;

        default:
            Internal ("Invalid location in Store(): 0x%04X", ED_GetLoc (Expr));
    }

    /* Assume that each one of the stores will invalidate CC */
    ED_MarkAsUntested (Expr);
}



static void PreInc (ExprDesc* Expr)
/* Handle the preincrement operators */
{
    /* Skip the operator token */
    NextToken ();

    /* Evaluate the expression and check that it is an lvalue */
    hie10 (Expr);
    if (!ED_IsLVal (Expr)) {
        Error ("Invalid lvalue");
        return;
    }

    /* We cannot modify const values */
    if (IsQualConst (Expr->Type)) {
        Error ("Increment of read-only variable");
    }

    /* Do the increment */
    DoInc (Expr, OA_NEED_NEW);

    /* Result is an expression, no reference */
    ED_FinalizeRValLoad (Expr);

    /* Expression has had side effects */
    Expr->Flags |= E_SIDE_EFFECTS;
}



static void PreDec (ExprDesc* Expr)
/* Handle the predecrement operators */
{
    /* Skip the operator token */
    NextToken ();

    /* Evaluate the expression and check that it is an lvalue */
    hie10 (Expr);
    if (!ED_IsLVal (Expr)) {
        Error ("Invalid lvalue");
        return;
    }

    /* We cannot modify const values */
    if (IsQualConst (Expr->Type)) {
        Error ("Decrement of read-only variable");
    }

    /* Do the decrement */
    DoDec (Expr, OA_NEED_NEW);

    /* Result is an expression, no reference */
    ED_FinalizeRValLoad (Expr);

    /* Expression has had side effects */
    Expr->Flags |= E_SIDE_EFFECTS;
}



static void PostInc (ExprDesc* Expr)
/* Handle the postincrement operator */
{
    unsigned Flags;

    NextToken ();

    /* The expression to increment must be an lvalue */
    if (!ED_IsLVal (Expr)) {
        Error ("Invalid lvalue");
        return;
    }

    /* We cannot modify const values */
    if (IsQualConst (Expr->Type)) {
        Error ("Increment of read-only variable");
    }

    /* Get the data type */
    Flags = CG_TypeOf (Expr->Type);

    /* We are allowed by the C standard to defer the inc operation until after
    ** the expression is used, so that we don't need to save and reload
    ** the original value.
    */

    /* Emit smaller code if a char variable is at a constant location */
    if ((Flags & CF_TYPEMASK) == CF_CHAR && ED_IsLocConst (Expr) && !IsTypeBitField (Expr->Type)) {

        LoadExpr (CF_NONE, Expr);
        AddCodeLine ("inc %s", ED_GetLabelName (Expr, 0));

        /* Expression has had side effects */
        Expr->Flags |= E_SIDE_EFFECTS;

    } else {

        if (ED_IsLocPrimaryOrExpr (Expr)) {

            /* Do the increment */
            DoInc (Expr, OA_NEED_OLD);

            /* Expression has had side effects */
            Expr->Flags |= E_SIDE_EFFECTS;

        } else {

            /* Defer the increment until after the value of this expression is used */
            DeferInc (Expr);

            /* Just return */
            return;
        }
    }

    /* The result is always an expression, no reference */
    ED_FinalizeRValLoad (Expr);
}



static void PostDec (ExprDesc* Expr)
/* Handle the postdecrement operator */
{
    unsigned Flags;

    NextToken ();

    /* The expression to decrement must be an lvalue */
    if (!ED_IsLVal (Expr)) {
        Error ("Invalid lvalue");
        return;
    }

    /* We cannot modify const values */
    if (IsQualConst (Expr->Type)) {
        Error ("Decrement of read-only variable");
    }

    /* Get the data type */
    Flags = CG_TypeOf (Expr->Type);

    /* Emit smaller code if a char variable is at a constant location */
    if ((Flags & CF_TYPEMASK) == CF_CHAR && ED_IsLocConst (Expr) && !IsTypeBitField (Expr->Type)) {

        LoadExpr (CF_NONE, Expr);
        AddCodeLine ("dec %s", ED_GetLabelName (Expr, 0));

        /* Expression has had side effects */
        Expr->Flags |= E_SIDE_EFFECTS;

    } else {

        if (ED_IsLocPrimaryOrExpr (Expr)) {

            /* Do the decrement */
            DoDec (Expr, OA_NEED_OLD);

            /* Expression has had side effects */
            Expr->Flags |= E_SIDE_EFFECTS;

        } else {

            /* Defer the decrement until after the value of this expression is used */
            DeferDec (Expr);

            /* Just return */
            return;
        }
    }

    /* The result is always an expression, no reference */
    ED_FinalizeRValLoad (Expr);
}



static void UnaryOp (ExprDesc* Expr)
/* Handle unary -/+ and ~ */
{
    /* Remember the operator token and skip it */
    token_t Tok = CurTok.Tok;
    NextToken ();

    /* Get the expression */
    hie10 (Expr);

#if 0
    /* We can only handle integer types */
    if (!IsClassInt (Expr->Type)
        && !IsClassFloat (Expr->Type)  /* FIXME: float */
    ) {
        Error ("Argument must have integer type");
        ED_MakeConstAbsInt (Expr, 1);
    }

    /* Check for a constant numeric expression */
    if (ED_IsConstAbs (Expr)) {
        /* Value is numeric */

        /* FIXME: float ---- start new code */
        if (IsClassFloat (Expr->Type)) {
            switch (Tok) {
                case TOK_MINUS: Expr->V.FVal = FP_D_Mul(Expr->V.FVal, FP_D_FromInt(-1));   break;
                case TOK_PLUS:                                                         break;
                default:        Internal ("Unexpected token: %d", Tok);
            }
        }
        else {
        /* FIXME: float ---- end new code */
            switch (Tok) {
                case TOK_MINUS: Expr->IVal = -Expr->IVal;   break;
                case TOK_PLUS:                              break;
                case TOK_COMP:  Expr->IVal = ~Expr->IVal;   break;
                default:        Internal ("Unexpected token: %d", Tok);
            }

            /* Adjust the type of the expression */
            Expr->Type = IntPromotion (Expr->Type);
        }

        /* Limit the calculated value to the range of its type */
        LimitExprValue (Expr, 1);

#else
    /* Check for a constant numeric expression */
    if (ED_IsConstAbs (Expr)) {

        if (IsClassFloat (Expr->Type)) {
            switch (Tok) {
                case TOK_MINUS: Expr->V.FVal = FP_D_Sub(FP_D_Make(0.0),Expr->V.FVal);               break;
                case TOK_PLUS:                                                                      break;
                case TOK_COMP:  Error ("Unary ~ operator not valid for floating point constant");   break;
                default:        Internal ("Unexpected token: %d", Tok);
            }
        } else {
            if (!IsClassInt (Expr->Type)) {
                Error ("Constant argument must have integer or float type");
                ED_MakeConstAbsInt (Expr, 1);
            }

            /* Value is numeric */
            switch (Tok) {
                case TOK_MINUS: Expr->IVal = -Expr->IVal;   break;
                case TOK_PLUS:                              break;
                case TOK_COMP:  Expr->IVal = ~Expr->IVal;   break;
                default:        Internal ("Unexpected token: %d", Tok);
            }

            /* Adjust the type of the expression */
            Expr->Type = IntPromotion (Expr->Type);

            /* Limit the calculated value to the range of its type */
            LimitExprValue (Expr, 1);
        }

#endif
    } else {
        unsigned Flags;
#if 0
        /* If not constant, we can only handle integer types */
        if (!IsClassInt (Expr->Type)) {
            Error ("Non-constant argument must have integer type");
            ED_MakeConstAbsInt (Expr, 1);
        }
#endif
        /* Value is not constant */
        LoadExpr (CF_NONE, Expr);

        /* Adjust the type of the expression */
        /* FIXME: float */
        if (!IsClassFloat (Expr->Type)) {
            Expr->Type = IntPromotion (Expr->Type);
        }
//        Expr->Type = IntPromotion (Expr->Type);
        TypeConversion (Expr, Expr->Type);

        /* Get code generation flags */
        Flags = CG_TypeOf (Expr->Type);

        /* Handle the operation */
        switch (Tok) {
            case TOK_MINUS: g_neg (Flags);  break;
            case TOK_PLUS:                  break;
            case TOK_COMP:  g_com (Flags);  break;
            default:        Internal ("Unexpected token: %d", Tok);
        }

        /* The result is an rvalue in the primary */
        ED_FinalizeRValLoad (Expr);
    }
}



void hie10 (ExprDesc* Expr)
/* Handle ++, --, !, unary - etc. */
{
    unsigned long Size;

    switch (CurTok.Tok) {

        case TOK_INC:
            PreInc (Expr);
            break;

        case TOK_DEC:
            PreDec (Expr);
            break;

        case TOK_PLUS:
        case TOK_MINUS:
        case TOK_COMP:
            /* FIXME: whats with floats? */
            UnaryOp (Expr);
            break;

        case TOK_BOOL_NOT:
            NextToken ();
            BoolExpr (hie10, Expr);
            if (ED_IsConstAbs (Expr)) {
                /* Constant numeric expression */
                Expr->IVal = !Expr->IVal;
            } else if (ED_IsEntityAddr (Expr)) {
                /* Address != NULL, so !Address == 0 */
                ED_MakeConstBool (Expr, 0);
            } else {
                /* Not constant, load into the primary */
                LoadExpr (CF_NONE, Expr);
                g_bneg (CG_TypeOf (Expr->Type));
                ED_FinalizeRValLoad (Expr);
                ED_TestDone (Expr);             /* bneg will set cc */
            }
            /* The result type is always boolean */
            Expr->Type = type_bool;
            break;

        case TOK_STAR:
            NextToken ();
            ExprWithCheck (hie10, Expr);

            /* If the expression is already a pointer to function, the
            ** additional dereferencing operator must be ignored. A function
            ** itself is represented as "pointer to function", so any number
            ** of dereference operators is legal, since the result will
            ** always be converted to "pointer to function".
            */
            if (IsTypeFuncLike (Expr->Type)) {
                /* Expression not storable */
                ED_MarkExprAsRVal (Expr);
            } else {
                if (!ED_IsQuasiConstAddr (Expr)) {
                    /* Not a constant address, load the pointer into the primary
                    ** and make it a calculated value.
                    */
                    LoadExpr (CF_NONE, Expr);
                    ED_FinalizeRValLoad (Expr);
                }

                if (IsClassPtr (Expr->Type)) {
                    Expr->Type = Indirect (Expr->Type);
                } else {
                    Error ("Illegal indirection");
                }
                /* If the expression points to an array, then don't convert the
                ** address -- it already is the location of the first element.
                */
                if (!IsTypeArray (Expr->Type)) {
                    /* The * operator yields an lvalue reference */
                    ED_IndExpr (Expr);
                }
            }
            break;

        case TOK_AND:
            NextToken ();
            ExprWithCheck (hie10, Expr);
            /* The & operator may be applied to any lvalue, and it may be
            ** applied to functions and arrays, even if they're not lvalues.
            */
            if (!IsTypeFunc (Expr->Type) && !IsTypeArray (Expr->Type)) {
                if (ED_IsRVal (Expr)) {
                    Error ("Illegal address");
                    /* Continue anyway, just to avoid further warnings */
                }

                if (IsTypeBitField (Expr->Type)) {
                    Error ("Cannot take address of bit-field");
                    /* Continue anyway, just to avoid further warnings */
                    Expr->Type = GetUnderlyingType (Expr->Type);
                }
                /* The & operator yields an rvalue address */
                ED_AddrExpr (Expr);
            }
            Expr->Type = AddressOf (Expr->Type);
            break;

        case TOK_SIZEOF:
            NextToken ();
            if (TypeSpecAhead ()) {
                Type T[MAXTYPELEN];
                Size = ExprCheckedSizeOf (ParseType (T));
            } else {
                /* Remember the output queue pointer */
                CodeMark Mark;
                GetCodePos (&Mark);

                /* The expression shall be unevaluated */
                ExprDesc Uneval;
                ED_Init (&Uneval);
                ED_MarkForUneval (&Uneval);
                hie10 (&Uneval);
                if (IsTypeBitField (Uneval.Type)) {
                    Error ("Cannot apply 'sizeof' to bit-field");
                    Size = 0;
                } else {
                    /* Calculate the size */
                    Size = ExprCheckedSizeOf (Uneval.Type);
                }
                /* Remove any generated code */
                RemoveCode (&Mark);
            }
            ED_MakeConstAbs (Expr, Size, type_size_t);
            ED_MarkAsUntested (Expr);
            break;

        default:
            if (TypeSpecAhead ()) {

                /* A typecast */
                TypeCast (Expr);

            } else {

                /* An expression */
                hie11 (Expr);

            }
            break;
    }
}



static void hie_internal (const GenDesc* Ops,   /* List of generators */
                          ExprDesc* Expr,
                          void (*hienext) (ExprDesc*),
                          int* UsedGen)
/* Helper function */
{
    CodeMark Mark1;
    CodeMark Mark2;
    const GenDesc* Gen;
    token_t Tok;                        /* The operator token */
    unsigned ltype, type;
    int lconst;                         /* Left operand is a constant */
    int rconst;                         /* Right operand is a constant */
    int floatop = 0;

//LOG(("hie_internal\n"));
    ExprWithCheck (hienext, Expr);

    *UsedGen = 0;
    while ((Gen = FindGen (CurTok.Tok, Ops)) != 0) {

        ExprDesc Expr2;
        ED_Init (&Expr2);
        Expr2.Flags |= Expr->Flags & E_MASK_KEEP_SUBEXPR;

        /* Tell the caller that we handled it's ops */
        *UsedGen = 1;

        /* FIXME: float ---start new code*/
        /* Remember the operator token, then skip it */
        Tok = CurTok.Tok;
        NextToken ();

        switch (Tok) {
            case TOK_STAR:
            case TOK_DIV:
                floatop = 1;
                break;
            default:
                break;
        }

        /* FIXME: float ---start end code*/

        /* All operators that call this function expect an int on the lhs */
        if (!IsClassInt (Expr->Type) &&
            /* FIXME: float */
            !(floatop && IsClassFloat (Expr->Type))
        ) {
            Error ("LHS Integer expression expected (hie_internal)");
            /* To avoid further errors, make Expr a valid int expression */
            ED_MakeConstAbsInt (Expr, 1);
        }

//         /* Remember the operator token, then skip it */
//         Tok = CurTok.Tok;
//         NextToken ();

        /* Get the lhs on stack */
        GetCodePos (&Mark1);
        ltype = CG_TypeOf (Expr->Type);
        lconst = ED_IsConstAbs (Expr);
        if (lconst) {
            /* Constant value */
            GetCodePos (&Mark2);
            /* If the operator is commutative, don't push the left side, if
            ** it's a constant, since we will exchange both operands.
            */
            if ((Gen->Flags & GEN_COMM) == 0) {
                if (ltype == CF_FLOAT) {
                    LOG(("hie_internal push left side const (float)\n"));
                    g_push (ltype | CF_CONST, FP_D_As32bitRaw(Expr->V.FVal));
                } else {
                    LOG(("hie_internal push left side const (int)\n"));
                    g_push (ltype | CF_CONST, Expr->IVal);
                }
            }
        } else {
            /* Value not constant */
            LoadExpr (CF_NONE, Expr);
            GetCodePos (&Mark2);
            LOG(("hie_internal push left side var\n"));
            g_push (ltype, 0);
        }

        /* Get the right hand side */
        MarkedExprWithCheck (hienext, &Expr2);

        /* Check for a constant expression */
        rconst = (ED_IsConstAbs (&Expr2) && ED_CodeRangeIsEmpty (&Expr2));
        if (!rconst) {
            /* Not constant, load into the primary */
            LoadExpr (CF_NONE, &Expr2);
        }

        /* Check the type of the rhs */
        if (!IsClassInt (Expr2.Type) &&
            /* FIXME: float */
            !(floatop && IsClassFloat (Expr2.Type))
            ) {
            Error ("RHS Integer expression expected (hie_internal)");
        }
        LOG(("hie_internal lconst:%d rconst:%d\n", lconst, rconst));
        /* Check for const operands */
        if (lconst && rconst) {

            /* Evaluate the result for operands */
            unsigned long Val1 = Expr->IVal;
            unsigned long Val2 = Expr2.IVal;

            LOG(("hie_internal lhs is const and rhs is const"));

            /* Both operands are constant, remove the generated code */
            RemoveCode (&Mark1);

            /* Get the type of the result */
            Expr->Type = ArithmeticConvert (Expr->Type, Expr2.Type);

            /* FIXME: float --- newcode start */
LOG(("hie_internal Expr->Type:%s Expr2->Type:%s\n",
       (IsClassFloat (Expr->Type) == CF_FLOAT) ? "float" : "int",
       (IsClassFloat (Expr2.Type) == CF_FLOAT) ? "float" : "int"
       ));
LOG(("hie_internal Expr->Type:%s Expr2->Type:%s\n",
       (Expr->Type == type_float) ? "float" : "int",
       (Expr2.Type == type_float) ? "float" : "int"
       ));

            /* FIXME: float */
            /* FIXME: right now this works only when both rhs and lhs are float,
                      this must be extended to handle mixed operations */
//             if ((IsClassFloat (Expr->Type) == CF_FLOAT) &&
//                 (IsClassFloat (Expr2.Type) == CF_FLOAT)) {
            if ((ltype == CF_FLOAT) ||
                (Expr2.Type == type_float)) {
                /* Evaluate the result for float operands */
                Double Val1;
                Double Val2;
                LOG(("hie_internal float X float %d %d\n", Expr->IVal, Expr2.IVal));
                if (ltype == CF_FLOAT) {
                    Val1 = Expr->V.FVal;
                } else {
                    Val1 = FP_D_FromInt(Expr->IVal);
                }
                if (CG_TypeOf (Expr2.Type) == CF_FLOAT) {
                    Val2 = Expr2.V.FVal;
                } else {
                    Val2 = FP_D_FromInt(Expr2.IVal);
                }
                LOG(("hie_internal float X float %f %f\n", Expr->V.FVal.V, Expr2.V.FVal.V));

                switch (Tok) {
                    case TOK_DIV:
#if 0 // TODO
                        if (Val2 == 0.0f) {
                            Error ("Division by zero");
                            Expr->V.FVal = FP_D_FromInt(0);
                        } else
#endif
                        {
                            Expr->V.FVal = FP_D_Div(Val1, Val2);
                        }
                        break;
                    case TOK_STAR:
                        Expr->V.FVal = FP_D_Mul(Val1, Val2);
                        break;
                    default:
                        Internal ("hie_internal: got token 0x%X\n", Tok);
                }
            /* FIXME: float --- newcode end */
            } else {
                LOG(("hie_internal (un)signed int X signed int\n"));
                /* Handle the op differently for signed and unsigned types */
                switch (Tok) {
                    case TOK_OR:
                        Expr->IVal = (Val1 | Val2);
                        break;
                    case TOK_XOR:
                        Expr->IVal = (Val1 ^ Val2);
                        break;
                    case TOK_AND:
                        Expr->IVal = (Val1 & Val2);
                        break;
                    case TOK_STAR:
                        Expr->IVal = (Val1 * Val2);
                        break;
                    case TOK_DIV:
                        if (Val2 == 0) {
                            if (!ED_IsUneval (Expr)) {
                                Warning ("Division by zero");
                            }
                            Expr->IVal = 0xFFFFFFFF;
                        } else {
                            /* Handle signed and unsigned operands differently */
                            if (IsSignSigned (Expr->Type)) {
                                Expr->IVal = ((long)Val1 / (long)Val2);
                            } else {
                                Expr->IVal = (Val1 / Val2);
                            }
                        }
                        break;
                    case TOK_MOD:
                        if (Val2 == 0) {
                            if (!ED_IsUneval (Expr)) {
                                Warning ("Modulo operation with zero");
                            }
                            Expr->IVal = 0;
                        } else {
                            /* Handle signed and unsigned operands differently */
                            if (IsSignSigned (Expr->Type)) {
                                Expr->IVal = ((long)Val1 % (long)Val2);
                            } else {
                                Expr->IVal = (Val1 % Val2);
                            }
                        }
                        break;
                    default:
                        Internal ("hie_internal: got token 0x%X\n", Tok);
                }
            }

            /* Limit the calculated value to the range of its type */
            LimitExprValue (Expr, 1);

        } else if (lconst && (Gen->Flags & GEN_COMM) && !rconst) {
            /* If the LHS constant is an int that fits into an unsigned char, change the
            ** codegen type to unsigned char.  If the RHS is also an unsigned char, then
            ** g_typeadjust will return unsigned int (instead of int, which would be
            ** returned without this modification).  This allows more efficient operations,
            ** but does not affect correctness for the same reasons explained in g_typeadjust.
            */
            LOG(("hie_internal lhs is const, rhs is not const\n"));
            if (ltype == CF_INT && Expr->IVal >= 0 && Expr->IVal < 256) {
                ltype = CF_CHAR | CF_UNSIGNED;
            }

            /* The left side is constant, the right side is not, and the
            ** operator allows swapping the operands. We haven't pushed the
            ** left side onto the stack in this case, and will reverse the
            ** operation because this allows for better code.
            */
            unsigned rtype = ltype | CF_CONST;
            ltype = CG_TypeOf (Expr2.Type); /* Expr2 is now left */
            type = CF_CONST;
            if ((Gen->Flags & GEN_NOPUSH) == 0) {
                g_push (ltype, 0);
            } else {
                ltype |= CF_PRIMARY;        /* Value is in register */
            }
            LOG(("hie_internal swap lhs/rhs\n"));

            /* Determine the type of the operation result. */
            type |= g_typeadjust (ltype, rtype);
            Expr->Type = ArithmeticConvert (Expr->Type, Expr2.Type);

            /* Generate code */
            if (CG_TypeOf (Expr->Type) == CF_FLOAT) {
                LOG(("hie_internal lhs is not const, rhs is const\n"));
                Gen->Func (type, FP_D_As32bitRaw(Expr->V.FVal));
            } else {
                LOG(("hie_internal lhs is not const, rhs is const\n"));
                Gen->Func (type, Expr->IVal);
            }

            /* We have an rvalue in the primary now */
            ED_FinalizeRValLoad (Expr);

        } else {

            /* If the right hand side is constant, and the generator function
            ** expects the lhs in the primary, remove the push of the primary
            ** now.
            */
            unsigned rtype = CG_TypeOf (Expr2.Type);
            type = 0;
            LOG(("hie_internal ?2  ltype:%4x rconst: %d rtype:%4x\n", ltype, rconst, rtype));
            if (rconst) {
                /* As above, but for the RHS. */
                if (rtype == CF_INT && Expr2.IVal >= 0 && Expr2.IVal < 256) {
                    rtype = CF_CHAR | CF_UNSIGNED;
                }
                /* Second value is constant - check for div */
                LOG(("rtype float is %x\n", CF_FLOAT));
                if (rtype == CF_FLOAT) {
                    // FIXME add respective checks for float
                    FIXME(("FIXME: add div checks for float\n"));
                } else {
                    if (Expr2.IVal == 0 && !ED_IsUneval (Expr)) {
                        if (Tok == TOK_DIV) {
                            Warning ("Division by zero");
                        } else if (Tok == TOK_MOD) {
                            Warning ("Modulo operation with zero");
                        }
                    }
                }
                type |= CF_CONST;
                rtype |= CF_CONST;

                if ((Gen->Flags & GEN_NOPUSH) != 0) {
                    FIXME(("hie_internal ?2 removing code\n"));
                    RemoveCode (&Mark2);
                    ltype |= CF_PRIMARY;    /* Value is in register */
                }
            }
            LOG(("hie_internal ?2a ltype:%4x rconst: %d rtype:%4x\n", ltype, rconst, rtype));

            /* Determine the type of the operation result. */
            type |= g_typeadjust (ltype, rtype);
            LOG(("hie_internal ?2b ltype:%4x rconst: %d rtype:%4x type:%04x .Expr.Type:%04x Expr2.Type:%04x\n", ltype, rconst, rtype, type, TypeOf (Expr->Type), TypeOf (Expr2.Type)));
            Expr->Type = ArithmeticConvert (Expr->Type, Expr2.Type);
            LOG(("hie_internal ?2c Expr->Type:%4x\n", TypeOf (Expr->Type)));

            /* Generate code */
            if (CG_TypeOf (Expr2.Type) == CF_FLOAT) {
#if 0
                Gen->Func (type, FP_D_As32bitRaw(Expr2.V.FVal));
#else
                // right side is float
                LOG(("hie_internal ?2 rhs float:%x\n", FP_D_As32bitRaw(Expr2.V.FVal)));
                if (((ltype & CF_TYPEMASK) != CF_FLOAT) && (!(rtype & CF_CONST))) {
                    // left side is not float, right side is non-constant float
                    LOG(("hie_internal ?2 lhs not float: %ld ltype const?:%d\n", Expr->IVal, ltype & CF_CONST));
#if 1
                    RemoveCode (&Mark2);
                    LoadExpr(ltype, Expr);
                    /* Adjust lhs primary if needed  */
//                  type = typeadjust (&Expr2, Expr, 0);
//                    type = typeadjust (Expr, &Expr2, 1);
//                    Expr->Type = type_float;
                    g_regfloat(ltype);
//                    g_push_float(type & ~CF_CONST, FP_D_As32bitRaw(FP_D_FromInt(Expr->IVal)));
//                    g_push_float(type & ~CF_CONST, 0);
//                    RemoveCode (&Mark2);
                    g_push(type, 0);
                    LoadExpr(CF_FLOAT, &Expr2);
                    // left side is not float, right side is float
                    Gen->Func (type, FP_D_As32bitRaw(Expr2.V.FVal));
#else
                    if (lconst) {
                        LOG(("hie_internal lhs int const\n"));
#if 1
                        // lhs is constant
                          RemoveCode (&Mark2);
                          LoadExpr(ltype, Expr);
    //                     /* Adjust lhs primary if needed  */
    // //                  type = typeadjust (&Expr2, Expr, 0);
                         type = typeadjust (Expr, &Expr2, 1);
    // //                    Expr->Type = type_float;
    //                     g_regfloat(type);
    // //                    g_push_float(type & ~CF_CONST, FP_D_As32bitRaw(FP_D_FromInt(Expr->IVal)));
    // //                    g_push_float(type & ~CF_CONST, 0);
    // //                    RemoveCode (&Mark2);
    //                     g_push(type, 0);
    //                     LoadExpr(CF_FLOAT, &Expr2);
                        // left side is not float, right side is float
                        Gen->Func (type, FP_D_As32bitRaw(Expr2.V.FVal));
#endif
                    } else {
                        LOG(("hie_internal lhs int var\n"));
#if 1
                        RemoveCode (&Mark2);
                        LoadExpr(ltype, Expr);
                        /* Adjust lhs primary if needed  */
    //                  type = typeadjust (&Expr2, Expr, 0);
    //                    type = typeadjust (Expr, &Expr2, 1);
    //                    Expr->Type = type_float;
                        g_regfloat(ltype);
    //                    g_push_float(type & ~CF_CONST, FP_D_As32bitRaw(FP_D_FromInt(Expr->IVal)));
    //                    g_push_float(type & ~CF_CONST, 0);
    //                    RemoveCode (&Mark2);
                        g_push(type, 0);
                        LoadExpr(CF_FLOAT, &Expr2);
                        // left side is not float, right side is float
                        Gen->Func (type, FP_D_As32bitRaw(Expr2.V.FVal));
#endif
                    }
#endif
                } else {
                    // left side is float, right side is float
                    LOG(("hie_internal ?2 lhs is float: %08x\n", FP_D_As32bitRaw(Expr2.V.FVal)));
                    Gen->Func (type, FP_D_As32bitRaw(Expr2.V.FVal));
                }
//                Gen->Func (CF_FLOAT, FP_D_As32bitRaw(Expr2.V.FVal));
//                Gen->Func (type, Expr2.IVal);
#endif
            } else {
                // right side is not float
                Gen->Func (type, Expr2.IVal);
            }

            /* We have an rvalue in the primary now */
            ED_FinalizeRValLoad (Expr);
        }

        /* Propagate viral flags */
        ED_PropagateFrom (Expr, &Expr2);
    }
}



static void hie_compare (const GenDesc* Ops,    /* List of generators */
                         ExprDesc* Expr,
                         void (*hienext) (ExprDesc*))
/* Helper function for the compare operators */
{
    CodeMark Mark1;
    CodeMark Mark2;
    const GenDesc* Gen;
    token_t Tok;                        /* The operator token */
    unsigned ltype;
    int rconst;                         /* Operand is a constant */

    int flags = 0;
//    LOG(("hie_compare\n"));

    ExprWithCheck (hienext, Expr);

    while ((Gen = FindGen (CurTok.Tok, Ops)) != 0) {

        ExprDesc Expr2;
        ED_Init (&Expr2);
        Expr2.Flags |= Expr->Flags & E_MASK_KEEP_SUBEXPR;

        /* Remember the generator function */
        void (*GenFunc) (unsigned, unsigned long) = Gen->Func;

        /* Remember the operator token, then skip it */
        Tok = CurTok.Tok;
        NextToken ();

        /* If lhs is a function, convert it to the address of the function */
        if (IsTypeFunc (Expr->Type)) {
            Expr->Type = AddressOf (Expr->Type);
        }

        /* Get the lhs on stack */
        GetCodePos (&Mark1);
        ltype = CG_TypeOf (Expr->Type);
        if (ED_IsConstAbs (Expr)) {
            /* Numeric constant value */
            GetCodePos (&Mark2);
            LOG(("hie_compare Numeric constant value iVal:%ld FVal:%f\n", Expr->IVal, Expr->V.FVal.V));
            if (ltype == CF_FLOAT) {
                g_push_float (ltype | CF_CONST, Expr->V.FVal.V);
            } else {
                g_push (ltype | CF_CONST, Expr->IVal);
            }
        } else {
            /* Value not numeric constant */
            LoadExpr (CF_NONE, Expr);
            GetCodePos (&Mark2);
            g_push (ltype, 0);
        }

        /* Get the right hand side */
        MarkedExprWithCheck (hienext, &Expr2);
//printf("Expr: %d Expr2: %d\n", (CG_TypeOf (Expr->Type) == CF_FLOAT), (CG_TypeOf (Expr2.Type) == CF_FLOAT));
#if 1
        if (CG_TypeOf (Expr2.Type) == CF_FLOAT) {
            if (ltype != CF_FLOAT) {
                /* left hand is NOT a float (but a constant), right IS a float (but not necessarily constant) */
                LOG(("hie_compare check lhs const vs rhs float\n"));
                if (ED_IsConstAbs (&Expr2)) {
#if 1 // for rhs const
                    RemoveCode (&Mark2);             /* Remove pushed value from stack */
                    /* Load lhs into the primary */
                    LoadExpr (CF_NONE, Expr);
                    // convert lhs to float
                    g_regfloat (CF_FLOAT);
                    g_push (CF_FLOAT, 0);             /* --> stack */
                    /* Load rhs into the primary */
                    LoadExpr (CF_FLOAT, &Expr2);
                    // /* Adjust rhs primary if needed  */
                    // flags = typeadjust (Expr, &Expr2, 0);
                    ltype = CF_FLOAT;
#endif
                } else {
#if 1 // for rhs variable
                    RemoveCode (&Mark2);             /* Remove pushed value from stack */
                    /* Load lhs into the primary */
                    LoadExpr (CF_NONE, Expr);
                    /* Adjust lhs primary if needed  */
                    flags = typeadjust (Expr, &Expr2, 0);
                    // // convert lhs to float
                    g_regfloat (flags);
                    g_push (CF_FLOAT, 0);             /* --> stack */
    //                flags = typeadjust (Expr, &Expr2, 0);
    //                flags |= CF_FLOAT;
                    /* Load rhs into the primary */
                    LoadExpr (CF_NONE, &Expr2);
                    /* Adjust rhs primary if needed  */
                    flags = typeadjust (Expr, &Expr2, 0);

                    ltype = CF_FLOAT;
#endif
                }
            }
        }
#endif
        /* If rhs is a function, convert it to the address of the function */
        if (IsTypeFunc (Expr2.Type)) {
            Expr2.Type = AddressOf (Expr2.Type);
        }

        /* Check for a numeric constant expression */
        rconst = (ED_IsConstAbs (&Expr2) && ED_CodeRangeIsEmpty (&Expr2));
        if (!rconst) {
            /* Not numeric constant, load into the primary */
            LoadExpr (CF_NONE, &Expr2);
        }
        else {
            LOG(("hie_compare rhs is constant value iVal:%ld FVal:%f\n", Expr2.IVal, Expr2.V.FVal.V));
        }

        /* Check if operands have allowed types for this operation */
        if (!IsRelationType (Expr->Type) || !IsRelationType (Expr2.Type)) {
            /* Output only one message even if both sides are wrong */
            TypeCompatibilityDiagnostic (Expr->Type, Expr2.Type, 1,
                "a Comparing types '%s' with '%s' is invalid");
            /* Avoid further errors */
            ED_MakeConstAbsInt (Expr, 0);
            ED_MakeConstAbsInt (&Expr2, 0);
        }

        /* Some operations aren't allowed on function pointers */
        if ((Gen->Flags & GEN_NOFUNC) != 0) {
            if ((IsTypeFuncPtr (Expr->Type) || IsTypeFuncPtr (Expr2.Type))) {
                /* Output only one message even if both sides are wrong */
                Error ("Cannot use function pointers in this relation operation");
                /* Avoid further errors */
                ED_MakeConstAbsInt (Expr, 0);
                ED_MakeConstAbsInt (&Expr2, 0);
            }
        }

        /* Make sure, the types are compatible */
        if (IsClassInt (Expr->Type)) {
            if (!IsClassInt (Expr2.Type) && !IsClassFloat (Expr2.Type) && !ED_IsNullPtr (Expr)) {
                if (IsClassPtr (Expr2.Type)) {
                    TypeCompatibilityDiagnostic (Expr->Type, PtrConversion (Expr2.Type), 0,
                        "Comparing integer '%s' with pointer '%s'");
                } else {
                    TypeCompatibilityDiagnostic (Expr->Type, Expr2.Type, 1,
                        "b Comparing types '%s' with '%s' is invalid");
                }
            }
        } else if (IsClassPtr (Expr->Type)) {
            if (IsClassPtr (Expr2.Type)) {
                /* Pointers are allowed in comparison */
                if (TypeCmp (Expr->Type, Expr2.Type).C < TC_VOID_PTR) {
                    /* Warn about distinct pointer types */
                    TypeCompatibilityDiagnostic (PtrConversion (Expr->Type), PtrConversion (Expr2.Type), 0,
                        "Distinct pointer types comparing '%s' with '%s'");
                }
            } else if (!ED_IsNullPtr (&Expr2)) {
                if (IsClassInt (Expr2.Type)) {
                    TypeCompatibilityDiagnostic (PtrConversion (Expr->Type), Expr2.Type, 0,
                        "Comparing pointer type '%s' with integer type '%s'");
                } else {
                    TypeCompatibilityDiagnostic (Expr->Type, Expr2.Type, 1,
                        "c Comparing types '%s' with '%s' is invalid");
                }
            }
        }

        /* Check for numeric constant operands */
<<<<<<< HEAD
        if ((ED_IsAddrExpr (Expr) && ED_IsNullPtr (&Expr2)) ||
            (ED_IsNullPtr (Expr) && ED_IsAddrExpr (&Expr2))) {
            LOG(("hie_compare numeric constant operands\n"));
=======
        if ((ED_IsEntityAddr (Expr) && ED_IsNullPtr (&Expr2)) ||
            (ED_IsNullPtr (Expr) && ED_IsEntityAddr (&Expr2))) {

>>>>>>> 0f7d2dd8
            /* Object addresses are inequal to null pointer */
            Expr->IVal = (Tok != TOK_EQ);
            if (ED_IsNullPtr (&Expr2)) {
                if (Tok == TOK_LT || Tok == TOK_LE) {
                    Expr->IVal = 0;
                }
            } else {
                if (Tok == TOK_GT || Tok == TOK_GE) {
                    Expr->IVal = 0;
                }
            }

            /* Get rid of unwanted flags */
            ED_MakeConstBool (Expr, Expr->IVal);

            /* The result is constant, this is suspicious when not in
            ** preprocessor mode.
            */
            WarnConstCompareResult (Expr);

            if (ED_CodeRangeIsEmpty (&Expr2)) {
                /* Both operands are static, remove the load code */
                LOG(("hie_compare remove code\n"));
                RemoveCode (&Mark1);
            } else {
                /* Drop pushed lhs */
                g_drop (sizeofarg (ltype));
                pop (ltype);
            }

        } else if (ED_IsEntityAddr (Expr)   &&
                   ED_IsEntityAddr (&Expr2) &&
                   Expr->Sym == Expr2.Sym) {
            /* Evaluate the result for static addresses */
            unsigned long Val1 = Expr->IVal;
            unsigned long Val2 = Expr2.IVal;
            LOG(("hie_compare static addresses\n"));

            switch (Tok) {
                case TOK_EQ: Expr->IVal = (Val1 == Val2);   break;
                case TOK_NE: Expr->IVal = (Val1 != Val2);   break;
                case TOK_LT: Expr->IVal = (Val1 < Val2);    break;
                case TOK_LE: Expr->IVal = (Val1 <= Val2);   break;
                case TOK_GE: Expr->IVal = (Val1 >= Val2);   break;
                case TOK_GT: Expr->IVal = (Val1 > Val2);    break;
                default:     Internal ("hie_compare: got token 0x%X\n", Tok);
            }

            /* Get rid of unwanted flags */
            ED_MakeConstBool (Expr, Expr->IVal);

            /* If the result is constant, this is suspicious when not in
            ** preprocessor mode.
            */
            WarnConstCompareResult (Expr);

            if (ED_CodeRangeIsEmpty (&Expr2)) {
                /* Both operands are static, remove the load code */
                RemoveCode (&Mark1);
            } else {
                /* Drop pushed lhs */
                g_drop (sizeofarg (ltype));
                pop (ltype);
            }

        } else if (ED_IsConstAbs (Expr) && rconst) {

            /* Both operands are numeric constant, remove the generated code */
            LOG(("hie_compare remove code\n"));
            RemoveCode (&Mark1);
            LOG(("hie_compare (Both operands are numeric constant) (float %ld:%ld) (int %ld:%ld)\n",
                 (signed long)FP_D_ToFloat(Expr->V.FVal),
                 (signed long)FP_D_ToFloat(Expr2.V.FVal),
                  Expr->IVal, Expr2.IVal
                 ));

             if ((CG_TypeOf (Expr->Type) == CF_FLOAT) || (CG_TypeOf (Expr2.Type) == CF_FLOAT)) {
                /* at least one of the operands is a float */
                if ((CG_TypeOf (Expr->Type) == CF_FLOAT) &&
                    (CG_TypeOf (Expr2.Type) == CF_FLOAT)) {
                    LOG(("FIXME: comparing float constant with float constant\n"));
                    /* compare float vs float */
                    float Val1 = (float)FP_D_ToFloat(Expr->V.FVal);
                    float Val2 = (float)FP_D_ToFloat(Expr2.V.FVal);
                    switch (Tok) {
                        case TOK_EQ: Expr->IVal = (Val1 == Val2);   break;
                        case TOK_NE: Expr->IVal = (Val1 != Val2);   break;
                        case TOK_LT: Expr->IVal = (Val1 < Val2);    break;
                        case TOK_LE: Expr->IVal = (Val1 <= Val2);   break;
                        case TOK_GE: Expr->IVal = (Val1 >= Val2);   break;
                        case TOK_GT: Expr->IVal = (Val1 > Val2);    break;
                        default:     Internal ("hie_compare: got token 0x%X\n", Tok);
                    }
                    LOG(("FIXME: float:%ld float:%ld res:%d\n", (long)Val1, (long)Val2, Expr->IVal));
                } else if (CG_TypeOf (Expr2.Type) == CF_FLOAT) {
                    LOG(("FIXME: comparing non float constant with float constant\n"));
                    /* FIXME: compare non float vs float */
                    signed long Val1 = Expr->IVal;
                    float Val2 = (float)FP_D_ToFloat(Expr2.V.FVal);
                    switch (Tok) {
                        case TOK_EQ: Expr->IVal = (Val1 == Val2);   break;
                        case TOK_NE: Expr->IVal = (Val1 != Val2);   break;
                        case TOK_LT: Expr->IVal = (Val1 < Val2);    break;
                        case TOK_LE: Expr->IVal = (Val1 <= Val2);   break;
                        case TOK_GE: Expr->IVal = (Val1 >= Val2);   break;
                        case TOK_GT: Expr->IVal = (Val1 > Val2);    break;
                        default:     Internal ("hie_compare: got token 0x%X\n", Tok);
                    }
                    LOG(("FIXME: int:%ld float:%ld res:%d\n", Val1, (long)Val2, Expr->IVal));
                } else {
                    LOG(("FIXME: comparing float constant with non float constant\n"));
                    /* FIXME: compare float vs non float */
                    float Val1 = (float)FP_D_ToFloat(Expr->V.FVal);
                    signed long Val2 = Expr2.IVal;
                    switch (Tok) {
                        case TOK_EQ: Expr->IVal = (Val1 == Val2);   break;
                        case TOK_NE: Expr->IVal = (Val1 != Val2);   break;
                        case TOK_LT: Expr->IVal = (Val1 < Val2);    break;
                        case TOK_LE: Expr->IVal = (Val1 <= Val2);   break;
                        case TOK_GE: Expr->IVal = (Val1 >= Val2);   break;
                        case TOK_GT: Expr->IVal = (Val1 > Val2);    break;
                        default:     Internal ("hie_compare: got token 0x%X\n", Tok);
                    }
                    LOG(("FIXME: float:%ld int:%ld res:%d\n", (long)Val1, Val2, Expr->IVal));
                }
            } else {

                LOG(("hie_compare: not float\n"));

                /* Determine if this is a signed or unsigned compare */
                if (IsClassInt (Expr->Type) && IsSignSigned (Expr->Type) &&
                    IsClassInt (Expr2.Type) && IsSignSigned (Expr2.Type)) {

                    /* Evaluate the result for signed operands */
                    signed long Val1 = Expr->IVal;
                    signed long Val2 = Expr2.IVal;
                    switch (Tok) {
                        case TOK_EQ: Expr->IVal = (Val1 == Val2);   break;
                        case TOK_NE: Expr->IVal = (Val1 != Val2);   break;
                        case TOK_LT: Expr->IVal = (Val1 < Val2);    break;
                        case TOK_LE: Expr->IVal = (Val1 <= Val2);   break;
                        case TOK_GE: Expr->IVal = (Val1 >= Val2);   break;
                        case TOK_GT: Expr->IVal = (Val1 > Val2);    break;
                        default:     Internal ("hie_compare: got token 0x%X\n", Tok);
                    }

                } else {

                    /* Evaluate the result for unsigned operands */
                    unsigned long Val1 = Expr->IVal;
                    unsigned long Val2 = Expr2.IVal;
                    switch (Tok) {
                        case TOK_EQ: Expr->IVal = (Val1 == Val2);   break;
                        case TOK_NE: Expr->IVal = (Val1 != Val2);   break;
                        case TOK_LT: Expr->IVal = (Val1 < Val2);    break;
                        case TOK_LE: Expr->IVal = (Val1 <= Val2);   break;
                        case TOK_GE: Expr->IVal = (Val1 >= Val2);   break;
                        case TOK_GT: Expr->IVal = (Val1 > Val2);    break;
                        default:     Internal ("hie_compare: got token 0x%X\n", Tok);
                    }
                }
            }

            /* Get rid of unwanted flags */
            ED_MakeConstBool (Expr, Expr->IVal);

            /* If the result is constant, this is suspicious when not in
            ** preprocessor mode.
            */
            WarnConstCompareResult (Expr);

        } else {
            /* at least one side of the expression is not constant */

            /* Determine the signedness of the operands */
            int LeftSigned  = IsSignSigned (Expr->Type);
            int RightSigned = IsSignSigned (Expr2.Type);
            int CmpSigned   = IsClassInt (Expr->Type) && IsClassInt (Expr2.Type) &&
                              IsSignSigned (ArithmeticConvert (Expr->Type, Expr2.Type));
            LOG(("hie_compare Determine the signedness of the operands\n"));

            LOG(("hie_compare LeftSigned:%d RightSigned:%d CmpSigned:%d %x %x\n",
                 LeftSigned, RightSigned, CmpSigned, Expr2.IVal, Expr->IVal));

            /* If the right hand side is constant, and the generator function
            ** expects the lhs in the primary, remove the push of the primary
            ** now.
            */
            unsigned flags = 0;
            if (rconst) {
                flags |= CF_CONST;
                if ((Gen->Flags & GEN_NOPUSH) != 0) {
                    LOG(("hie_compare remove code\n"));
                    RemoveCode (&Mark2);
                    ltype |= CF_PRIMARY;    /* Value is in register */
                }
            }

            /* Determine the type of the operation. */
            if (IsRankChar (Expr->Type) && rconst && (!LeftSigned || RightSigned)) {
                LOG(("hie_compare 1\n"));

                /* Left side is unsigned char, right side is constant.
                ** Determine the minimum and maximum values
                */
                int LeftMin, LeftMax;
                if (LeftSigned) {
                    LeftMin = -128;
                    LeftMax = 127;
                } else {
                    LeftMin = 0;
                    LeftMax = 255;
                }

                /* Comparing a char against a constant may have a constant
                ** result. Please note: It is not possible to remove the code
                ** for the compare alltogether, because it may have side
                ** effects.
                */
                switch (Tok) {

                    case TOK_EQ:
                        if (Expr2.IVal < LeftMin || Expr2.IVal > LeftMax) {
                            ED_MakeConstBool (Expr, 0);
                            WarnConstCompareResult (Expr);
                            goto Done;
                        }
                        break;

                    case TOK_NE:
                        if (Expr2.IVal < LeftMin || Expr2.IVal > LeftMax) {
                            ED_MakeConstBool (Expr, 1);
                            WarnConstCompareResult (Expr);
                            goto Done;
                        }
                        break;

                    case TOK_LT:
                        if (Expr2.IVal <= LeftMin || Expr2.IVal > LeftMax) {
                            ED_MakeConstBool (Expr, Expr2.IVal > LeftMax);
                            WarnConstCompareResult (Expr);
                            goto Done;
                        }
                        break;

                    case TOK_LE:
                        if (Expr2.IVal < LeftMin || Expr2.IVal >= LeftMax) {
                            ED_MakeConstBool (Expr, Expr2.IVal >= LeftMax);
                            WarnConstCompareResult (Expr);
                            goto Done;
                        }
                        break;

                    case TOK_GE:
                        if (Expr2.IVal <= LeftMin || Expr2.IVal > LeftMax) {
                            ED_MakeConstBool (Expr, Expr2.IVal <= LeftMin);
                            WarnConstCompareResult (Expr);
                            goto Done;
                        }
                        break;

                    case TOK_GT:
                        if (Expr2.IVal < LeftMin || Expr2.IVal >= LeftMax) {
                            ED_MakeConstBool (Expr, Expr2.IVal < LeftMin);
                            WarnConstCompareResult (Expr);
                            goto Done;
                        }
                        break;

                    default:
                        Internal ("hie_compare: got token 0x%X\n", Tok);
                }

                /* If the result is not already constant (as evaluated in the
                ** switch above), we can execute the operation as a char op,
                ** since the right side constant is in a valid range.
                */
                flags |= (CF_CHAR | CF_FORCECHAR);
                if (!LeftSigned || !RightSigned) {
                    CmpSigned = 0;
                    flags |= CF_UNSIGNED;
                }

            } else if (IsRankChar (Expr->Type) && IsRankChar (Expr2.Type) &&
                GetSignedness (Expr->Type) == GetSignedness (Expr2.Type)) {
                LOG(("hie_compare 2\n"));

                /* Both are chars with the same signedness. We can encode the
                ** operation as a char operation.
                */
                flags |= CF_CHAR;
                if (rconst) {
                    flags |= CF_FORCECHAR;
                }
                if (!LeftSigned || !RightSigned) {
                    CmpSigned = 0;
                    flags |= CF_UNSIGNED;
                }

            } else {
                /* generic case */
                unsigned rtype = CG_TypeOf (Expr2.Type) | (flags & CF_CONST);
                LOG(("hie_compare 3a: %d:%d %x:%x\n",
                     CG_TypeOf (Expr->Type) == CF_FLOAT, CG_TypeOf (Expr2.Type) == CF_FLOAT,
                     ltype, rtype));
                if (CG_TypeOf (Expr->Type) == CF_FLOAT) {
                    /* left is float */
                    flags |= CF_FLOAT;
                } else if (CG_TypeOf (Expr2.Type) == CF_FLOAT) {
                    /* right is float */
                } else {
                    flags |= g_typeadjust (ltype, rtype);
                }
                LOG(("hie_compare 3b: %d:%d %x:%x\n",
                     CG_TypeOf (Expr->Type) == CF_FLOAT, CG_TypeOf (Expr2.Type) == CF_FLOAT,
                     ltype, rtype));
            }
            LOG(("hie_compare rconst:%d CmpSigned:%d \n", rconst, CmpSigned));

            /* If the comparison is made as unsigned types and the right is a
            ** constant, we may be able to change the compares to something more
            ** effective.
            */
            if (!CmpSigned && rconst) {

                /* FIXME: float --- startcode end */
                if (Expr2.Type == type_float) {
                    LOG(("FIXME: special cases for comparison with float constant\n"));
                } else {
                /* FIXME: float --- newcode end */

                    switch (Tok) {

                        case TOK_LT:
                            if (Expr2.IVal == 1) {
                                /* An unsigned compare to one means that the value
                                ** must be zero.
                                */
                                GenFunc = g_eq;
                                Expr2.IVal = 0;
                            }
                            break;

                        case TOK_LE:
                            if (Expr2.IVal == 0) {
                                /* An unsigned compare to zero means that the value
                                ** must be zero.
                                */
                                GenFunc = g_eq;
                            }
                            break;

                        case TOK_GE:
                            if (Expr2.IVal == 1) {
                                /* An unsigned compare to one means that the value
                                ** must not be zero.
                                */
                                GenFunc = g_ne;
                                Expr2.IVal = 0;
                            }
                            break;

                        case TOK_GT:
                            if (Expr2.IVal == 0) {
                                /* An unsigned compare to zero means that the value
                                ** must not be zero.
                                */
                                GenFunc = g_ne;
                            }
                            break;

                        default:
                            break;

                    }
                }
            }

            /* FIXME: float --- startcode end */
            if (IsClassFloat(Expr2.Type)) {
//            if (Expr2.Type == type_float) {
                /* Generate code */
                LOG(("hie_compare generate code for Expr2 as float (flags:$%02x)\n", flags));
                GenFunc (flags, FP_D_As32bitRaw(Expr2.V.FVal));
            } else if (IsClassFloat(Expr->Type)) {
                /* Generate code */
                LOG(("hie_compare generate code for Expr as float (flags:$%02x)\n", flags));
                GenFunc (flags, FP_D_As32bitRaw(FP_D_FromInt(Expr2.IVal)));
            } else {
                /* Generate code */
                LOG(("hie_compare generate code for Expr2 as int (=%d) (flags:$%02x)\n", Expr2.IVal, flags));
                GenFunc (flags, Expr2.IVal);
            }
            LOG(("hie_compare generate code done\n"));
            /* FIXME: float --- newcode end */

            /* The result is an rvalue in the primary */
            ED_FinalizeRValLoad (Expr);

            /* Condition codes are set */
            ED_TestDone (Expr);
        }

        /* Result type is always boolean */
Done:   Expr->Type = type_bool;

        /* Propagate viral flags */
        ED_PropagateFrom (Expr, &Expr2);
    }
//    LOG(("hie_compare generate end\n"));
}



static void hie9 (ExprDesc *Expr)
/* Process * and / operators. */
{
    static const GenDesc hie9_ops[] = {
        { TOK_STAR,     GEN_NOPUSH | GEN_COMM,  g_mul   },
        { TOK_DIV,      GEN_NOPUSH,             g_div   },
        { TOK_MOD,      GEN_NOPUSH,             g_mod   },
        { TOK_INVALID,  0,                      0       }
    };
    int UsedGen;
//    LOG(("hie9\n"));
    hie_internal (hie9_ops, Expr, hie10, &UsedGen);
}



static void parseadd (ExprDesc* Expr, int DoArrayRef)
/* Parse an expression with the binary plus or subscript operator. Expr contains
** the unprocessed left hand side of the expression and will contain the result
** of the expression on return. If DoArrayRef is zero, this evaluates the binary
** plus operation. Otherwise, this evaluates the subscript operation.
*/
{
    ExprDesc Expr2;
    unsigned flags;             /* Operation flags */
    CodeMark Mark;              /* Remember code position */
    const Type* lhst;           /* Type of left hand side */
    const Type* rhst;           /* Type of right hand side */
    int lscale;
    int rscale;
    int AddDone;                /* No need to generate runtime code */

    ED_Init (&Expr2);
    Expr2.Flags |= Expr->Flags & E_MASK_KEEP_SUBEXPR;

    /* Skip the PLUS or opening bracket token */
    NextToken ();

    /* Get the left hand side type, initialize operation flags */
    lhst = Expr->Type;
    flags = 0;
    lscale = rscale = 1;
    AddDone = 0;

    /* We can only do constant expressions for:
    ** - integer addition:
    **   - numeric + numeric
    **   - (integer)(base + offset) + numeric
    **   - numeric + (integer)(base + offset)
    ** - pointer offset:
    **   - (pointer)numeric + numeric * scale
    **   - (base + offset) + numeric * scale
    **   - (pointer)numeric + (integer)(base + offset) * 1
    **   - numeric * scale + (pointer)numeric
    **   - numeric * scale + (base + offset)
    **   - (integer)(base + offset) * 1 + (pointer)numeric
    */
    if (ED_IsQuasiConst (Expr)) {
        LOG(("parseadd lhs is const\n"));

        /* The left hand side is a constant of some sort. Good. Get rhs */
        ExprWithCheck (DoArrayRef ? hie0 : hie9, &Expr2);

        /* Right hand side is constant. Get the rhs type */
        rhst = Expr2.Type;
        if (ED_IsQuasiConst (&Expr2)) {
            LOG(("parseadd lhs and rhs are const\n"));

            /* Both expressions are constants. Check for pointer arithmetic */
            if (IsClassPtr (lhst) && IsClassInt (rhst)) {
                /* Left is pointer, right is int, must scale rhs */
                rscale = CheckedPSizeOf (lhst);
                /* Operate on pointers, result type is a pointer */
                flags = CF_PTR;
            } else if (IsClassInt (lhst) && IsClassPtr (rhst)) {
                /* Left is int, right is pointer, must scale lhs */
                lscale = CheckedPSizeOf (rhst);
                /* Operate on pointers, result type is a pointer */
                flags = CF_PTR;
            } else if (!DoArrayRef && IsClassInt (lhst) && IsClassInt (rhst)) {
                /* Integer addition */
                flags = CF_INT;
            } else if (!DoArrayRef && IsClassFloat (lhst) && IsClassFloat (rhst)) {
                /* FIXME: float addition (const + const) */
                LOG(("%s:%d float addition (float const + float const)\n", __FILE__, __LINE__));
                /* Integer addition */
                flags = CF_FLOAT;
#if 1
            } else if (!DoArrayRef && IsClassFloat (lhst) && IsClassInt (rhst)) {
                /* FIXME: float addition (const + const int) */
                LOG(("%s:%d float addition (float const + const int)\n", __FILE__, __LINE__));
                /* Integer addition */
                flags = CF_FLOAT;
#endif
#if 1
            } else if (!DoArrayRef && IsClassInt (lhst) && IsClassFloat (rhst)) {
                /* FIXME: float addition (const int + const) */
                LOG(("%s:%d float addition (const int + float const)\n", __FILE__, __LINE__));
                /* Integer addition */
                flags = CF_FLOAT;
#endif
            } else {
                LOG(("%s:%d OOPS\n", __FILE__, __LINE__));
                /* OOPS */
                AddDone = -1;
                /* Avoid further errors */
                ED_MakeConstAbsInt (Expr, 0);
            }

            if (!AddDone) {
                /* Do constant calculation if we can */
                if (!DoArrayRef && IsClassFloat (lhst) && IsClassFloat (rhst)) {
                    /* float + float */
                    /* FIXME: float - this is probably completely wrong */
                    Expr->V.FVal.V = Expr->V.FVal.V + Expr2.V.FVal.V;
                    Expr->Type = type_float;
                    //Expr->Type = ArithmeticConvert (Expr->Type, Expr2.Type);
                    AddDone = 1;
                    LOG(("%s:%d parseadd (float const + float const) res:%f\n", __FILE__, __LINE__,  Expr->V.FVal.V));
#if 1
                } else if (!DoArrayRef && IsClassFloat (lhst) && IsClassInt (rhst)) {
                    /* float + int */
                    /* FIXME: float - this is probably completely wrong */
                    Expr->V.FVal.V = Expr->V.FVal.V + Expr2.IVal;
                    Expr->Type = type_float;
                    //Expr->Type = ArithmeticConvert (Expr->Type, Expr2.Type);
                    AddDone = 1;
                    LOG(("%s:%d parseadd (float const + int const) res:%f\n", __FILE__, __LINE__,  Expr->V.FVal.V));
#endif
#if 1
                } else if (!DoArrayRef && IsClassInt (lhst) && IsClassFloat (rhst)) {
                    /* int + float */
                    /* FIXME: float - this is probably completely wrong */
                    Expr->V.FVal.V = Expr->IVal + Expr2.V.FVal.V;
                    Expr->Type = type_float;
                    //Expr->Type = ArithmeticConvert (Expr->Type, Expr2.Type);
                    AddDone = 1;
                    LOG(("%s:%d parseadd (int const + float const) res:%f\n", __FILE__, __LINE__,  Expr->V.FVal.V));
#endif
                } else {
                    /* integer + integer */
                    if (ED_IsAbs (&Expr2) &&
                        (ED_IsAbs (Expr) || lscale == 1)) {
                        if (IsClassInt (lhst) && IsClassInt (rhst)) {
                            Expr->Type = ArithmeticConvert (Expr->Type, Expr2.Type);
                        }
                        Expr->IVal = Expr->IVal * lscale + Expr2.IVal * rscale;
                        AddDone = 1;
                    } else if (ED_IsAbs (Expr) &&
                        (ED_IsAbs (&Expr2) || rscale == 1)) {
                        if (IsClassInt (lhst) && IsClassInt (rhst)) {
                            Expr2.Type = ArithmeticConvert (Expr2.Type, Expr->Type);
                        }
                        Expr2.IVal = Expr->IVal * lscale + Expr2.IVal * rscale;
                        /* Adjust the flags */
                        Expr2.Flags |= Expr->Flags & ~E_MASK_KEEP_SUBEXPR;
                        /* Get the symbol and the name */
                        *Expr = Expr2;
                        AddDone = 1;
                    }
                }
            }

            if (AddDone) {
                /* Adjust the result for addition */
                if (!DoArrayRef) {
                    if (IsClassPtr (lhst)) {
                        /* Result type is a pointer */
                        Expr->Type = lhst;
                    } else if (IsClassPtr (rhst)) {
                        /* Result type is a pointer */
                        Expr->Type = rhst;
                    } else {
                        /* Limit the calculated value to the range of its type */
                        LimitExprValue (Expr, 1);
                    }

                    /* The result is always an rvalue */
                    ED_MarkExprAsRVal (Expr);
                }
            } else {
                /* Decide the order */
                if (!ED_IsAbs (&Expr2) && rscale > 1) {
                    /* Rhs needs scaling but is not numeric. Load it. */
                    LoadExpr (CF_NONE, &Expr2);
                    /* Scale rhs */
                    g_scale (CF_INT, rscale);
                    /* Generate the code for the add */
                    if (ED_IsAbs (Expr)) {
                        /* Numeric constant */
                        g_inc (flags | CF_CONST, Expr->IVal);
                    } else if (ED_IsLocStack (Expr)) {
                        /* Local stack address */
                        g_addaddr_local (flags, Expr->IVal);
                    } else {
                        /* Static address */
                        g_addaddr_static (flags | CG_AddrModeFlags (Expr), Expr->Name, Expr->IVal);
                    }
                } else {
                    /* Lhs is not numeric. Load it. */
                    LoadExpr (CF_NONE, Expr);
                    /* Scale lhs if necessary */
                    if (lscale != 1) {
                        g_scale (CF_INT, lscale);
                    }
                    /* Generate the code for the add */
                    if (ED_IsAbs (&Expr2)) {
                        /* Numeric constant */
                        g_inc (flags | CF_CONST, Expr2.IVal);
                    } else if (ED_IsLocStack (&Expr2)) {
                        /* Local stack address */
                        g_addaddr_local (flags, Expr2.IVal);
                    } else {
                        /* Static address */
                        g_addaddr_static (flags | CG_AddrModeFlags (&Expr2), Expr2.Name, Expr2.IVal);
                    }
                }

                /* Result is an rvalue in primary register */
                ED_FinalizeRValLoad (Expr);
            }

        } else {

            /* lhs is constant and rhs is not constant. Load rhs into the
            ** primary.
            */
            GetCodePos (&Mark);
            LoadExpr (CF_NONE, &Expr2);

            /* Beware: The check above (for lhs) lets not only pass numeric
            ** constants, but also constant addresses (labels), maybe even
            ** with an offset. We have to check for that here.
            */

            /* Setup flags */
            if (ED_IsAbs (Expr)) {
                /* A numerical constant */
                flags |= CF_CONST;
            } else {
                /* Constant address label */
                flags |= CG_AddrModeFlags (Expr);
            }

            /* Check for pointer arithmetic */
            if (IsClassPtr (lhst) && IsClassInt (rhst)) {
                /* Left is pointer, right is int, must scale rhs */
                rscale = CheckedPSizeOf (lhst);
                g_scale (CF_INT, rscale);
                /* Operate on pointers, result type is a pointer */
                flags |= CF_PTR;
            } else if (IsClassInt (lhst) && IsClassPtr (rhst)) {
                /* Left is int, right is pointer, must scale lhs. */
                lscale = CheckedPSizeOf (rhst);
                /* Operate on pointers, result type is a pointer */
                flags |= CF_PTR;
                Expr->Type = Expr2.Type;
            } else if (!DoArrayRef && IsClassInt (lhst) && IsClassInt (rhst)) {
                /* Integer addition */
                flags |= typeadjust (Expr, &Expr2, 1);
            } else if (!DoArrayRef && IsClassFloat (lhst) && IsClassFloat (rhst)) {
                /* Float const + float var addition */
                LOG(("%s:%d parseadd float addition (const + var)\n", __FILE__, __LINE__));
                flags |= typeadjust (Expr, &Expr2, 1);
#if 1
            } else if (!DoArrayRef && IsClassFloat (lhst) && IsClassInt (rhst)) {
//printf("const 1\n");
                /* Float const + int var addition */
                LOG(("%s:%d parseadd float addition (float const + int var)\n", __FILE__, __LINE__));
                flags |= typeadjust (Expr, &Expr2, 1);
#endif
            } else if (!DoArrayRef && IsClassInt (lhst) && IsClassFloat (rhst)) {
                /* FIXME: int const + Float var addition */
                LOG(("%s:%d parseadd float addition (int const + float var)\n", __FILE__, __LINE__));
                RemoveCode (&Mark);
                LoadExpr (CF_FLOAT, &Expr2);
                //flags |= typeadjust (Expr, &Expr2, 0);
                flags |= CF_FLOAT;
            } else {
                /* OOPS */
                LOG(("%s:%d OOPS\n", __FILE__, __LINE__));
                AddDone = -1;
            }

            /* Generate the code for the add */
            if (!AddDone) {
                if (!IsClassFloat (lhst) && !IsClassFloat (rhst)) {
                    if (ED_IsAbs (Expr) &&
                        Expr->IVal >= 0 &&
                        Expr->IVal * lscale < 256) {
                        LOG(("%s:%d call g_inc for integer\n", __FILE__, __LINE__));
                        /* Numeric constant */
                        g_inc (flags, Expr->IVal * lscale);
                        AddDone = 1;
                    }
                }
            }
            LOG(("%s:%d AddDone:%d\n", __FILE__, __LINE__, AddDone));
            if (!AddDone) {
                if (ED_IsLocQuasiConst (&Expr2)  &&
                    !IsTypeBitField (Expr2.Type) &&
                    rscale == 1                  &&
                    CheckedSizeOf (rhst) == SIZEOF_CHAR) {
                    LOG(("%s:%d char\n", __FILE__, __LINE__));
                    /* Change the order back */
                    RemoveCode (&Mark);
                    /* Load lhs */
                    LoadExpr (CF_NONE, Expr);
                    /* Use new flags */
                    flags = CF_CHAR | CG_AddrModeFlags (&Expr2);
                    /* Add the variable */
                    if (ED_IsLocStack (&Expr2)) {
                        g_addlocal (flags, Expr2.IVal);
                    } else {
                        g_addstatic (flags, Expr2.Name, Expr2.IVal);
                    }
                } else if (ED_IsAbs (Expr)) {
                    /* Numeric constant */
                    LOG(("%s:%d parseadd lhs is numeric constant\n", __FILE__, __LINE__));
                    if (CG_TypeOf (Expr->Type) == CF_FLOAT) {
                        // lhs = float
                        LOG(("%s:%d parseadd lhs const float\n", __FILE__, __LINE__));
                        Double res = FP_D_Mul(Expr->V.FVal, FP_D_FromInt(lscale));
                        g_inc (flags, FP_D_As32bitRaw(res));
                    } else {
                        // lhs = int
                        LOG(("%s:%d parseadd lhs const int:%d\n", __FILE__, __LINE__, Expr->IVal));
                        if (CG_TypeOf (Expr2.Type) == CF_FLOAT) {
                            // lhs = int, rhs float
                            LOG(("%s:%d parseadd rhs float:%08x\n", __FILE__, __LINE__, FP_D_As32bitRaw(FP_D_FromInt(Expr->IVal * lscale))));
                            g_inc (flags, FP_D_As32bitRaw(FP_D_FromInt(Expr->IVal * lscale)));
                            Expr->Type = Expr2.Type;    // HACK!
                        } else {
                            // lhs = int, rhs int
                            LOG(("%s:%d parseadd rhs int:%d\n", __FILE__, __LINE__, Expr->IVal));
                            g_inc (flags, Expr->IVal * lscale);
                        }
                    }
                } else if (lscale == 1) {
                    LOG(("%s:%d addr\n", __FILE__, __LINE__));
                    if (ED_IsLocStack (Expr)) {
                        /* Constant address */
                        g_addaddr_local (flags, Expr->IVal);
                    } else {
                        g_addaddr_static (flags, Expr->Name, Expr->IVal);
                    }
                } else {
                    LOG(("%s:%d call long way\n", __FILE__, __LINE__));
                    /* Since we do already have rhs in the primary, if lhs is
                    ** not a numeric constant, and the scale factor is not one
                    ** (no scaling), we must take the long way over the stack.
                    */
                    g_push (CG_TypeOf (Expr2.Type), 0); /* rhs --> stack */
                    LoadExpr (CF_NONE, Expr);
                    g_scale (CF_PTR, lscale);
                    g_add (CF_PTR, 0);
                }
            }

            /* Result is an rvalue in primary register */
            ED_FinalizeRValLoad (Expr);
        }

    } else {

        /* Left hand side is not constant. Get the value onto the stack. */
        LoadExpr (CF_NONE, Expr);               /* --> primary register */
        GetCodePos (&Mark);
        flags = CG_TypeOf (Expr->Type);         /* default codegen type */
        g_push (flags, 0);                      /* --> stack */

        /* Evaluate the rhs */
        MarkedExprWithCheck (DoArrayRef ? hie0 : hie9, &Expr2);

        /* Get the rhs type */
        rhst = Expr2.Type;

        /* Check for a constant rhs expression */
        if (ED_IsConstAbs (&Expr2) && ED_CodeRangeIsEmpty (&Expr2)) {

            /* Rhs is a numeric constant. Remove pushed lhs from stack. */
            RemoveCode (&Mark);

            /* Check for pointer arithmetic */
            if (IsClassPtr (lhst) && IsClassInt (rhst)) {
                /* Left is pointer, right is int, must scale rhs */
                Expr2.IVal *= CheckedPSizeOf (lhst);
                /* Operate on pointers, result type is a pointer */
                flags = CF_PTR;
            } else if (IsClassInt (lhst) && IsClassPtr (rhst)) {
                /* Left is int, right is pointer, must scale lhs (ptr only) */
                g_scale (CF_INT | CF_CONST, CheckedPSizeOf (rhst));
                /* Operate on pointers, result type is a pointer */
                flags = CF_PTR;
                Expr->Type = Expr2.Type;
            } else if (!DoArrayRef && IsClassInt (lhst) && IsClassInt (rhst)) {
                /* Integer addition */
                flags = typeadjust (Expr, &Expr2, 1);
            } else if (!DoArrayRef && IsClassFloat (lhst) && IsClassFloat (rhst)) {
                /* FIXME: float - what to do here exactly? */
                LOG(("%s:%d float addition (Expr2.V.FVal.V:%f)\n", __FILE__, __LINE__, Expr2.V.FVal.V));
                /* Float addition (float variable + float constant) */
                /*flags = typeadjust (Expr, &Expr2, 1);*/
                flags |= CF_FLOAT;
                Expr->Type = Expr2.Type;
#if 1
            } else if (!DoArrayRef && IsClassInt (lhst) && IsClassFloat (rhst)) {
                /* FIXME: float - what to do here exactly? */
                LOG(("%s:%d float addition (Expr2.V.FVal.V:%f)\n", __FILE__, __LINE__, Expr2.V.FVal.V));
                /* Float addition (int variable + float constant) */
                /* adjust lhs */
                flags = typeadjust (Expr, &Expr2, 1);
//                flags |= CF_FLOAT;
//                Expr->Type = Expr2.Type;
#endif
#if 1
            } else if (!DoArrayRef && IsClassFloat (lhst) && IsClassInt (rhst)) {
                /* FIXME: float - what to do here exactly? */
                LOG(("%s:%d float addition (Expr2.V.FVal.V:%f)\n", __FILE__, __LINE__, Expr2.V.FVal.V));
                /* Float addition (float variable + int constant) */
                /*flags = typeadjust (Expr, &Expr2, 1);*/
                flags |= CF_FLOAT;
                // Expr->Type = Expr2.Type;
//                g_push(CF_FLOAT, 0);
                /* Load lhs */
                // flags = typeadjust (Expr, &Expr2, 0);
#endif
            } else {
                /* OOPS */
                LOG(("%s:%d OOPS\n", __FILE__, __LINE__));
                AddDone = -1;
            }

            /* add rhs constant value */
            if (flags & CF_FLOAT) {
                /* FIXME: float - what to do here exactly? */
                if (IsClassInt (rhst)) {
                    g_inc (flags | CF_CONST, FP_D_As32bitRaw(FP_D_FromInt(Expr2.IVal)));
                } else {
                    g_inc (flags | CF_CONST, FP_D_As32bitRaw(Expr2.V.FVal));
                }
            } else {
                /* Generate code for the add */
                g_inc (flags | CF_CONST, Expr2.IVal);
            }

        } else {

            /* Lhs and rhs are not so "numeric constant". Check for pointer arithmetic. */
            if (IsClassPtr (lhst) && IsClassInt (rhst)) {
                /* Left is pointer, right is int, must scale rhs */
                rscale = CheckedPSizeOf (lhst);
                if (ED_IsAbs (&Expr2)) {
                    Expr2.IVal *= rscale;
                    /* Load rhs into the primary */
                    LoadExpr (CF_NONE, &Expr2);
                } else {
                    /* Load rhs into the primary */
                    LoadExpr (CF_NONE, &Expr2);
                    g_scale (CF_INT, rscale);
                }
                /* Operate on pointers, result type is a pointer */
                flags = CF_PTR;
            } else if (IsClassInt (lhst) && IsClassPtr (rhst)) {
                /* Left is int, right is pointer, must scale lhs */
                lscale = CheckedPSizeOf (rhst);
                if (ED_CodeRangeIsEmpty (&Expr2)) {
                    RemoveCode (&Mark);             /* Remove pushed value from stack */
                    g_scale (CF_INT, lscale);
                    g_push (CF_PTR, 0);             /* --> stack */
                    LoadExpr (CF_NONE, &Expr2);     /* Load rhs into primary register */
                } else {
                    g_tosint (CG_TypeOf (lhst));    /* Make sure TOS is int */
                    LoadExpr (CF_NONE, &Expr2);     /* Load rhs into primary register */
                    if (lscale != 1) {
                        g_swap (CF_INT);            /* Swap TOS and primary */
                        g_scale (CF_INT, CheckedPSizeOf (rhst));
                    }
                }
                /* Operate on pointers, result type is a pointer */
                flags = CF_PTR;
                Expr->Type = Expr2.Type;
            } else if (!DoArrayRef && IsClassInt (lhst) && IsClassInt (rhst)) {
                /* Integer addition */
                /* Load rhs into the primary */
                LoadExpr (CF_NONE, &Expr2);
                /* Adjust rhs primary if needed  */
                flags = typeadjust (Expr, &Expr2, 0);
            } else if (!DoArrayRef && IsClassFloat (lhst) && IsClassFloat (rhst)) {
                /* FIXME: float - what to do here exactly? */
                LOG(("%s:%d float addition (Expr2.V.FVal.V:%f)\n", __FILE__, __LINE__, Expr2.V.FVal.V));
                /* Float addition */
                /* flags = typeadjust (Expr, &Expr2, 0); */
                flags |= CF_FLOAT;
                /* Load rhs into the primary */
                LoadExpr (CF_NONE, &Expr2);
#if 1
            } else if (!DoArrayRef && IsClassFloat (lhst) && IsClassInt (rhst)) {
                /* FIXME: float - what to do here exactly? */
                LOG(("%s:%d float+int addition (Expr2.V.FVal.V:%f)\n", __FILE__, __LINE__, Expr2.V.FVal.V));
                /* Float addition (float + integer) */
//                flags = typeadjust (Expr, &Expr2, 0);
//                flags |= CF_FLOAT;
                /* Load rhs into the primary */
                LoadExpr (CF_NONE, &Expr2);
                /* Adjust rhs primary if needed  */
                flags = typeadjust (Expr, &Expr2, 0);
#endif
#if 1
            } else if (!DoArrayRef && IsClassInt (lhst) && IsClassFloat (rhst)) {
                /* FIXME: float - what to do here exactly? */
                LOG(("%s:%d int+float addition (Expr2.V.FVal.V:%f)\n", __FILE__, __LINE__, Expr2.V.FVal.V));
                /* Float addition (integer + float) */
                RemoveCode (&Mark);             /* Remove pushed value from stack */
                /* Adjust lhs primary if needed  */
                flags = typeadjust (Expr, &Expr2, 0);
                // convert lhs to float
                // g_regfloat (flags);
                g_push (CF_FLOAT, 0);             /* --> stack */
//                flags = typeadjust (Expr, &Expr2, 0);
//                flags |= CF_FLOAT;
                /* Load rhs into the primary */
                LoadExpr (CF_NONE, &Expr2);
                /* Adjust rhs primary if needed  */
                flags = typeadjust (Expr, &Expr2, 0);
#endif
            } else {
                /* OOPS */
                LOG(("%s:%d OOPS\n", __FILE__, __LINE__));
                AddDone = -1;
                /* We can't just goto End as that would leave the stack unbalanced */
            }

            /* Generate code for the add (the & is a hack here) */
            g_add (flags & ~CF_CONST, 0);

        }

        /* Result is an rvalue in primary register */
        ED_FinalizeRValLoad (Expr);
    }

    /* Deal with array ref */
    if (DoArrayRef) {
        /* Check the types of array and subscript */
        if (IsClassPtr (lhst)) {
            if (!IsClassInt (rhst))  {
                Error ("Array subscript is not an integer");
                ED_MakeConstAbs (Expr, 0, GetCharArrayType (1));
            }
        } else if (IsClassInt (lhst)) {
            if (!IsClassPtr (rhst)) {
                Error ("Subscripted value is neither array nor pointer");
                ED_MakeConstAbs (Expr, 0, GetCharArrayType (1));
            }
        } else {
            Error ("Cannot subscript");
            ED_MakeConstAbs (Expr, 0, GetCharArrayType (1));
        }

        /* The final result is usually an lvalue expression of element type
        ** referenced in the primary, unless it is once again an array. We can just
        ** assume the usual case first, and change it later if necessary.
        */
        ED_IndExpr (Expr);
        Expr->Type = Indirect (Expr->Type);

        /* An array element is actually a variable. So the rules for variables with
        ** respect to the reference type apply: If it's an array, it is virtually
        ** an rvalue address, otherwise it's an lvalue reference. (A function would
        ** also be an rvalue address, but an array cannot contain functions).
        */
        if (IsTypeArray (Expr->Type)) {
            ED_AddrExpr (Expr);
        }

        /* Consume the closing bracket */
        ConsumeRBrack ();
    } else {
        if (AddDone < 0) {
            Error ("Invalid operands for binary operator '+'");
        } else {
            /* Array and function types must be converted to pointer types */
            Expr->Type = StdConversion (Expr->Type);
        }
    }

    /* Condition code not set */
    ED_MarkAsUntested (Expr);

    /* Propagate viral flags */
    ED_PropagateFrom (Expr, &Expr2);
}



static void parsesub (ExprDesc* Expr)
/* Parse an expression with the binary minus operator. Expr contains the
** unprocessed left hand side of the expression and will contain the
** result of the expression on return.
*/
{
    ExprDesc Expr2;
    unsigned flags;             /* Operation flags */
    const Type* lhst;           /* Type of left hand side */
    const Type* rhst;           /* Type of right hand side */
    CodeMark Mark1;             /* Save position of output queue */
    CodeMark Mark2;             /* Another position in the queue */
    int rscale;                 /* Scale factor for pointer arithmetics */
    int SubDone;                /* No need to generate runtime code */

    ED_Init (&Expr2);
    Expr2.Flags |= Expr->Flags & E_MASK_KEEP_SUBEXPR;

    /* lhs cannot be function or pointer to function */
    if (IsTypeFuncLike (Expr->Type)) {
        Error ("Invalid left operand for binary operator '-'");
        /* Make it pointer to char to avoid further errors */
        Expr->Type = type_uchar;
    }

    /* Skip the MINUS token */
    NextToken ();

    /* Get the left hand side type, initialize operation flags */
    lhst = Expr->Type;
    flags = CF_INT;             /* Default result type */
    rscale = 1;                 /* Scale by 1, that is, don't scale */
    SubDone = 0;                /* Generate runtime code by default */

    /* Remember the output queue position, then bring the value onto the stack */
    GetCodePos (&Mark1);
    LoadExpr (CF_NONE, Expr);       /* --> primary register */
    GetCodePos (&Mark2);
    g_push (CG_TypeOf (lhst), 0);   /* --> stack */

    /* Parse the right hand side */
    MarkedExprWithCheck (hie9, &Expr2);

    /* rhs cannot be function or pointer to function */
    if (IsTypeFuncLike (Expr2.Type)) {
        Error ("Invalid right operand for binary operator '-'");
        /* Make it pointer to char to avoid further errors */
        Expr2.Type = type_uchar;
    }

    /* Get the rhs type */
    rhst = Expr2.Type;

    if (IsClassPtr (lhst)) {
        /* We'll have to scale the result */
        rscale = PSizeOf (lhst);
        /* We cannot scale by 0-size or unknown-size */
        if (rscale == 0 && (IsClassPtr (rhst) || IsClassInt (rhst))) {
            TypeCompatibilityDiagnostic (lhst, rhst,
                1, "Invalid pointer types in subtraction: '%s' and '%s'");
            /* Avoid further errors */
            rscale = 1;
        }
        /* Generate code for pointer subtraction */
        flags = CF_PTR;
    }

    /* We can only do constant expressions for:
    ** - integer subtraction:
    **   - numeric - numeric
    **   - (integer)(base + offset) - numeric
    **   - (integer)(same_base + offset) - (integer)(same_base + offset)
    ** - pointer offset:
    **   - (pointer)numeric - numeric * scale
    **   - (base + offset) - numeric * scale
    **   - (same_base + offset) - (integer)(same_base + offset) * 1
    ** - pointer diff:
    **   - (numeric - numeric) / scale
    **   - ((same_base + offset) - (same_base + offset)) / scale
    **   - ((base + offset) - (pointer)numeric) / 1
    */
    if (IsClassPtr (lhst) && IsClassPtr (rhst)) {

        /* Pointer Diff. We've got the scale factor and flags above */
        typecmp_t Cmp = TypeCmp (lhst, rhst);
        if (Cmp.C < TC_STRICT_COMPATIBLE) {
            TypeCompatibilityDiagnostic (lhst, rhst,
                1, "Incompatible pointer types in subtraction: '%s' and '%s'");
        }

        /* Operate on pointers, result type is an integer */
        Expr->Type = type_int;

        /* Check for a constant rhs expression */
        if (ED_IsQuasiConst (&Expr2) && ED_CodeRangeIsEmpty (&Expr2)) {
            /* The right hand side is constant. Check left hand side. */
            if (ED_IsQuasiConst (Expr)) {
                /* We can't do all 'ptr1 - ptr2' constantly at the moment */
                if (Expr->Sym == Expr2.Sym) {
                    Expr->IVal = (Expr->IVal - Expr2.IVal) / rscale;
                    /* Get rid of unneeded flags etc. */
                    ED_MakeConstAbsInt (Expr, Expr->IVal);
                    /* No runtime code */
                    SubDone = 1;
                } else if (rscale == 1 && ED_IsConstAbs (&Expr2)) {
                    Expr->IVal = (Expr->IVal - Expr2.IVal) / rscale;
                    /* No runtime code */
                    SubDone = 1;
                }
            }
        }

        if (!SubDone) {
            /* We'll do runtime code */
            if (ED_IsConstAbs (&Expr2) && ED_CodeRangeIsEmpty (&Expr2)) {
                /* Remove pushed value from stack */
                RemoveCode (&Mark2);
                /* Do the subtraction */
                g_dec (CF_INT | CF_CONST, Expr2.IVal);
            } else {
                /* load into the primary */
                LoadExpr (CF_NONE, &Expr2);
                /* Generate code for the sub */
                g_sub (CF_INT, 0);
            }
            /* We must scale the result */
            if (rscale != 1) {
                g_scale (CF_INT, -rscale);
            }
            /* Result is an rvalue in the primary register */
            ED_FinalizeRValLoad (Expr);
        } else {
            /* Remove pushed value from stack */
            RemoveCode (&Mark1);
            /* The result is always an rvalue */
            ED_MarkExprAsRVal (Expr);
        }

    } else if (ED_IsQuasiConst (&Expr2) && ED_CodeRangeIsEmpty (&Expr2)) {

        LOG(("parsesub: rhs is const\n"));

        /* Right hand side is constant. Check left hand side. */
        if (ED_IsQuasiConst (Expr)) {

            LOG(("parsesub: lhs and rhs are const\n"));

            /* Both sides are constant. Check for pointer arithmetic */
            if (IsClassPtr (lhst) && IsClassInt (rhst)) {
                /* Pointer subtraction. We've got the scale factor and flags above */
            } else if (IsClassInt (lhst) && IsClassInt (rhst)) {
                /* Integer subtraction. We'll adjust the types later */
#if 1
            } else if (IsClassFloat (lhst) && IsClassFloat (rhst)) {
                /* Float subtraction. We'll adjust the types later */
            } else if (IsClassFloat (lhst) && IsClassInt (rhst)) {
                /* Float/Int subtraction. We'll adjust the types later */
            } else if (IsClassInt (lhst) && IsClassFloat (rhst)) {
                /* Int/Float subtraction. We'll adjust the types later */
#endif
            } else {
                /* OOPS */
                Error ("Invalid operands for binary operator '-'");
            }

            if (!IsClassFloat (lhst) && !IsClassFloat (rhst)) {
                LOG(("parsesub const int - const int\n"));
                /* We can't make all subtraction expressions constant */
                if (ED_IsConstAbs (&Expr2)) {
                    Expr->IVal -= Expr2.IVal * rscale;
                    /* No runtime code */
                    SubDone = 1;
                } else if (rscale == 1 && Expr->Sym == Expr2.Sym) {
                    /* The result is the diff of the offsets */
                    Expr->IVal -= Expr2.IVal;
                    /* Get rid of unneeded bases and flags etc. */
                    ED_MakeConstAbs (Expr, Expr->IVal, Expr->Type);
                    /* No runtime code */
                    SubDone = 1;
                }
            } else if (IsClassFloat (lhst) && IsClassInt (rhst)) {
                LOG(("parsesub const float - const int\n"));
                if (ED_IsConstAbs (&Expr2)) {
                    Expr->V.FVal = FP_D_Sub(Expr->V.FVal, FP_D_FromInt(Expr2.IVal));
                    /* No runtime code */
                    SubDone = 1;
                }
            } else if (IsClassInt (lhst) && IsClassFloat (rhst)) {
                LOG(("parsesub const int - const float\n"));
                if (ED_IsConstAbs (&Expr2)) {
                    Expr->V.FVal = FP_D_Sub(FP_D_FromInt(Expr->IVal), Expr2.V.FVal);
                    /* No runtime code */
                    SubDone = 1;
                }
            } else if (IsClassFloat (lhst) && IsClassFloat (rhst)) {
                LOG(("FIXME: parsesub const float - const float\n"));
                if (ED_IsConstAbs (&Expr2)) {
                    Expr->V.FVal = FP_D_Sub(Expr->V.FVal, Expr2.V.FVal);
                    /* No runtime code */
                    SubDone = 1;
                }
            }

            if (SubDone) {
                /* Remove loaded and pushed value from stack */
                RemoveCode (&Mark1);
                if (IsClassInt (lhst)) {
                    /* Just adjust the result type */
                    Expr->Type = ArithmeticConvert (Expr->Type, Expr2.Type);
                    /* And limit the calculated value to the range of it */
                    LimitExprValue (Expr, 1);
                }
                /* The result is always an rvalue */
                ED_MarkExprAsRVal (Expr);
            } else {
                /* NOTE: float always uses this codepath right now */
                if (ED_IsConstAbs (&Expr2)) {
                    /* Remove pushed value from stack */
                    RemoveCode (&Mark2);
                    if (IsClassInt (lhst)) {
                        /* Adjust the types */
                        flags = typeadjust (Expr, &Expr2, 1);
                        /* Do the subtraction */
                        g_dec (flags | CF_CONST, Expr2.IVal * rscale);
                    }
                    else if (IsClassFloat (lhst)) {
                        /* Adjust the types */
                        flags = typeadjust (Expr, &Expr2, 1);
                        if (rscale != 1) {
                            Internal("scale != 1 for float");
                        }
                        /* Do the subtraction */
                        g_dec (flags | CF_CONST, FP_D_As32bitRaw(Expr2.V.FVal));
                    }
                    else {
                        /* Do the subtraction */
                        g_dec (flags | CF_CONST, Expr2.IVal * rscale);
                    }
                } else {
                    if (IsClassInt (lhst)) {
                        /* Adjust the types */
                        flags = typeadjust (Expr, &Expr2, 0);
                    }
                    else if (IsClassFloat (lhst)) {
                        /* Adjust the types */
                        flags = typeadjust (Expr, &Expr2, 0);
                    }
                    /* Load rhs into the primary */
                    LoadExpr (CF_NONE, &Expr2);
                    g_scale (CG_TypeOf (rhst), rscale);
                    /* Generate code for the sub (the & is a hack here) */
                    g_sub (flags & ~CF_CONST, 0);
                }
                /* Result is an rvalue in the primary register */
                ED_FinalizeRValLoad (Expr);
            }

        } else {
            LOG(("parsesub: lhs not const, rhs is const\n"));

            /* Left hand side is not constant, right hand side is */
            if (IsClassPtr (lhst) && IsClassInt (rhst)) {
                /* Pointer subtraction. We've got the scale factor and flags above */
            } else if (IsClassInt (lhst) && IsClassInt (rhst)) {
                /* Integer subtraction. We'll adjust the types later */
#if 1
            } else if (IsClassFloat (lhst) && IsClassFloat (rhst)) {
                /* Float subtraction. We'll adjust the types later */
                LOG(("parsesub: float - float\n"));
            } else if (IsClassFloat (lhst) && IsClassInt (rhst)) {
                /* Float/Int subtraction. We'll adjust the types later */
                LOG(("parsesub: float - int\n"));
                flags = CF_FLOAT;
            } else if (IsClassInt (lhst) && IsClassFloat (rhst)) {
                /* Int/Float subtraction. We'll adjust the types later */
                LOG(("parsesub: int - float\n"));
                flags = CF_FLOAT;
#endif
            } else {
                /* OOPS */
                Error ("Invalid operands for binary operator '-'");
                flags = CF_INT;
            }

            if (ED_IsConstAbs (&Expr2)) {
                /* rhs is constant */
                /* Remove pushed value from stack */
                RemoveCode (&Mark2);
                if (IsClassInt (lhst)) {
                    // lhs is integer, rhs is constant
                    LOG(("parsesub: lhst int\n"));
                    /* Adjust the types */
                    flags = typeadjust (Expr, &Expr2, 1);
                    /* Do the subtraction */
                    if (IsClassFloat(rhst)) {
                        g_dec (flags | CF_CONST, FP_D_As32bitRaw(Expr2.V.FVal));
                    } else {
                        g_dec (flags | CF_CONST, Expr2.IVal * rscale);
                    }
                }
                else if (IsClassFloat (lhst)) {
                    // lhs is float, rhs is constant
                    LOG(("parsesub: lhst float\n"));
                    /* Do the subtraction */
                    if (IsClassFloat(rhst)) {
                        LOG(("parsesub: rhst const float %f\n", Expr2.V.FVal.V));
                        flags = typeadjust (&Expr2, Expr, 1);
//                        flags = typeadjust (Expr, &Expr2, 1);
                        g_dec (flags | CF_CONST, FP_D_As32bitRaw(Expr2.V.FVal));
                    } else {
                        LOG(("parsesub: rhst const int: %d\n", Expr2.IVal * rscale));
                        /* Adjust rhs type */
                        LoadExpr(CF_FLOAT, Expr);
                        if (rscale != 1) {
                            Internal("scale != 1 for float");
                        }
                        g_dec (flags | CF_CONST, FP_D_As32bitRaw(FP_D_FromInt(Expr2.IVal * rscale)));
//                        g_dec (flags | CF_CONST, Expr2.IVal * rscale);
                    }
//                    g_dec (flags | CF_CONST, FP_D_As32bitRaw(Expr2.V.FVal));
                }
                else {
                    /* Do the subtraction */
                    g_dec (flags | CF_CONST, Expr2.IVal * rscale);
                }
            } else {
                if (IsClassInt (lhst)) {
                    LOG(("non const int sub 1\n"));
                    /* Adjust the types */
                    flags = typeadjust (Expr, &Expr2, 0);
                }
                else if (IsClassFloat (lhst)) {
                    LOG(("non const float sub 2\n"));
                    /* Adjust the types */
                    flags = typeadjust (Expr, &Expr2, 1);
                }
                /* Load rhs into the primary */
                LoadExpr (CF_NONE, &Expr2);
                g_scale (CG_TypeOf (rhst), rscale);
                /* Generate code for the sub (the & is a hack here) */
                g_sub (flags & ~CF_CONST, 0);
            }

            /* Result is an rvalue in the primary register */
            ED_FinalizeRValLoad (Expr);
        }

    } else {
        LOG(("parsesub: rhs not const\n"));

        /* We'll use the pushed lhs on stack instead of the original source */
        ED_FinalizeRValLoad (Expr);

        /* Right hand side is not constant, load into the primary */
        LoadExpr (CF_NONE, &Expr2);

        /* Check for pointer arithmetic */
        if (IsClassPtr (lhst) && IsClassInt (rhst)) {
            /* Left is pointer, right is int, must scale rhs */
            g_scale (CF_INT, rscale);
        } else if (IsClassInt (lhst) && IsClassInt (rhst)) {
            /* Adjust operand types */
            flags = typeadjust (Expr, &Expr2, 0);
        } else if (IsClassFloat (lhst) && IsClassFloat (rhst)) {
            /* Float substraction */
            /* FIXME: float - what to do here exactly? */
            LOG(("%s:%d parsesub float - float var\n", __FILE__, __LINE__));
            /* Adjust operand types */
            /*flags = typeadjust (Expr, &Expr2, 0);*/
            flags = CF_FLOAT;
        } else if (IsClassFloat (lhst) && IsClassInt (rhst)) {
            /* Float substraction */
            /* FIXME: float - what to do here exactly? */
            LOG(("%s:%d parsesub float - int var\n", __FILE__, __LINE__));
#if 1
            /* Adjust operand types */
            flags = typeadjust (Expr, &Expr2, 0);
            //flags = CF_FLOAT;
#endif
        } else if (IsClassInt (lhst) && IsClassFloat (rhst)) {
            /* Float substraction */
            /* FIXME: float - what to do here exactly? */
            LOG(("FIXME: %s:%d parsesub int - float var\n", __FILE__, __LINE__));
#if 1
            /* Remove pushed value from stack */
            RemoveCode (&Mark2);
            flags = typeadjust (&Expr2, Expr, 0);
            g_push (CF_FLOAT, 0);             /* --> stack */
            LoadExpr (CF_FLOAT, &Expr2);   /* --> primary register */
#endif

        } else {
            /* OOPS */
            Error ("Invalid operands for binary operator '-'");
        }

        /* Generate code for the sub (the & is a hack here) */
        g_sub (flags & ~CF_CONST, 0);

        /* Result is an rvalue in the primary register */
        ED_FinalizeRValLoad (Expr);
    }

    if (IsClassFloat (lhst) || IsClassFloat (rhst)) {
        Expr->Type = type_float;
    } else {
        /* Result type is either a pointer or an integer */
        Expr->Type = StdConversion (Expr->Type);
    }

    /* Condition code not set */
    ED_MarkAsUntested (Expr);

    /* Propagate viral flags */
    ED_PropagateFrom (Expr, &Expr2);
}



void hie8 (ExprDesc* Expr)
/* Process + and - binary operators. */
{
    ExprWithCheck (hie9, Expr);
    while (CurTok.Tok == TOK_PLUS || CurTok.Tok == TOK_MINUS) {
        if (CurTok.Tok == TOK_PLUS) {
            parseadd (Expr, 0);
        } else {
            parsesub (Expr);
        }
    }
}



static void hie6 (ExprDesc* Expr)
/* Handle greater-than type comparators */
{
    static const GenDesc hie6_ops [] = {
        { TOK_LT,       GEN_NOPUSH | GEN_NOFUNC,     g_lt    },
        { TOK_LE,       GEN_NOPUSH | GEN_NOFUNC,     g_le    },
        { TOK_GE,       GEN_NOPUSH | GEN_NOFUNC,     g_ge    },
        { TOK_GT,       GEN_NOPUSH | GEN_NOFUNC,     g_gt    },
        { TOK_INVALID,  0,                           0       }
    };
    hie_compare (hie6_ops, Expr, ShiftExpr);
}



static void hie5 (ExprDesc* Expr)
/* Handle == and != */
{
    static const GenDesc hie5_ops[] = {
        { TOK_EQ,       GEN_NOPUSH,     g_eq    },
        { TOK_NE,       GEN_NOPUSH,     g_ne    },
        { TOK_INVALID,  0,              0       }
    };
    hie_compare (hie5_ops, Expr, hie6);
}



static void hie4 (ExprDesc* Expr)
/* Handle & (bitwise and) */
{
    static const GenDesc hie4_ops[] = {
        { TOK_AND,      GEN_NOPUSH | GEN_COMM,  g_and   },
        { TOK_INVALID,  0,                      0       }
    };
    int UsedGen;

    hie_internal (hie4_ops, Expr, hie5, &UsedGen);
}



static void hie3 (ExprDesc* Expr)
/* Handle ^ (bitwise exclusive or) */
{
    static const GenDesc hie3_ops[] = {
        { TOK_XOR,      GEN_NOPUSH | GEN_COMM,  g_xor   },
        { TOK_INVALID,  0,                      0       }
    };
    int UsedGen;

    hie_internal (hie3_ops, Expr, hie4, &UsedGen);
}



static void hie2 (ExprDesc* Expr)
/* Handle | (bitwise or) */
{
    static const GenDesc hie2_ops[] = {
        { TOK_OR,       GEN_NOPUSH | GEN_COMM,  g_or    },
        { TOK_INVALID,  0,                      0       }
    };
    int UsedGen;

    hie_internal (hie2_ops, Expr, hie3, &UsedGen);
}



static int hieAnd (ExprDesc* Expr, unsigned* TrueLab, int* TrueLabAllocated)
/* Process "exp && exp". This should only be called within hieOr.
** Return true if logic AND does occur.
*/
{
    unsigned Flags = Expr->Flags & E_MASK_KEEP_SUBEXPR;
    int HasFalseJump = 0, HasTrueJump = 0;
    CodeMark Start;

    /* The label that we will use for false expressions */
    int FalseLab = 0;

    /* Get lhs */
    GetCodePos (&Start);
    ExprWithCheck (hie2, Expr);
    if ((Flags & E_EVAL_UNEVAL) == E_EVAL_UNEVAL) {
        RemoveCode (&Start);
    }

    if (CurTok.Tok == TOK_BOOL_AND) {

        ExprDesc Expr2;

        /* Check type */
        if (!ED_IsBool (Expr)) {
            Error ("Scalar expression expected");
            ED_MakeConstBool (Expr, 0);
        } else if ((Flags & E_EVAL_UNEVAL) != E_EVAL_UNEVAL) {
            if (!ED_IsConstBool (Expr)) {
                /* Set the test flag */
                ED_RequireTest (Expr);

                /* Load the value */
                LoadExpr (CF_FORCECHAR, Expr);

                /* Append deferred inc/dec at sequence point */
                DoDeferred (SQP_KEEP_TEST, Expr);

                /* Clear the test flag */
                ED_RequireNoTest (Expr);

                if (HasFalseJump == 0) {
                    /* Remember that the jump is used */
                    HasFalseJump = 1;
                    /* Get a label for false expressions */
                    FalseLab = GetLocalLabel ();
                }

                /* Generate the jump */
                g_falsejump (CF_NONE, FalseLab);
            } else {
                /* Constant boolean subexpression could still have deferred inc/dec
                ** operations, so just flush their side-effects at this sequence
                ** point.
                */
                DoDeferred (SQP_KEEP_NONE, Expr);

                if (ED_IsConstFalse (Expr)) {
                    /* Skip remaining */
                    Flags |= E_EVAL_UNEVAL;
                }
            }
        }

        /* Parse more boolean and's */
        while (CurTok.Tok == TOK_BOOL_AND) {

            ED_Init (&Expr2);
            Expr2.Flags = Flags;

            /* Skip the && */
            NextToken ();

            /* Get rhs */
            GetCodePos (&Start);
            hie2 (&Expr2);
            if ((Flags & E_EVAL_UNEVAL) == E_EVAL_UNEVAL) {
                RemoveCode (&Start);
            }

            /* Check type */
            if (!ED_IsBool (&Expr2)) {
                Error ("Scalar expression expected");
                ED_MakeConstBool (&Expr2, 0);
            } else if ((Flags & E_EVAL_UNEVAL) != E_EVAL_UNEVAL) {
                if (!ED_IsConstBool (&Expr2)) {
                    ED_RequireTest (&Expr2);
                    LoadExpr (CF_FORCECHAR, &Expr2);

                    /* Append deferred inc/dec at sequence point */
                    DoDeferred (SQP_KEEP_TEST, &Expr2);

                    /* Do short circuit evaluation */
                    if (CurTok.Tok == TOK_BOOL_AND) {
                        if (HasFalseJump == 0) {
                            /* Remember that the jump is used */
                            HasFalseJump = 1;
                            /* Get a label for false expressions */
                            FalseLab = GetLocalLabel ();
                        }
                        g_falsejump (CF_NONE, FalseLab);
                    } else {
                        /* We need the true label for the last expression */
                        HasTrueJump = 1;
                    }
                } else {
                    /* Constant boolean subexpression could still have deferred inc/
                    ** dec operations, so just flush their side-effects at this
                    ** sequence point.
                    */
                    DoDeferred (SQP_KEEP_NONE, &Expr2);

                    if (ED_IsConstFalse (&Expr2)) {
                        /* Skip remaining */
                        Flags |= E_EVAL_UNEVAL;
                        /* The value of the expression will be false */
                        ED_MakeConstBool (Expr, 0);
                    }
                }
            }

            /* Propagate viral flags */
            if ((Expr->Flags & E_EVAL_UNEVAL) != E_EVAL_UNEVAL) {
                ED_PropagateFrom (Expr, &Expr2);
            }

        }

        /* Last expression */
        if ((Flags & E_EVAL_UNEVAL) != E_EVAL_UNEVAL) {
            if (HasFalseJump || HasTrueJump) {
                if (*TrueLabAllocated == 0) {
                    /* Get a label that we will use for true expressions */
                    *TrueLab = GetLocalLabel ();
                    *TrueLabAllocated = 1;
                }
                if (!ED_IsConstAbs (&Expr2)) {
                    /* Will branch to true and fall to false */
                    g_truejump (CF_NONE, *TrueLab);
                } else {
                    /* Will jump away */
                    g_jump (*TrueLab);
                }
                /* The result is an rvalue in primary */
                ED_FinalizeRValLoad (Expr);
                /* No need to test as the result will be jumped to */
                ED_TestDone (Expr);
            }
        }

        if (HasFalseJump) {
            /* Define the false jump label here */
            g_defcodelabel (FalseLab);
        }

        /* Convert to bool */
        if ((ED_IsConstAbs (Expr) && Expr->IVal != 0) ||
            ED_IsAddrExpr (Expr)) {
            ED_MakeConstBool (Expr, 1);
        } else {
            Expr->Type = type_bool;
        }

        /* Tell our caller that we're evaluating a boolean */
        return 1;
    }

    return 0;
}



static void hieOr (ExprDesc *Expr)
/* Process "exp || exp". */
{
    unsigned Flags = Expr->Flags & E_MASK_KEEP_SUBEXPR;
    int      AndOp;             /* Did we have a && operation? */
    unsigned TrueLab;           /* Jump to this label if true */
    int      HasTrueJump = 0;
    CodeMark Start;

    /* Call the next level parser */
    GetCodePos (&Start);
    AndOp = hieAnd (Expr, &TrueLab, &HasTrueJump);
    if ((Flags & E_EVAL_UNEVAL) == E_EVAL_UNEVAL) {
        RemoveCode (&Start);
    }

    /* Any boolean or's? */
    if (CurTok.Tok == TOK_BOOL_OR) {

        /* Check type */
        if (!ED_IsBool (Expr)) {
            Error ("Scalar expression expected");
            ED_MakeConstBool (Expr, 0);
        } else if ((Flags & E_EVAL_UNEVAL) != E_EVAL_UNEVAL) {

            if (!ED_IsConstBool (Expr)) {
                /* Test the lhs if we haven't had && operators. If we had them, the
                ** jump is already in place and there's no need to do the test.
                */
                if (!AndOp) {
                    /* Set the test flag */
                    ED_RequireTest (Expr);

                    /* Get first expr */
                    LoadExpr (CF_FORCECHAR, Expr);

                    /* Append deferred inc/dec at sequence point */
                    DoDeferred (SQP_KEEP_TEST, Expr);

                    /* Clear the test flag */
                    ED_RequireNoTest (Expr);

                    if (HasTrueJump == 0) {
                        /* Get a label that we will use for true expressions */
                        TrueLab = GetLocalLabel();
                        HasTrueJump = 1;
                    }

                    /* Jump to TrueLab if true */
                    g_truejump (CF_NONE, TrueLab);
                }
            } else {
                /* Constant boolean subexpression could still have deferred inc/dec
                ** operations, so just flush their side-effects at this sequence
                ** point.
                */
                DoDeferred (SQP_KEEP_NONE, Expr);

                if (ED_IsConstTrue (Expr)) {
                    /* Skip remaining */
                    Flags |= E_EVAL_UNEVAL;
                }
            }
        }

        /* while there's more expr */
        while (CurTok.Tok == TOK_BOOL_OR) {

            ExprDesc Expr2;
            ED_Init (&Expr2);
            Expr2.Flags = Flags;

            /* skip the || */
            NextToken ();

            /* Get rhs subexpression */
            GetCodePos (&Start);
            AndOp = hieAnd (&Expr2, &TrueLab, &HasTrueJump);
            if ((Flags & E_EVAL_UNEVAL) == E_EVAL_UNEVAL) {
                RemoveCode (&Start);
            }

            /* Check type */
            if (!ED_IsBool (&Expr2)) {
                Error ("Scalar expression expected");
                ED_MakeConstBool (&Expr2, 0);
            } else if ((Flags & E_EVAL_UNEVAL) != E_EVAL_UNEVAL) {

                if (!ED_IsConstBool (&Expr2)) {
                    /* If there is more to come, add shortcut boolean eval */
                    if (!AndOp) {
                        ED_RequireTest (&Expr2);
                        LoadExpr (CF_FORCECHAR, &Expr2);

                        /* Append deferred inc/dec at sequence point */
                        DoDeferred (SQP_KEEP_TEST, &Expr2);

                        if (HasTrueJump == 0) {
                            TrueLab = GetLocalLabel();
                            HasTrueJump = 1;
                        }
                        g_truejump (CF_NONE, TrueLab);
                    }
                } else {
                    /* Constant boolean subexpression could still have deferred inc/
                    ** dec operations, so just flush their side-effects at this
                    ** sequence point.
                    */
                    DoDeferred (SQP_KEEP_NONE, &Expr2);

                    if (ED_IsConstTrue (&Expr2)) {
                        /* Skip remaining */
                        Flags |= E_EVAL_UNEVAL;
                        /* The result is always true */
                        ED_MakeConstBool (Expr, 1);
                    }
                }
            }

            /* Propagate viral flags */
            if ((Expr->Flags & E_EVAL_UNEVAL) != E_EVAL_UNEVAL) {
                ED_PropagateFrom (Expr, &Expr2);
            }

        }

        /* Convert to bool */
        if ((ED_IsConstAbs (Expr) && Expr->IVal != 0) ||
            ED_IsAddrExpr (Expr)) {
            ED_MakeConstBool (Expr, 1);
        } else {
            Expr->Type = type_bool;
        }
    }

    /* If we really had boolean ops, generate the end sequence if necessary */
    if (HasTrueJump) {
        if ((Flags & E_EVAL_UNEVAL) != E_EVAL_UNEVAL) {
            /* False case needs to jump over true case */
            unsigned DoneLab = GetLocalLabel ();
            /* Load false only if the result is not true */
            g_getimmed (CF_INT | CF_CONST, 0, 0);   /* Load FALSE */
            g_falsejump (CF_NONE, DoneLab);

            /* Load the true value */
            g_defcodelabel (TrueLab);
            g_getimmed (CF_INT | CF_CONST, 1, 0);   /* Load TRUE */
            g_defcodelabel (DoneLab);
        } else {
            /* Load the true value */
            g_defcodelabel (TrueLab);
            g_getimmed (CF_INT | CF_CONST, 1, 0);   /* Load TRUE */
        }

        /* The result is an rvalue in primary */
        ED_FinalizeRValLoad (Expr);
        /* Condition codes are set */
        ED_TestDone (Expr);
    }
}



static void hieQuest (ExprDesc* Expr)
/* Parse the ternary operator */
{
    int         FalseLab = 0;
    int         TrueLab = 0;
    CodeMark    SkippedBranch;
    CodeMark    TrueCodeEnd;
    ExprDesc    Expr2;          /* Expression 2 */
    ExprDesc    Expr3;          /* Expression 3 */
    int         Expr2IsNULL;    /* Expression 2 is a NULL pointer */
    int         Expr3IsNULL;    /* Expression 3 is a NULL pointer */
    Type*       ResultType;     /* Type of result */

    /* Call the lower level eval routine */
    ExprWithCheck (hieOr, Expr);

    /* Check if it's a ternary expression */
    if (CurTok.Tok == TOK_QUEST) {

        /* The constant condition must be compile-time known as well */
        int ConstantCond = ED_IsConstBool (Expr);
        unsigned Flags   = Expr->Flags & E_MASK_KEEP_RESULT;

        ED_Init (&Expr2);
        Expr2.Flags = Flags;
        ED_Init (&Expr3);
        Expr3.Flags = Flags;

        if (!ConstantCond) {
            /* Condition codes not set, request a test */
            ED_RequireTest (Expr);
            LoadExpr (CF_NONE, Expr);

            /* Append deferred inc/dec at sequence point */
            DoDeferred (SQP_KEEP_TEST, Expr);

            FalseLab = GetLocalLabel ();
            g_falsejump (CF_NONE, FalseLab);
        } else {
            /* Convert non-integer constant to boolean constant, so that we
            ** may just check it in an easier way later.
            */
            if (ED_IsConstTrue (Expr)) {
                ED_MakeConstBool (Expr, 1);
            } else if (ED_IsConstFalse (Expr)) {
                ED_MakeConstBool (Expr, 0);
            }

            /* Constant boolean subexpression could still have deferred inc/dec
            ** operations, so just flush their side-effects at this sequence point.
            */
            DoDeferred (SQP_KEEP_NONE, Expr);

            if (Expr->IVal == 0) {
                /* Remember the current code position */
                GetCodePos (&SkippedBranch);

                /* Expr2 is unevaluated when the condition is false */
                Expr2.Flags |= E_EVAL_UNEVAL;
            } else {
                /* Expr3 is unevaluated when the condition is true */
                Expr3.Flags |= E_EVAL_UNEVAL;
            }
        }

        /* Skip the question mark */
        NextToken ();

        /* Parse second expression. Remember for later if it is a NULL pointer
        ** constant expression, then load it into the primary.
        */
        ExprWithCheck (hie0, &Expr2);
        Expr2IsNULL = ED_IsNullPtrConstant (&Expr2);
        if (!IsTypeVoid (Expr2.Type)    &&
            ED_YetToLoad (&Expr2)       &&
            (!ConstantCond || !ED_IsConst (&Expr2))) {
            /* Load it into the primary */
            LoadExpr (CF_NONE, &Expr2);

            /* Append deferred inc/dec at sequence point */
            DoDeferred (SQP_KEEP_EXPR, &Expr2);

            ED_FinalizeRValLoad (&Expr2);
        } else {
            /* Constant subexpression could still have deferred inc/dec
            ** operations, so just flush their side-effects at this sequence
            ** point.
            */
            DoDeferred (SQP_KEEP_NONE, &Expr2);
        }
        Expr2.Type = PtrConversion (Expr2.Type);

        if (!ConstantCond) {
            /* Remember the current code position */
            GetCodePos (&TrueCodeEnd);

            /* Jump around the evaluation of the third expression */
            TrueLab = GetLocalLabel ();

            g_jump (TrueLab);

            /* Jump here if the first expression was false */
            g_defcodelabel (FalseLab);
        } else {
            if (Expr->IVal == 0) {
                /* Remove the load code of Expr2 */
                RemoveCode (&SkippedBranch);
            } else {
                /* Remember the current code position */
                GetCodePos (&SkippedBranch);
            }
        }

        ConsumeColon ();

        /* Parse third expression. Remember for later if it is a NULL pointer
        ** constant expression, then load it into the primary.
        */
        ExprWithCheck (hieQuest, &Expr3);
        Expr3IsNULL = ED_IsNullPtrConstant (&Expr3);
        if (!IsTypeVoid (Expr3.Type)    &&
            ED_YetToLoad (&Expr3)       &&
            (!ConstantCond || !ED_IsConst (&Expr3))) {
            /* Load it into the primary */
            LoadExpr (CF_NONE, &Expr3);

            /* Append deferred inc/dec at sequence point */
            DoDeferred (SQP_KEEP_EXPR, &Expr3);

            ED_FinalizeRValLoad (&Expr3);
        } else {
            /* Constant subexpression could still have deferred inc/dec
            ** operations, so just flush their side-effects at this sequence
            ** point.
            */
            DoDeferred (SQP_KEEP_NONE, &Expr3);
        }
        Expr3.Type = PtrConversion (Expr3.Type);

        if (ConstantCond && Expr->IVal != 0) {
            /* Remove the load code of Expr3 */
            RemoveCode (&SkippedBranch);
        }

        /* Check if any conversions are needed, if so, do them.
        ** Conversion rules for ?: expression are:
        **   - if both expressions are int expressions, default promotion
        **     rules for ints apply.
        **   - if both expressions have the same structure, union or void type,
        **     the result has the same type.
        **   - if both expressions are pointers to compatible types (possibly
        **     qualified differently), the result of the expression is an
        **     appropriately qualified version of the composite type.
        **   - if one of the expressions is a pointer and the other is a
        **     pointer to (possibly qualified) void, the resulting type is a
        **     pointer to appropriately qualified void.
        **   - if one of the expressions is a pointer and the other is
        **     a null pointer constant, the resulting type is that of the
        **     pointer type.
        **   - all other cases are flagged by an error.
        */
        if (IsClassInt (Expr2.Type) && IsClassInt (Expr3.Type)) {

            CodeMark    CvtCodeStart;
            CodeMark    CvtCodeEnd;


            /* Get common type */
            ResultType = TypeDup (ArithmeticConvert (Expr2.Type, Expr3.Type));

            /* Convert the third expression to this type if needed */
            TypeConversion (&Expr3, ResultType);

            /* Emit conversion code for the second expression, but remember
            ** where it starts end ends.
            */
            GetCodePos (&CvtCodeStart);
            TypeConversion (&Expr2, ResultType);
            GetCodePos (&CvtCodeEnd);

            if (!ConstantCond) {
                /* If we had conversion code, move it to the right place */
                if (!CodeRangeIsEmpty (&CvtCodeStart, &CvtCodeEnd)) {
                    MoveCode (&CvtCodeStart, &CvtCodeEnd, &TrueCodeEnd);
                }
            }

        } else if (IsClassPtr (Expr2.Type) && IsClassPtr (Expr3.Type)) {
            /* If one of the two is 'void *', the result type is a pointer to
            ** appropriately qualified void.
            */
            if (IsTypeVoid (Indirect (Expr2.Type))) {
                ResultType = NewPointerTo (Indirect (Expr2.Type));
                ResultType[1].C |= GetQualifier (Indirect (Expr3.Type));
            } else if (IsTypeVoid (Indirect (Expr3.Type))) {
                ResultType = NewPointerTo (Indirect (Expr3.Type));
                ResultType[1].C |= GetQualifier (Indirect (Expr2.Type));
            } else {
                /* Must point to compatible types */
                if (TypeCmp (Expr2.Type, Expr3.Type).C < TC_VOID_PTR) {
                    TypeCompatibilityDiagnostic (Expr2.Type, Expr3.Type,
                        1, "Incompatible pointer types in ternary: '%s' and '%s'");
                    /* Avoid further errors */
                    ResultType = NewPointerTo (type_void);
                } else {
                    /* Result has the properly qualified composite type */
                    ResultType = TypeDup (Expr2.Type);
                    TypeComposition (ResultType, Expr3.Type);
                    ResultType[1].C |= GetQualifier (Indirect (Expr3.Type));
                }
            }
        } else if (IsClassPtr (Expr2.Type) && Expr3IsNULL) {
            /* Result type is pointer, no cast needed */
            ResultType = TypeDup (Expr2.Type);
        } else if (Expr2IsNULL && IsClassPtr (Expr3.Type)) {
            /* Result type is pointer, no cast needed */
            ResultType = TypeDup (Expr3.Type);
        } else if (IsTypeVoid (Expr2.Type) && IsTypeVoid (Expr3.Type)) {
            /* Result type is void */
            ResultType = TypeDup (type_void);
        } else if (IsTypeFloat (Expr2.Type) && IsTypeFloat (Expr3.Type)) {
            /* Result type is float */
            ResultType = TypeDup (type_float);
        } else {
            if (IsClassStruct (Expr2.Type) && IsClassStruct (Expr3.Type) &&
                TypeCmp (Expr2.Type, Expr3.Type).C == TC_IDENTICAL) {
                /* Result type is struct/union */
                ResultType = TypeDup (Expr2.Type);
            } else {
                TypeCompatibilityDiagnostic (Expr2.Type, Expr3.Type, 1,
                    "Incompatible types in ternary '%s' with '%s'");
                ResultType = TypeDup (Expr2.Type);      /* Doesn't matter here */
            }
        }

        if (!ConstantCond) {
            /* Define the final label */
            g_defcodelabel (TrueLab);
            /* Set up the result expression type */
            ED_FinalizeRValLoad (Expr);
            /* Restore the original evaluation flags */
            Expr->Flags = (Expr->Flags & ~E_MASK_KEEP_RESULT) | Flags;
        } else {
            if (Expr->IVal != 0) {
                *Expr = Expr2;
            } else {
                *Expr = Expr3;
            }
            /* The result expression is always an rvalue */
            ED_MarkExprAsRVal (Expr);
        }

        /* Setup the target expression */
        Expr->Type = ResultType;

        /* Propagate viral flags */
        if ((Expr2.Flags & E_EVAL_UNEVAL) != E_EVAL_UNEVAL) {
            ED_PropagateFrom (Expr, &Expr2);
        }
        if ((Expr3.Flags & E_EVAL_UNEVAL) != E_EVAL_UNEVAL) {
            ED_PropagateFrom (Expr, &Expr3);
        }
    }
}



void hie1 (ExprDesc* Expr)
/* Parse first level of expression hierarchy. */
{
    hieQuest (Expr);
    switch (CurTok.Tok) {

        case TOK_ASSIGN:
            OpAssign (0, Expr, "=");
            break;

        case TOK_PLUS_ASSIGN:
            OpAddSubAssign (&GenPASGN, Expr, "+=");
            break;

        case TOK_MINUS_ASSIGN:
            OpAddSubAssign (&GenSASGN, Expr, "-=");
            break;

        case TOK_MUL_ASSIGN:
            OpAssign (&GenMASGN, Expr, "*=");
            break;

        case TOK_DIV_ASSIGN:
            OpAssign (&GenDASGN, Expr, "/=");
            break;

        case TOK_MOD_ASSIGN:
            OpAssign (&GenMOASGN, Expr, "%=");
            break;

        case TOK_SHL_ASSIGN:
            OpAssign (&GenSLASGN, Expr, "<<=");
            break;

        case TOK_SHR_ASSIGN:
            OpAssign (&GenSRASGN, Expr, ">>=");
            break;

        case TOK_AND_ASSIGN:
            OpAssign (&GenAASGN, Expr, "&=");
            break;

        case TOK_XOR_ASSIGN:
            OpAssign (&GenXOASGN, Expr, "^=");
            break;

        case TOK_OR_ASSIGN:
            OpAssign (&GenOASGN, Expr, "|=");
            break;

        default:
            break;
    }
}



void hie0 (ExprDesc *Expr)
/* Parse comma operator. */
{
    unsigned Flags = Expr->Flags & E_MASK_KEEP_MAKE;
    unsigned PrevErrorCount = ErrorCount;
    CodeMark Start, End;

    /* Remember the current code position */
    GetCodePos (&Start);

    hie1 (Expr);
    while (CurTok.Tok == TOK_COMMA) {
        /* Append deferred inc/dec at sequence point */
        DoDeferred (SQP_KEEP_NONE, Expr);

        /* If the expression has no observable effect and isn't cast to type
        ** void, emit a warning and remove useless code if any.
        */
        GetCodePos (&End);
        if (CodeRangeIsEmpty (&Start, &End) ||
            (Expr->Flags & E_SIDE_EFFECTS) == 0) {

            if (!ED_MayHaveNoEffect (Expr)  &&
                IS_Get (&WarnNoEffect)      &&
                PrevErrorCount == ErrorCount) {
                Warning ("Left-hand operand of comma expression has no effect");
            }

            /* Remove code with no effect */
            RemoveCode (&Start);
        }

        PrevErrorCount = ErrorCount;

        /* Remember the current code position */
        GetCodePos (&Start);

        /* Keep viral flags propagated from subexpressions */
        Flags |= Expr->Flags & E_MASK_VIRAL;

        /* Reset the expression */
        ED_Init (Expr);
        Expr->Flags = Flags & ~E_MASK_VIRAL;
        NextToken ();
        hie1 (Expr);

        /* Propagate viral flags */
        Expr->Flags |= Flags & E_MASK_VIRAL;
    }
}



void Expression0 (ExprDesc* Expr)
/* Evaluate an expression via hie0 and put the result into the primary register.
** The expression is completely evaluated and all side effects complete.
*/
{
    unsigned Flags = Expr->Flags & E_MASK_KEEP_RESULT;

    /* Only check further after the expression is evaluated */
    ExprWithCheck (hie0, Expr);

    if ((Expr->Flags & Flags & E_MASK_EVAL) != (Flags & E_MASK_EVAL)) {
        Internal ("Expression flags tampered: %08X", Flags);
    }

    if (ED_YetToLoad (Expr)) {
        LoadExpr (CF_NONE, Expr);
    }

    /* Append deferred inc/dec at sequence point */
    DoDeferred (SQP_KEEP_EXPR, Expr);
}



void BoolExpr (void (*Func) (ExprDesc*), ExprDesc* Expr)
/* Will evaluate an expression via the given function. If the result is not
** something that may be evaluated in a boolean context, a diagnostic will be
** printed, and the value is replaced by a constant one to make sure there
** are no internal errors that result from this input error.
*/
{
    ExprWithCheck (Func, Expr);
    if (!ED_IsBool (Expr)) {
        Error ("Scalar expression expected");
        /* To avoid any compiler errors, make the expression a valid int */
        ED_MakeConstBool (Expr, 1);
    }
}



ExprDesc NoCodeConstExpr (void (*Func) (ExprDesc*))
/* Get an expression evaluated via the given function. If the result is not a
** constant expression without runtime code generated, a diagnostic will be
** printed, and the value is replaced by a constant one to make sure there are
** no internal errors that result from this input error.
*/
{
    ExprDesc Expr;
    ED_Init (&Expr);

    Expr.Flags |= E_EVAL_C_CONST;
    MarkedExprWithCheck (Func, &Expr);
    if (!ED_IsConst (&Expr) || !ED_CodeRangeIsEmpty (&Expr)) {
        Error ("Constant expression expected");
        /* To avoid any compiler errors, make the expression a valid const */
        Expr.Flags &= E_MASK_RTYPE | E_MASK_KEEP_MAKE;
        Expr.Flags |= E_LOC_NONE;

        /* Remove any non-constant code generated */
        if (!ED_CodeRangeIsEmpty (&Expr)) {
            RemoveCodeRange (&Expr.Start, &Expr.End);
        }
    }

    /* Return by value */
    return Expr;
}



ExprDesc NoCodeConstAbsIntExpr (void (*Func) (ExprDesc*))
/* Get an expression evaluated via the given function. If the result is not a
** constant numeric integer value without runtime code generated, a diagnostic
** will be printed, and the value is replaced by a constant one to make sure
** there are no internal errors that result from this input error.
*/
{
    ExprDesc Expr;
    ED_Init (&Expr);

    Expr.Flags |= E_EVAL_C_CONST;
    MarkedExprWithCheck (Func, &Expr);
    if (!ED_IsConstAbsInt (&Expr) || !ED_CodeRangeIsEmpty (&Expr)) {
        Error ("Constant integer expression expected");
        /* To avoid any compiler errors, make the expression a valid const */
        ED_MakeConstAbsInt (&Expr, 1);

        /* Remove any non-constant code generated */
        if (!ED_CodeRangeIsEmpty (&Expr)) {
            RemoveCodeRange (&Expr.Start, &Expr.End);
        }
    }

    /* Return by value */
    return Expr;
}<|MERGE_RESOLUTION|>--- conflicted
+++ resolved
@@ -2737,15 +2737,9 @@
         }
 
         /* Check for numeric constant operands */
-<<<<<<< HEAD
-        if ((ED_IsAddrExpr (Expr) && ED_IsNullPtr (&Expr2)) ||
-            (ED_IsNullPtr (Expr) && ED_IsAddrExpr (&Expr2))) {
-            LOG(("hie_compare numeric constant operands\n"));
-=======
         if ((ED_IsEntityAddr (Expr) && ED_IsNullPtr (&Expr2)) ||
             (ED_IsNullPtr (Expr) && ED_IsEntityAddr (&Expr2))) {
-
->>>>>>> 0f7d2dd8
+            LOG(("hie_compare numeric constant operands\n"));
             /* Object addresses are inequal to null pointer */
             Expr->IVal = (Tok != TOK_EQ);
             if (ED_IsNullPtr (&Expr2)) {
