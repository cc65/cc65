;
; Jede (jede@oric.org), 2021-02-22
;
; unsigned char _syschdir (const char* name, ...);
;

        .export         __syschdir
        .import         addysp, popax
        .importzp       tmp1
        .import         initcwd

        .include        "telestrat.inc"
        .include        "zeropage.inc"


__syschdir:
        ; throw away all parameters except the name
        dey
        dey
        jsr     addysp

        ; get name
        jsr     popax

        stx     tmp1
        ldy     tmp1
<<<<<<< HEAD
        
        ; call telemon primitive
        
=======

        ; Call telemon primitive

>>>>>>> 451acb34
        BRK_TELEMON(XPUTCWD)

        jmp     initcwd      ; update cwd<|MERGE_RESOLUTION|>--- conflicted
+++ resolved
@@ -24,15 +24,9 @@
 
         stx     tmp1
         ldy     tmp1
-<<<<<<< HEAD
-        
-        ; call telemon primitive
-        
-=======
+
 
         ; Call telemon primitive
-
->>>>>>> 451acb34
         BRK_TELEMON(XPUTCWD)
 
         jmp     initcwd      ; update cwd