--- conflicted
+++ resolved
@@ -3377,7 +3377,8 @@
                 /* Integer addition */
                 /* Load rhs into the primary */
                 LoadExpr (CF_NONE, &Expr2);
-<<<<<<< HEAD
+                /* Adjust rhs primary if needed  */
+                flags = typeadjust (Expr, &Expr2, 0);
             } else if (!DoArrayRef && IsClassFloat (lhst) && IsClassFloat (rhst)) {
                 /* FIXME: float - what to do here exactly? */
                 LOG(("%s:%d float addition (Expr2.V.FVal.V:%f)\n", __FILE__, __LINE__, Expr2.V.FVal.V));
@@ -3386,10 +3387,6 @@
                 flags |= CF_FLOAT;
                 /* Load rhs into the primary */
                 LoadExpr (CF_NONE, &Expr2);
-=======
-                /* Adjust rhs primary if needed  */
-                flags = typeadjust (Expr, &Expr2, 0);
->>>>>>> ce3bcadd
             } else {
                 /* OOPS */
                 LOG(("%s:%d OOPS\n", __FILE__, __LINE__));
