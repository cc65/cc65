--- conflicted
+++ resolved
@@ -123,12 +123,8 @@
 
   6502x is for the NMOS 6502 with unofficial opcodes. 6502dtv is for the
   emulated CPU of the C64DTV device. huc6280 is the CPU of the PC engine.
-<<<<<<< HEAD
   4510 is the CPU of the Commodore C65. 45GS02 is the CPU of the MEGA65.
-  Support for the 65816 currently is not available.
-=======
-  4510 is the CPU of the Commodore C65. 65816 is the CPU of the SNES.
->>>>>>> 0a1df881
+  65816 is the CPU of the SNES.
 
 
   <label id="option--formfeeds">
@@ -269,16 +265,11 @@
 branches point outside of the disassembled memory. This can happen when text
 or binary data is processed.
 
-<<<<<<< HEAD
 Disassembling 45GS02 compound instructions currently not supported.
 
-While there is some code for the 65816 in the sources, it is currently
-unsupported.
-=======
 The 65816 support requires annotating ranges with the M and X flag states.
 This can be recorded with an emulator that supports Code and Data Logging,
 for example. Disassemble one bank at a time.
->>>>>>> 0a1df881
 
 
 <sect1>Attribute map<p>
