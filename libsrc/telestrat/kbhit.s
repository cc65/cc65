--- conflicted
+++ resolved
@@ -26,11 +26,4 @@
         rts
 @no_char_action:
         tax
-        rts
-<<<<<<< HEAD
-.data        
-=======
-.data
-store_char:
-        .byte 0
->>>>>>> 5ce7133b
+        rts