--- conflicted
+++ resolved
@@ -2336,7 +2336,7 @@
                 } else {
                     Val1 = FP_D_FromInt(Expr->IVal);
                 }
-                if (TypeOf (Expr2.Type) == CF_FLOAT) {
+                if (CG_TypeOf (Expr2.Type) == CF_FLOAT) {
                     Val2 = Expr2.V.FVal;
                 } else {
                     Val2 = FP_D_FromInt(Expr2.IVal);
@@ -2448,7 +2448,7 @@
             Expr->Type = ArithmeticConvert (Expr->Type, Expr2.Type);
 
             /* Generate code */
-            if (TypeOf (Expr->Type) == CF_FLOAT) {
+            if (CG_TypeOf (Expr->Type) == CF_FLOAT) {
                 LOG(("hie_internal lhs is not const, rhs is const\n"));
                 Gen->Func (type, FP_D_As32bitRaw(Expr->V.FVal));
             } else {
@@ -2505,7 +2505,7 @@
             LOG(("hie_internal ?2c Expr->Type:%4x\n", TypeOf (Expr->Type)));
 
             /* Generate code */
-            if (TypeOf (Expr2.Type) == CF_FLOAT) {
+            if (CG_TypeOf (Expr2.Type) == CF_FLOAT) {
 #if 0
                 Gen->Func (type, FP_D_As32bitRaw(Expr2.V.FVal));
 #else
@@ -2649,9 +2649,9 @@
 
         /* Get the right hand side */
         MarkedExprWithCheck (hienext, &Expr2);
-//printf("Expr: %d Expr2: %d\n", (TypeOf (Expr->Type) == CF_FLOAT), (TypeOf (Expr2.Type) == CF_FLOAT));
+//printf("Expr: %d Expr2: %d\n", (CG_TypeOf (Expr->Type) == CF_FLOAT), (CG_TypeOf (Expr2.Type) == CF_FLOAT));
 #if 1
-        if (TypeOf (Expr2.Type) == CF_FLOAT) {
+        if (CG_TypeOf (Expr2.Type) == CF_FLOAT) {
             if (ltype != CF_FLOAT) {
                 /* left hand is NOT a float (but a constant), right IS a float (but not necessarily constant) */
                 LOG(("hie_compare check lhs const vs rhs float\n"));
@@ -2838,10 +2838,10 @@
                   Expr->IVal, Expr2.IVal
                  ));
 
-             if ((TypeOf (Expr->Type) == CF_FLOAT) || (TypeOf (Expr2.Type) == CF_FLOAT)) {
+             if ((CG_TypeOf (Expr->Type) == CF_FLOAT) || (CG_TypeOf (Expr2.Type) == CF_FLOAT)) {
                 /* at least one of the operands is a float */
-                if ((TypeOf (Expr->Type) == CF_FLOAT) &&
-                    (TypeOf (Expr2.Type) == CF_FLOAT)) {
+                if ((CG_TypeOf (Expr->Type) == CF_FLOAT) &&
+                    (CG_TypeOf (Expr2.Type) == CF_FLOAT)) {
                     LOG(("FIXME: comparing float constant with float constant\n"));
                     /* compare float vs float */
                     float Val1 = (float)FP_D_ToFloat(Expr->V.FVal);
@@ -2856,7 +2856,7 @@
                         default:     Internal ("hie_compare: got token 0x%X\n", Tok);
                     }
                     LOG(("FIXME: float:%ld float:%ld res:%d\n", (long)Val1, (long)Val2, Expr->IVal));
-                } else if (TypeOf (Expr2.Type) == CF_FLOAT) {
+                } else if (CG_TypeOf (Expr2.Type) == CF_FLOAT) {
                     LOG(("FIXME: comparing non float constant with float constant\n"));
                     /* FIXME: compare non float vs float */
                     signed long Val1 = Expr->IVal;
@@ -3062,27 +3062,22 @@
                 }
 
             } else {
-<<<<<<< HEAD
                 /* generic case */
-                unsigned rtype = TypeOf (Expr2.Type) | (flags & CF_CONST);
+                unsigned rtype = CG_TypeOf (Expr2.Type) | (flags & CF_CONST);
                 LOG(("hie_compare 3a: %d:%d %x:%x\n",
-                     TypeOf (Expr->Type) == CF_FLOAT, TypeOf (Expr2.Type) == CF_FLOAT,
+                     CG_TypeOf (Expr->Type) == CF_FLOAT, CG_TypeOf (Expr2.Type) == CF_FLOAT,
                      ltype, rtype));
-                if (TypeOf (Expr->Type) == CF_FLOAT) {
+                if (CG_TypeOf (Expr->Type) == CF_FLOAT) {
                     /* left is float */
                     flags |= CF_FLOAT;
-                } else if (TypeOf (Expr2.Type) == CF_FLOAT) {
+                } else if (CG_TypeOf (Expr2.Type) == CF_FLOAT) {
                     /* right is float */
                 } else {
                     flags |= g_typeadjust (ltype, rtype);
                 }
                 LOG(("hie_compare 3b: %d:%d %x:%x\n",
-                     TypeOf (Expr->Type) == CF_FLOAT, TypeOf (Expr2.Type) == CF_FLOAT,
+                     CG_TypeOf (Expr->Type) == CF_FLOAT, CG_TypeOf (Expr2.Type) == CF_FLOAT,
                      ltype, rtype));
-=======
-                unsigned rtype = CG_TypeOf (Expr2.Type) | (flags & CF_CONST);
-                flags |= g_typeadjust (ltype, rtype);
->>>>>>> 401bcaa5
             }
             LOG(("hie_compare rconst:%d CmpSigned:%d \n", rconst, CmpSigned));
 
@@ -3500,7 +3495,7 @@
                 } else if (ED_IsAbs (Expr)) {
                     /* Numeric constant */
                     LOG(("%s:%d parseadd lhs is numeric constant\n", __FILE__, __LINE__));
-                    if (TypeOf (Expr->Type) == CF_FLOAT) {
+                    if (CG_TypeOf (Expr->Type) == CF_FLOAT) {
                         // lhs = float
                         LOG(("%s:%d parseadd lhs const float\n", __FILE__, __LINE__));
                         Double res = FP_D_Mul(Expr->V.FVal, FP_D_FromInt(lscale));
@@ -3508,7 +3503,7 @@
                     } else {
                         // lhs = int
                         LOG(("%s:%d parseadd lhs const int:%d\n", __FILE__, __LINE__, Expr->IVal));
-                        if (TypeOf (Expr2.Type) == CF_FLOAT) {
+                        if (CG_TypeOf (Expr2.Type) == CF_FLOAT) {
                             // lhs = int, rhs float
                             LOG(("%s:%d parseadd rhs float:%08x\n", __FILE__, __LINE__, FP_D_As32bitRaw(FP_D_FromInt(Expr->IVal * lscale))));
                             g_inc (flags, FP_D_As32bitRaw(FP_D_FromInt(Expr->IVal * lscale)));
