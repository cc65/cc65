--- conflicted
+++ resolved
@@ -346,13 +346,12 @@
             NewSymbol ("__KIM1__", 1);
             break;
 
-<<<<<<< HEAD
         case TGT_EBADGER:
             NewSymbol ("__EBADGER__", 1);
-=======
+            break;
+
         case TGT_RP6502:
             NewSymbol ("__RP6502__", 1);
->>>>>>> 0a1df881
             break;
 
         default:
