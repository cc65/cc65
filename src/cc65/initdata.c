--- conflicted
+++ resolved
@@ -172,7 +172,7 @@
 static void DefineData (ExprDesc* Expr)
 /* Output a data definition for the given expression */
 {
-    int isfloat = (TypeOf (Expr->Type) == CF_FLOAT);
+    int isfloat = (CG_TypeOf (Expr->Type) == CF_FLOAT);
 
     LOG(("%s:%d DefineData IVal: %ld V.FVal: %f isfloat:%d %d\n", __FILE__, __LINE__,
            Expr->IVal, (double)(Expr->V.FVal.V), isfloat, ED_GetLoc (Expr)));
@@ -180,16 +180,12 @@
 
         case E_LOC_NONE:
             /* Immediate numeric value with no storage */
-<<<<<<< HEAD
             /* FIXME: float */
             if (isfloat) {
-                g_defdata_float (CF_IMM | TypeOf (Expr->Type) | CF_CONST, FP_D_As32bitRaw(Expr->V.FVal), 0);
+                g_defdata_float (CF_IMM | CG_TypeOf (Expr->Type) | CF_CONST, FP_D_As32bitRaw(Expr->V.FVal), 0);
             } else {
-                g_defdata (CF_IMM | TypeOf (Expr->Type) | CF_CONST, Expr->IVal, 0);
-            }
-=======
-            g_defdata (CF_IMM | CG_TypeOf (Expr->Type) | CF_CONST, Expr->IVal, 0);
->>>>>>> 401bcaa5
+                g_defdata (CF_IMM | CG_TypeOf (Expr->Type) | CF_CONST, Expr->IVal, 0);
+            }
             break;
 /* FIXME: float - other cases */
         case E_LOC_ABS:
