--- conflicted
+++ resolved
@@ -4730,13 +4730,9 @@
     /* If we have an NMI request, handle it */
     if (HaveNMIRequest) {
 
-<<<<<<< HEAD
-        HaveNMIRequest = 0;
+        HaveNMIRequest = false;
         Peripherals.Counter.NmiEvents += 1;
 
-=======
-        HaveNMIRequest = false;
->>>>>>> ef385c78
         PUSH (PCH);
         PUSH (PCL);
         PUSH (Regs.SR & ~BF);
@@ -4750,13 +4746,9 @@
 
     } else if (HaveIRQRequest && GET_IF () == 0) {
 
-<<<<<<< HEAD
-        HaveIRQRequest = 0;
+        HaveIRQRequest = false;
         Peripherals.Counter.IrqEvents += 1;
 
-=======
-        HaveIRQRequest = false;
->>>>>>> ef385c78
         PUSH (PCH);
         PUSH (PCL);
         PUSH (Regs.SR & ~BF);
@@ -4780,13 +4772,9 @@
         Peripherals.Counter.CpuInstructions += 1;
     }
 
-<<<<<<< HEAD
     /* Increment the 64-bit clock cycle counter with the cycle count for the instruction that we just executed. */
     Peripherals.Counter.ClockCycles += Cycles;
 
-    /* Return the number of clock cycles needed by this insn */
-=======
     /* Return the number of clock cycles needed by this instruction */
->>>>>>> ef385c78
     return Cycles;
 }