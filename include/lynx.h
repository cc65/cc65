/*****************************************************************************/
/*                                                                           */
/*                                  lynx.h                                   */
/*                                                                           */
/*                     Lynx system-specific definitions                      */
/*                                                                           */
/*                                                                           */
/*                                                                           */
/* (C) 2003      Shawn Jefferson                                             */
/*                                                                           */
/* Adapted with many changes Ullrich von Bassewitz, 2004-10-09               */
/*                                                                           */
/*                                                                           */
/*                                                                           */
/* This software is provided 'as-is', without any expressed or implied       */
/* warranty.  In no event will the authors be held liable for any damages    */
/* arising from the use of this software.                                    */
/*                                                                           */
/* Permission is granted to anyone to use this software for any purpose,     */
/* including commercial applications, and to alter it and redistribute it    */
/* freely, subject to the following restrictions:                            */
/*                                                                           */
/* 1. The origin of this software must not be misrepresented; you must not   */
/*    claim that you wrote the original software. If you use this software   */
/*    in a product, an acknowledgment in the product documentation would be  */
/*    appreciated but is not required.                                       */
/* 2. Altered source versions must be plainly marked as such, and must not   */
/*    be misrepresented as being the original software.                      */
/* 3. This notice may not be removed or altered from any source              */
/*    distribution.                                                          */
/*                                                                           */
/*****************************************************************************/



#ifndef _LYNX_H
#define _LYNX_H



/* Check for errors */
#if !defined(__LYNX__)
#  error This module may only be used when compiling for the Lynx game console!
#endif



/*****************************************************************************/
/*                                   Data                                    */
/*****************************************************************************/



/* Color defines */
<<<<<<< HEAD
#define COLOR_BLACK             0x00
#define COLOR_RED               0x01
#define COLOR_PINK              0x02
#define COLOR_LIGHTGREY         0x03
#define COLOR_GREY              0x04
#define COLOR_DARKGREY          0x05
#define COLOR_BROWN             0x06
#define COLOR_PEACH             0x07
#define COLOR_YELLOW            0x08
#define COLOR_LIGHTGREEN        0x09
#define COLOR_GREEN             0x0A
#define COLOR_DARKBROWN         0x0B
=======
#define COLOR_TRANSPARENT       0x00
#define COLOR_BLACK             0x01
#define COLOR_RED               0x02
#define COLOR_PINK              0x03
#define COLOR_LIGHTGREY         0x04
#define COLOR_GREY              0x05
#define COLOR_DARKGREY          0x06
#define COLOR_BROWN             0x07
#define COLOR_PEACH             0x08
#define COLOR_YELLOW            0x09
#define COLOR_LIGHTGREEN        0x0A
#define COLOR_GREEN             0x0B
>>>>>>> 19ddffec
#define COLOR_PURPLE            0x0C
#define COLOR_BLUE              0x0D
#define COLOR_LIGHTBLUE         0x0E
#define COLOR_WHITE             0x0F

/* TGI color defines (default palette) */
#define TGI_COLOR_TRANSPARENT   COLOR_TRANSPARENT
#define TGI_COLOR_BLACK         COLOR_BLACK
#define TGI_COLOR_RED           COLOR_RED
#define TGI_COLOR_PINK          COLOR_PINK
#define TGI_COLOR_LIGHTGREY     COLOR_LIGHTGREY
#define TGI_COLOR_GREY          COLOR_GREY
#define TGI_COLOR_DARKGREY      COLOR_DARKGREY
#define TGI_COLOR_BROWN         COLOR_BROWN
#define TGI_COLOR_ORANGE        COLOR_BROWN
#define TGI_COLOR_PEACH         COLOR_PEACH
#define TGI_COLOR_YELLOW        COLOR_YELLOW
#define TGI_COLOR_LIGHTGREEN    COLOR_LIGHTGREEN
#define TGI_COLOR_GREEN         COLOR_GREEN
#define TGI_COLOR_PURPLE        COLOR_PURPLE
#define TGI_COLOR_BLUE          COLOR_BLUE
#define TGI_COLOR_LIGHTBLUE     COLOR_LIGHTBLUE
#define TGI_COLOR_WHITE         COLOR_WHITE

/* Masks for joy_read */
#define JOY_UP_MASK             0x80
#define JOY_DOWN_MASK           0x40
#define JOY_LEFT_MASK           0x20
#define JOY_RIGHT_MASK          0x10
#define JOY_BTN_1_MASK          0x01
#define JOY_BTN_2_MASK          0x02

#define JOY_BTN_A_MASK          JOY_BTN_1_MASK
#define JOY_BTN_B_MASK          JOY_BTN_2_MASK

#define JOY_BTN_A(v)            ((v) & JOY_BTN_A_MASK)
#define JOY_BTN_B(v)            ((v) & JOY_BTN_B_MASK)

/* No support for dynamically loadable drivers */
#define DYN_DRV 0



/*****************************************************************************/
/*                                 Variables                                 */
/*****************************************************************************/



/* The addresses of the static drivers */
extern void lynx_stdjoy_joy[];        /* Referred to by joy_static_stddrv[] */
extern void lynx_comlynx_ser[];
extern void lynx_160_102_16_tgi[];    /* Referred to by tgi_static_stddrv[] */



/*****************************************************************************/
/*                           Sound support                                   */
/*****************************************************************************/



void lynx_snd_init (void);
/* Initialize the sound driver */

void lynx_snd_pause (void);
/* Pause sound */

void lynx_snd_continue (void);
/* Continue sound after pause */

void __fastcall__ lynx_snd_play (unsigned char channel, unsigned char *music);
/* Play tune on channel */

void lynx_snd_stop (void);
/* Stop sound on all channels */

void __fastcall__ lynx_snd_stop_channel (unsigned char channel);
/* Stop sound on all channels */

unsigned char lynx_snd_active(void);
/* Show which channels are active */



/*****************************************************************************/
/*                           Accessing the cart                              */
/*****************************************************************************/



void __fastcall__ lynx_load (int fileno);
/* Load a file into ram. The first entry is fileno=0. */

void __fastcall__ lynx_exec (int fileno);
/* Load a file into ram and execute it. */



/*****************************************************************************/
/*                           Accessing the EEPROM                            */
/*****************************************************************************/



unsigned __fastcall__ lynx_eeprom_read (unsigned char cell);
/* Read a 16 bit word from the given address */

unsigned __fastcall__ lynx_eeprom_write (unsigned char cell, unsigned val);
/* Write the word at the given address */

void __fastcall__ lynx_eeprom_erase (unsigned char cell);
/* Clear the word at the given address */

unsigned __fastcall__ lynx_eeread (unsigned cell);
/* Read a 16 bit word from the given address 93C46 93C66 or 93C86*/

unsigned __fastcall__ lynx_eewrite (unsigned cell, unsigned val);
/* Write the word at the given address 93C46 93C66 or 93C86*/



/*****************************************************************************/
/*                           TGI extras                                      */
/*****************************************************************************/



#define tgi_sprite(spr) tgi_ioctl(0, spr)
#define tgi_flip() tgi_ioctl(1, (void*)0)
#define tgi_setbgcolor(bgcol) tgi_ioctl(2, (void*)(bgcol))
#define tgi_setframerate(rate) tgi_ioctl(3, (void*)(rate))
#define tgi_busy() tgi_ioctl(4, (void*)0)
#define tgi_updatedisplay() tgi_ioctl(4, (void*)1)
#define tgi_setcollisiondetection(active) tgi_ioctl(5, (void*)(active))

/* Define Hardware */
#include <_mikey.h>
#define MIKEY (*(struct __mikey *)0xFD00)

#define _MIKEY_TIMERS (*(struct _mikey_all_timers *) 0xFD00)  // mikey_timers[8]
#define _HBL_TIMER (*(struct _mikey_timer *) 0xFD00)          // timer0 (HBL)
#define _VBL_TIMER (*(struct _mikey_timer *) 0xFD08)          // timer2 (VBL)
#define _UART_TIMER (*(struct _mikey_timer *) 0xFD14)         // timer4 (UART)
#define _VIDDMA (*(unsigned int *) 0xFD92)                    // dispctl/viddma

#include <_suzy.h>
#define SUZY        (*(struct __suzy*)0xFC00)



/* End of lynx.h */
#endif<|MERGE_RESOLUTION|>--- conflicted
+++ resolved
@@ -52,20 +52,6 @@
 
 
 /* Color defines */
-<<<<<<< HEAD
-#define COLOR_BLACK             0x00
-#define COLOR_RED               0x01
-#define COLOR_PINK              0x02
-#define COLOR_LIGHTGREY         0x03
-#define COLOR_GREY              0x04
-#define COLOR_DARKGREY          0x05
-#define COLOR_BROWN             0x06
-#define COLOR_PEACH             0x07
-#define COLOR_YELLOW            0x08
-#define COLOR_LIGHTGREEN        0x09
-#define COLOR_GREEN             0x0A
-#define COLOR_DARKBROWN         0x0B
-=======
 #define COLOR_TRANSPARENT       0x00
 #define COLOR_BLACK             0x01
 #define COLOR_RED               0x02
@@ -78,7 +64,6 @@
 #define COLOR_YELLOW            0x09
 #define COLOR_LIGHTGREEN        0x0A
 #define COLOR_GREEN             0x0B
->>>>>>> 19ddffec
 #define COLOR_PURPLE            0x0C
 #define COLOR_BLUE              0x0D
 #define COLOR_LIGHTBLUE         0x0E
