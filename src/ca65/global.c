/*****************************************************************************/
/*                                                                           */
/*                                 global.c                                  */
/*                                                                           */
/*               Global variables for the ca65 macroassembler                */
/*                                                                           */
/*                                                                           */
/*                                                                           */
/* (C) 1998-2013, Ullrich von Bassewitz                                      */
/*                Roemerstrasse 52                                           */
/*                D-70794 Filderstadt                                        */
/* EMail:         uz@cc65.org                                                */
/*                                                                           */
/*                                                                           */
/* This software is provided 'as-is', without any expressed or implied       */
/* warranty.  In no event will the authors be held liable for any damages    */
/* arising from the use of this software.                                    */
/*                                                                           */
/* Permission is granted to anyone to use this software for any purpose,     */
/* including commercial applications, and to alter it and redistribute it    */
/* freely, subject to the following restrictions:                            */
/*                                                                           */
/* 1. The origin of this software must not be misrepresented; you must not   */
/*    claim that you wrote the original software. If you use this software   */
/*    in a product, an acknowledgment in the product documentation would be  */
/*    appreciated but is not required.                                       */
/* 2. Altered source versions must be plainly marked as such, and must not   */
/*    be misrepresented as being the original software.                      */
/* 3. This notice may not be removed or altered from any source              */
/*    distribution.                                                          */
/*                                                                           */
/*****************************************************************************/



/* common */
#include "addrsize.h"

/* ca65 */
#include "global.h"



/*****************************************************************************/
/*                                   Data                                    */
/*****************************************************************************/



/* File names */
const char* InFile               = 0;   /* Name of input file */
const char* OutFile              = 0;   /* Name of output file */
StrBuf ListingName = STATIC_STRBUF_INITIALIZER; /* Name of listing file */
StrBuf DepName     = STATIC_STRBUF_INITIALIZER; /* Dependency file */
StrBuf FullDepName = STATIC_STRBUF_INITIALIZER; /* Full dependency file */

/* Default extensions */
const char ObjExt[]              = ".o";/* Default object extension */

char LocalStart                  = '@'; /* This char starts local symbols */

unsigned char IgnoreCase         = 0;   /* Ignore case on identifiers? */
unsigned char AutoImport         = 0;   /* Mark unresolveds as import */
unsigned char SmartMode          = 0;   /* Smart mode */
unsigned char DbgSyms            = 0;   /* Add debug symbols */
unsigned char LineCont           = 0;   /* Allow line continuation */
unsigned char LargeAlignment     = 0;   /* Don't warn about large alignments */
unsigned char RelaxChecks        = 0;   /* Relax a few assembler checks */
unsigned char StringEscapes      = 0;   /* Allow C-style escapes in strings */
unsigned char LongJsrJmpRts      = 0;   /* Allow JSR/JMP/RTS as alias for JSL/JML/RTL */
unsigned char WarningsAsErrors   = 0;   /* Error if any warnings */
<<<<<<< HEAD
unsigned char SegList = 0;
=======
unsigned char ExpandMacros       = 0;   /* Expand macros in listing */
>>>>>>> bb736972

/* Emulation features */
unsigned char DollarIsPC         = 0;   /* Allow the $ symbol as current PC */
unsigned char NoColonLabels      = 0;   /* Allow labels without a colon */
unsigned char LooseStringTerm    = 0;   /* Allow ' as string terminator */
unsigned char LooseCharTerm      = 0;   /* Allow " for char constants */
unsigned char AtInIdents         = 0;   /* Allow '@' in identifiers */
unsigned char DollarInIdents     = 0;   /* Allow '$' in identifiers */
unsigned char LeadingDotInIdents = 0;   /* Allow '.' to start an identifier */
unsigned char PCAssignment       = 0;   /* Allow "* = $XXX" or "$ = $XXX" */
unsigned char MissingCharTerm    = 0;   /* Allow lda #'a (no closing term) */
unsigned char UbiquitousIdents   = 0;   /* Allow ubiquitous identifiers */
unsigned char OrgPerSeg          = 0;   /* Make .org local to current seg */
unsigned char CComments          = 0;   /* Allow C like comments */
unsigned char ForceRange         = 0;   /* Force values into expected range */
unsigned char UnderlineInNumbers = 0;   /* Allow underlines in numbers */
unsigned char BracketAsIndirect  = 0;   /* Use '[]' not '()' for indirection */<|MERGE_RESOLUTION|>--- conflicted
+++ resolved
@@ -69,11 +69,8 @@
 unsigned char StringEscapes      = 0;   /* Allow C-style escapes in strings */
 unsigned char LongJsrJmpRts      = 0;   /* Allow JSR/JMP/RTS as alias for JSL/JML/RTL */
 unsigned char WarningsAsErrors   = 0;   /* Error if any warnings */
-<<<<<<< HEAD
-unsigned char SegList = 0;
-=======
+unsigned char SegList            = 0;   /* Show segments in listing */
 unsigned char ExpandMacros       = 0;   /* Expand macros in listing */
->>>>>>> bb736972
 
 /* Emulation features */
 unsigned char DollarIsPC         = 0;   /* Allow the $ symbol as current PC */
