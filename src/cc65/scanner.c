--- conflicted
+++ resolved
@@ -718,19 +718,6 @@
             SB_Skip (&Src);
 
             /* Read fractional digits */
-<<<<<<< HEAD
-            Scale  = FP_D_Make (10.0);
-            while (IsXDigit (SB_Peek (&Src)) && (DigitVal = HexVal (SB_Peek (&Src))) < Base) {
-                /* Get the value of this digit */
-                Double FracVal = FP_D_FromInt(0);
-                if (DigitVal != 0) {
-                    FracVal = FP_D_Div (FP_D_FromInt (DigitVal), Scale);
-                }
-                /* Add it to the float value */
-                FVal = FP_D_Add (FVal, FracVal);
-                /* Scale base */
-                Scale = FP_D_Mul (Scale, FP_D_FromInt (Base));
-=======
             ScaleDigit = FP_D_Div (FP_D_Make (1.0), FP_D_FromInt (Base));
             Scale = ScaleDigit;
             while (IsXDigit (SB_Peek (&Src)) && (DigitVal = HexVal (SB_Peek (&Src))) < Base) {
@@ -740,7 +727,6 @@
                 FVal = FP_D_Add (FVal, FracVal);
                 /* Adjust Scale for next digit */
                 Scale = FP_D_Mul (Scale, ScaleDigit);
->>>>>>> 05cd805c
                 /* Skip the digit */
                 SB_Skip (&Src);
             }
