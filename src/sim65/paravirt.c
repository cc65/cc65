--- conflicted
+++ resolved
@@ -124,7 +124,7 @@
 static void PVExit (CPURegs* Regs)
 {
     Print (stderr, 1, "PVExit ($%02X)\n", Regs->AC);
-<<<<<<< HEAD
+
     if (PrintCycles) {
         Print (stdout, 0, "%lu cycles\n", GetCycles ());
     }
@@ -132,10 +132,7 @@
         ProfileSave ();
     }
 
-    exit (Regs->AC);
-=======
     SimExit (Regs->AC); /* Error code in range 0-255. */
->>>>>>> 0a1df881
 }
 
 
