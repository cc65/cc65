--- conflicted
+++ resolved
@@ -9,13 +9,7 @@
         .import         callirq_y, initlib, donelib
         .import         callmain, zerobss
         .import         __INTERRUPTOR_COUNT__
-<<<<<<< HEAD
-        .import         __MAIN_START__, __MAIN_SIZE__   ; Linker generated
-        .import         __STACKSIZE__                   ; Linker generated
-=======
         .import         __HIMEM__                       ; Linker generated
-        .importzp       ST
->>>>>>> c520455b
 
         .include        "zeropage.inc"
         .include        "plus4.inc"
