--- conflicted
+++ resolved
@@ -2778,12 +2778,8 @@
             }
 
             /* Determine the type of the operation. */
-<<<<<<< HEAD
-            if (IsTypeChar (Expr->Type) && rconst && (!LeftSigned || RightSigned)) {
+            if (IsRankChar (Expr->Type) && rconst && (!LeftSigned || RightSigned)) {
                 LOG(("hie_compare 1\n"));
-=======
-            if (IsRankChar (Expr->Type) && rconst && (!LeftSigned || RightSigned)) {
->>>>>>> 60f56c43
 
                 /* Left side is unsigned char, right side is constant.
                 ** Determine the minimum and maximum values
