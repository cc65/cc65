--- conflicted
+++ resolved
@@ -468,11 +468,7 @@
             L[6]->OPC == OP65_LDX                               &&
             L[7]->OPC == OP65_LDA                               &&
             L[7]->AM == AM65_ZP_INDY                            &&
-<<<<<<< HEAD
-            strcmp (L[7]->Arg, "c_sp") == 0                       &&
-=======
             strcmp (L[7]->Arg, "c_sp") == 0                     &&
->>>>>>> 54a2410b
             L[8]->OPC == OP65_LDY                               &&
             (L[8]->AM == AM65_ABS                       ||
              L[8]->AM == AM65_ZP                        ||
