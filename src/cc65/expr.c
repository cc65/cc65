/* expr.c
**
** 1998-06-21, Ullrich von Bassewitz
** 2020-11-20, Greg King
*/

//#define DEBUG

#include <stdio.h>
#include <stdlib.h>

/* common */
#include "check.h"
#include "debugflag.h"
#include "xmalloc.h"

/* cc65 */
#include "asmcode.h"
#include "asmlabel.h"
#include "asmstmt.h"
#include "assignment.h"
#include "codegen.h"
#include "declare.h"
#include "error.h"
#include "funcdesc.h"
#include "function.h"
#include "global.h"
#include "initdata.h"
#include "litpool.h"
#include "loadexpr.h"
#include "macrotab.h"
#include "preproc.h"
#include "scanner.h"
#include "shiftexpr.h"
#include "stackptr.h"
#include "standard.h"
#include "stdfunc.h"
#include "symtab.h"
#include "typecmp.h"
#include "typeconv.h"
#include "expr.h"

#ifdef DEBUG
#define LOG(x)  printf  x
#define FIXME(x)  printf  x
#else
#define LOG(x)
#define FIXME(x)
#endif

/*****************************************************************************/
/*                                   Data                                    */
/*****************************************************************************/



/* Descriptors for the operations */
static GenDesc GenPASGN  = { TOK_PLUS_ASSIGN,   GEN_NOPUSH,     g_add };
static GenDesc GenSASGN  = { TOK_MINUS_ASSIGN,  GEN_NOPUSH,     g_sub };
static GenDesc GenMASGN  = { TOK_MUL_ASSIGN,    GEN_NOPUSH,     g_mul };
static GenDesc GenDASGN  = { TOK_DIV_ASSIGN,    GEN_NOPUSH,     g_div };
static GenDesc GenMOASGN = { TOK_MOD_ASSIGN,    GEN_NOPUSH,     g_mod };
static GenDesc GenSLASGN = { TOK_SHL_ASSIGN,    GEN_NOPUSH,     g_asl };
static GenDesc GenSRASGN = { TOK_SHR_ASSIGN,    GEN_NOPUSH,     g_asr };
static GenDesc GenAASGN  = { TOK_AND_ASSIGN,    GEN_NOPUSH,     g_and };
static GenDesc GenXOASGN = { TOK_XOR_ASSIGN,    GEN_NOPUSH,     g_xor };
static GenDesc GenOASGN  = { TOK_OR_ASSIGN,     GEN_NOPUSH,     g_or  };



/*****************************************************************************/
/*                           Forward declarations                            */
/*****************************************************************************/



static void parseadd (ExprDesc* Expr, int DoArrayRef);
static void PostInc (ExprDesc* Expr);
static void PostDec (ExprDesc* Expr);



/*****************************************************************************/
/*                             Helper functions                              */
/*****************************************************************************/



unsigned GlobalModeFlags (const ExprDesc* Expr)
/* Return the addressing mode flags for the given expression */
{
    switch (ED_GetLoc (Expr)) {
        case E_LOC_NONE:        return CF_IMM;
        case E_LOC_ABS:         return CF_ABSOLUTE;
        case E_LOC_GLOBAL:      return CF_EXTERNAL;
        case E_LOC_STATIC:      return CF_STATIC;
        case E_LOC_REGISTER:    return CF_REGVAR;
        case E_LOC_STACK:       return CF_STACK;
        case E_LOC_PRIMARY:     return CF_PRIMARY;
        case E_LOC_EXPR:        return CF_EXPR;
        case E_LOC_LITERAL:     return CF_LITERAL;
        case E_LOC_CODE:        return CF_CODE;
        default:
            Internal ("GlobalModeFlags: Invalid location flags value: 0x%04X", Expr->Flags);
            /* NOTREACHED */
            return 0;
    }
}



static unsigned TypeOfBySize (unsigned Size)
/* Get the code generator replacement type of the object by its size */
{
    unsigned NewType;
    /* If the size is less than or equal to that of a a long, we will copy
    ** the struct using the primary register, otherwise we use memcpy.
    */
    switch (Size) {
        case 1:     NewType = CF_CHAR;  break;
        case 2:     NewType = CF_INT;   break;
        case 3:     /* FALLTHROUGH */
        case 4:     NewType = CF_LONG;  break;
        default:    NewType = CF_NONE;  break;
    }

    return NewType;
}



unsigned TypeOf (const Type* T)
/* Get the code generator base type of the object */
{
    unsigned NewType;

    switch (GetUnderlyingTypeCode (T)) {

        case T_SCHAR:
            return CF_CHAR;

        case T_UCHAR:
            return CF_CHAR | CF_UNSIGNED;

        case T_SHORT:
        case T_INT:
            return CF_INT;

        case T_USHORT:
        case T_UINT:
        case T_PTR:
        case T_ARRAY:
            return CF_INT | CF_UNSIGNED;

        case T_LONG:
            return CF_LONG;

        case T_ULONG:
            return CF_LONG | CF_UNSIGNED;

        case T_FLOAT:
        case T_DOUBLE:
            /* These two are identical in the backend */
            return CF_FLOAT;

        case T_FUNC:
            /* Treat this as a function pointer */
            return CF_INT | CF_UNSIGNED;

        case T_STRUCT:
        case T_UNION:
            NewType = TypeOfBySize (SizeOf (T));
            if (NewType != CF_NONE) {
                return NewType;
            }
            /* Address of ... */
            return CF_INT | CF_UNSIGNED;

        case T_VOID:
        case T_ENUM:
            /* Incomplete enum type */
            Error ("Incomplete type '%s'", GetFullTypeName (T));
            return CF_INT;

        default:
            Error ("Illegal type %04lX", T->C);
            return CF_INT;
    }
}



unsigned FuncTypeOf (const Type* T)
/* Get the code generator flag for calling the function */
{
    if (GetUnderlyingTypeCode (T) == T_FUNC) {
        return (T->A.F->Flags & FD_VARIADIC) ? 0 : CF_FIXARGC;
    } else {
        Error ("Illegal function type %04lX", T->C);
        return 0;
    }
}



void ExprWithCheck (void (*Func) (ExprDesc*), ExprDesc* Expr)
/* Call an expression function with checks. */
{
    /* Remember the stack pointer */
    int OldSP = StackPtr;

    /* Call the expression function */
    (*Func) (Expr);

    /* Do some checks to see if code generation is still consistent */
    if (StackPtr != OldSP) {
        if (Debug) {
            Error ("Code generation messed up: "
                   "StackPtr is %d, should be %d",
                   StackPtr, OldSP);
        } else {
            Internal ("Code generation messed up: "
                      "StackPtr is %d, should be %d",
                      StackPtr, OldSP);
        }
    }
}



void MarkedExprWithCheck (void (*Func) (ExprDesc*), ExprDesc* Expr)
/* Call an expression function with checks and record start and end of the
** generated code.
*/
{
    CodeMark Start, End;
    GetCodePos (&Start);
    ExprWithCheck (Func, Expr);
    GetCodePos (&End);
    ED_SetCodeRange (Expr, &Start, &End);
}



static unsigned typeadjust (ExprDesc* lhs, const ExprDesc* rhs, int NoPush)
/* Adjust the two values for a binary operation. lhs is expected on stack or
** to be constant, rhs is expected to be in the primary register or constant.
** The function will put the type of the result into lhs and return the
** code generator flags for the operation.
** If NoPush is given, it is assumed that the operation does not expect the lhs
** to be on stack, and that lhs is in a register instead.
** Beware: The function does only accept int types.
*/
{
    unsigned ltype, rtype;
    unsigned flags;

    /* Get the type strings */
    const Type* lhst = lhs->Type;
    const Type* rhst = rhs->Type;

    /* Generate type adjustment code if needed */
    ltype = TypeOf (lhst);
    if (ED_IsConstAbsInt (lhs) && ltype == CF_INT && lhs->IVal >= 0 && lhs->IVal < 256) {
        /* If the lhs is a int constant that fits in an unsigned char, use unsigned char.
        ** g_typeadjust will either promote this to int or unsigned int as appropriate
        ** based on the other operand.  See comment in hie_internal.
        */
        ltype = CF_CHAR | CF_UNSIGNED;
    }
    if (ED_IsLocNone (lhs)) {
        ltype |= CF_CONST;
    }
    if (NoPush) {
        /* Value is in primary register*/
        ltype |= CF_PRIMARY;
    }
    rtype = TypeOf (rhst);
    if (ED_IsConstAbsInt (rhs) && rtype == CF_INT && rhs->IVal >= 0 && rhs->IVal < 256) {
        rtype = CF_CHAR | CF_UNSIGNED;
    }
    if (ED_IsLocNone (rhs)) {
        rtype |= CF_CONST;
    }
    flags = g_typeadjust (ltype, rtype);

    /* Set the type of the result */
    lhs->Type = ArithmeticConvert (lhst, rhst);

    /* Return the code generator flags */
    return flags;
}



void LimitExprValue (ExprDesc* Expr, int WarnOverflow)
/* Limit the constant value of the expression to the range of its type */
{
    switch (GetUnderlyingTypeCode (Expr->Type)) {
        case T_INT:
        case T_SHORT:
            if (WarnOverflow && ((Expr->IVal < -0x8000) || (Expr->IVal > 0x7FFF))) {
                Warning ("Signed integer constant overflow");
            }
            Expr->IVal = (int16_t)Expr->IVal;
            break;

        case T_UINT:
        case T_USHORT:
        case T_PTR:
        case T_ARRAY:
            Expr->IVal = (uint16_t)Expr->IVal;
            break;

        case T_LONG:
            Expr->IVal = (int32_t)Expr->IVal;
            break;

        case T_ULONG:
            Expr->IVal = (uint32_t)Expr->IVal;
            break;

        case T_SCHAR:
            if (WarnOverflow && ((Expr->IVal < -0x80) || (Expr->IVal > 0x7F))) {
                Warning ("Signed character constant overflow");
            }
            Expr->IVal = (int8_t)Expr->IVal;
            break;

        case T_UCHAR:
            Expr->IVal = (uint8_t)Expr->IVal;
            break;

        /* FIXME: float */
        case T_FLOAT:
        case T_DOUBLE:
            Expr->V.FVal.V = (double)Expr->V.FVal.V;
            break;

        default:
            Internal ("hie_internal: constant result type '%s' not implemented.\n", GetFullTypeName (Expr->Type));
    }
}



static const GenDesc* FindGen (token_t Tok, const GenDesc* Table)
/* Find a token in a generator table */
{
    while (Table->Tok != TOK_INVALID) {
        if ((token_t)Table->Tok == Tok) {
            return Table;
        }
        ++Table;
    }
    return 0;
}



static int TypeSpecAhead (void)
/* Return true if some sort of type is waiting (helper for cast and sizeof()
** in hie10).
*/
{
    SymEntry* Entry;

    /* There's a type waiting if:
    **
    ** We have an opening paren, and
    **   a.  the next token is a type, or
    **   b.  the next token is a type qualifier, or
    **   c.  the next token is a typedef'd type
    */
    return CurTok.Tok == TOK_LPAREN && (
           TokIsType (&NextTok)                         ||
           TokIsTypeQual (&NextTok)                     ||
           (NextTok.Tok  == TOK_IDENT                   &&
           (Entry = FindSym (NextTok.Ident)) != 0       &&
           SymIsTypeDef (Entry)));
}



static unsigned ExprCheckedSizeOf (const Type* T)
/* Specially checked SizeOf() used in 'sizeof' expressions */
{
    unsigned Size = SizeOf (T);

    if (Size == 0) {
        SymEntry* TagSym = GetESUTagSym (T);
        if (TagSym == 0 || !SymIsDef (TagSym)) {
            Error ("Cannot apply 'sizeof' to incomplete type '%s'", GetFullTypeName (T));
        }
    }
    return Size;
}



void PushAddr (const ExprDesc* Expr)
/* If the expression contains an address that was somehow evaluated,
** push this address on the stack. This is a helper function for all
** sorts of implicit or explicit assignment functions where the lvalue
** must be saved if it's not constant, before evaluating the rhs.
*/
{
    /* Get the address on stack if needed */
    if (ED_IsLocExpr (Expr)) {
        /* Push the address (always a pointer) */
        g_push (CF_PTR, 0);
    }
}



static void WarnConstCompareResult (const ExprDesc* Expr)
/* If the result of a comparison is constant, this is suspicious */
{
    if (!ED_NeedsConst (Expr) && IS_Get (&WarnConstComparison) != 0) {
        Warning ("Result of comparison is always %s", Expr->IVal != 0 ? "true" : "false");
    }
}



/*****************************************************************************/
/*                                   code                                    */
/*****************************************************************************/



typedef enum {
    DOT_INC,
    DOT_DEC,
} DeferredOpType;


typedef struct {
    ExprDesc        Expr;
    DeferredOpType  OpType;
} DeferredOp;

Collection DeferredOps;



void InitDeferredOps (void)
/* Init the collection for storing deferred ops */
{
    InitCollection (&DeferredOps);
}



void DoneDeferredOps (void)
/* Deinit the collection for storing deferred ops */
{
    DoneCollection (&DeferredOps);
}



static void DeferInc (const ExprDesc* Expr)
/* Defer the post-inc and put it in a queue */
{
    if (ED_IsUneval (Expr)) {
        return;
    }
    DeferredOp* Op = xmalloc (sizeof (DeferredOp));
    memcpy (&Op->Expr, Expr, sizeof (ExprDesc));
    Op->OpType = DOT_INC;
    CollAppend (&DeferredOps, Op);
}



static void DeferDec (const ExprDesc* Expr)
/* Defer the post-dec and put it in a queue */
{
    if (ED_IsUneval (Expr)) {
        return;
    }
    DeferredOp* Op = xmalloc (sizeof (DeferredOp));
    memcpy (&Op->Expr, Expr, sizeof (ExprDesc));
    Op->OpType = DOT_DEC;
    CollAppend (&DeferredOps, Op);
}



static void DoInc (ExprDesc* Expr, unsigned KeepResult)
/* Do increment */
{
    unsigned Flags;
    long Val;

    /* Get the increment value in bytes */
    Val = IsTypePtr (Expr->Type) ? CheckedSizeOf (Expr->Type + 1) : 1;

    /* Special treatment is needed for bit-fields */
    if (IsTypeFragBitField (Expr->Type)) {
        DoIncDecBitField (Expr, Val, KeepResult);
        return;
    }

    /* Get the flags */
    Flags = TypeOf (Expr->Type) | GlobalModeFlags (Expr) | CF_FORCECHAR | CF_CONST;
    if (KeepResult != OA_NEED_NEW) {
        /* No need to get the result */
        Flags |= CF_NOKEEP;
    }

    if (KeepResult == OA_NEED_OLD) {

        Flags |= CF_FORCECHAR;

        /* Push the address if needed */
        PushAddr (Expr);

        /* Save the original value */
        LoadExpr (CF_NONE, Expr);
        g_save (Flags);

        /* Do the increment */
        g_inc (Flags | CF_CONST, Val);

        /* Store the result back */
        Store (Expr, 0);

        /* Restore the original value */
        g_restore (Flags);

    } else {

        /* Check the location of the data */
        switch (ED_GetLoc (Expr)) {

            case E_LOC_ABS:
                /* Absolute numeric addressed variable */
                g_addeqstatic (Flags, Expr->IVal, 0, Val);
                break;

            case E_LOC_GLOBAL:
            case E_LOC_STATIC:
            case E_LOC_REGISTER:
            case E_LOC_LITERAL:
            case E_LOC_CODE:
                /* Global variabl, static variable, register variable, pooled
                ** literal or code label location.
                */
                g_addeqstatic (Flags, Expr->Name, Expr->IVal, Val);
                break;

            case E_LOC_STACK:
                /* Value on the stack */
                g_addeqlocal (Flags, Expr->IVal, Val);
                break;

            case E_LOC_PRIMARY:
                /* The primary register */
                g_inc (Flags, Val);
                break;

            case E_LOC_EXPR:
                /* An expression referenced in the primary register */
                g_addeqind (Flags, Expr->IVal, Val);
                break;

            default:
                Internal ("Invalid location in DoInc(): 0x%04X", ED_GetLoc (Expr));
        }

    }
}



static void DoDec (ExprDesc* Expr, unsigned KeepResult)
/* Do decrement */
{
    unsigned Flags;
    long Val;

    /* Get the decrement value in bytes */
    Val = IsTypePtr (Expr->Type) ? CheckedSizeOf (Expr->Type + 1) : 1;

    /* Special treatment is needed for bit-fields */
    if (IsTypeFragBitField (Expr->Type)) {
        DoIncDecBitField (Expr, -Val, KeepResult);
        return;
    }

    /* Get the flags */
    Flags = TypeOf (Expr->Type) | GlobalModeFlags (Expr) | CF_FORCECHAR | CF_CONST;
    if (KeepResult != OA_NEED_NEW) {
        /* No need to get the result */
        Flags |= CF_NOKEEP;
    }

    if (KeepResult == OA_NEED_OLD) {

        Flags |= CF_FORCECHAR;

        /* Push the address if needed */
        PushAddr (Expr);

        /* Save the original value */
        LoadExpr (CF_NONE, Expr);
        g_save (Flags);

        /* Do the decrement */
        g_dec (Flags | CF_CONST, Val);

        /* Store the result back */
        Store (Expr, 0);

        /* Restore the original value */
        g_restore (Flags);

    } else {

        /* Check the location of the data */
        switch (ED_GetLoc (Expr)) {

            case E_LOC_ABS:
                /* Absolute numeric addressed variable */
                g_subeqstatic (Flags, Expr->IVal, 0, Val);
                break;

            case E_LOC_GLOBAL:
            case E_LOC_STATIC:
            case E_LOC_REGISTER:
            case E_LOC_LITERAL:
            case E_LOC_CODE:
                /* Global variabl, static variable, register variable, pooled
                ** literal or code label location.
                */
                g_subeqstatic (Flags, Expr->Name, Expr->IVal, Val);
                break;

            case E_LOC_STACK:
                /* Value on the stack */
                g_subeqlocal (Flags, Expr->IVal, Val);
                break;

            case E_LOC_PRIMARY:
                /* The primary register */
                g_dec (Flags, Val);
                break;

            case E_LOC_EXPR:
                /* An expression referenced in the primary register */
                g_subeqind (Flags, Expr->IVal, Val);
                break;

            default:
                Internal ("Invalid location in DoDec(): 0x%04X", ED_GetLoc (Expr));
        }

    }
}



int GetDeferredOpCount (void)
/* Return how many deferred operations are still waiting in the queque */
{
    return (int)CollCount (&DeferredOps);
}



void CheckDeferredOpAllDone (void)
/* Check if all deferred operations are done at sequence points.
** Die off if check fails.
*/
{
    if (GetDeferredOpCount () > 0) {
        Internal ("Code generation messed up: missing operations past sequence points.");
    }
}



void DoDeferred (unsigned Flags, ExprDesc* Expr)
/* Do deferred operations such as post-inc/dec at sequence points */
{
    int         I;
    unsigned    Size = 0;
    int         Count = GetDeferredOpCount ();

    /* Nothing to be done */
    if (Count <= 0) {
        return;
    }

    /* Backup some regs/processor flags around the inc/dec */
    if ((Flags & SQP_KEEP_TEST) != 0 && ED_NeedsTest (Expr)) {
        /* Sufficient to add a pair of PHP/PLP for all cases */
        AddCodeLine ("php");
    }

    /* Backup the content of EAX around the inc/dec */
    if ((Flags & SQP_KEEP_EAX) != 0 && ED_NeedsPrimary (Expr)) {
        /* Get the size */
        Size = CheckedSizeOf (Expr->Type);

        if (Size < 2) {
            AddCodeLine ("pha");
        } else if (Size < 3) {
            AddCodeLine ("sta regsave");
            AddCodeLine ("stx regsave+1");
        } else {
            AddCodeLine ("jsr saveeax");
        }
    }

    for (I = 0; I < Count; ++I) {
        DeferredOp* Op = CollAtUnchecked (&DeferredOps, I);
        switch (Op->OpType) {

            case DOT_INC:
                DoInc (&Op->Expr, OA_NEED_NONE);
                break;

            case DOT_DEC:
                DoDec (&Op->Expr, OA_NEED_NONE);
                break;
        }
        xfree (&Op->Expr);
    }
    CollDeleteAll (&DeferredOps);

    /* Restore the content of EAX around the inc/dec */
    if ((Flags & SQP_KEEP_EAX) != 0 && ED_NeedsPrimary (Expr)) {
        if (Size < 2) {
            AddCodeLine ("pla");
        } else if (Size < 3) {
            AddCodeLine ("lda regsave");
            AddCodeLine ("ldx regsave+1");
        } else {
            AddCodeLine ("jsr resteax");
        }
    }

    /* Restore the regs/processor flags around the inc/dec */
    if ((Flags & SQP_KEEP_TEST) != 0 && ED_NeedsTest (Expr)) {
        /* Sufficient to pop the processor flags */
        AddCodeLine ("plp");
    }

    /* Expression has had side effects */
    Expr->Flags |= E_SIDE_EFFECTS;
}



static unsigned FunctionArgList (FuncDesc* Func, int IsFastcall, ExprDesc* ED)
/* Parse the argument list of the called function and pass the arguments to it.
** Depending on several criteria, this may be done by just pushing into each
** parameter separately, or creating the parameter frame once and then storing
** arguments into this frame one by one.
** The function returns the size of the arguments pushed in bytes.
*/
{
    ExprDesc  Expr;

    /* Initialize variables */
    SymEntry* Param       = 0;  /* Keep gcc silent */
    unsigned  PushedSize  = 0;  /* Size of arguments pushed */
    unsigned  PushedCount = 0;  /* Number of arguments pushed */
    unsigned  FrameSize   = 0;  /* Size of parameter frame */
    unsigned  FrameParams = 0;  /* Number of parameters in frame */
    int       FrameOffs   = 0;  /* Offset into parameter frame */
    int       Ellipsis    = 0;  /* Function is variadic */

    /* Make sure the size of all parameters are known */
    int ParamComplete = F_CheckParamList (Func, 1);

    /* As an optimization, we may allocate the complete parameter frame at
    ** once instead of pushing into each parameter as it comes. We may do that,
    ** if...
    **
    **  - optimizations that increase code size are enabled (allocating the
    **    stack frame at once gives usually larger code).
    **  - we have more than one parameter to push into (don't count the last
    **    parameter for __fastcall__ functions).
    **
    ** The FrameSize variable will contain a value > 0 if storing into a frame
    ** (instead of pushing) is enabled.
    **
    */
    if (ParamComplete && IS_Get (&CodeSizeFactor) >= 200) {
        /* Calculate the number and size of the parameters */
        FrameParams = Func->ParamCount;
        FrameSize   = Func->ParamSize;
        if (FrameParams > 0 && IsFastcall) {
            /* Last parameter is not pushed into */
            FrameSize -= CheckedSizeOf (Func->LastParam->Type);
            --FrameParams;
        }

        /* Do we have more than one parameter in the frame? */
        if (FrameParams > 1) {
            /* Okeydokey, set up the frame */
            FrameOffs = StackPtr;
            g_space (FrameSize);
            StackPtr -= FrameSize;
        } else {
            /* Don't use a preallocated frame */
            FrameSize = 0;
        }
    }

    /* Parse the actual argument list */
    while (CurTok.Tok != TOK_RPAREN) {
        unsigned Flags;     /* Code generator flags, not expression flags */

        ED_Init (&Expr);

        /* This way, the info of the last parameter won't be cleared */
        Expr.Flags |= ED->Flags & E_MASK_KEEP_SUBEXPR;

        /* Count arguments */
        ++PushedCount;

        /* Fetch the pointer to the next argument, check for too many args */
        if (PushedCount <= Func->ParamCount) {
            /* Beware: If there are parameters with identical names, they
            ** cannot go into the same symbol table, which means that, in this
            ** case of errorneous input, the number of nodes in the symbol
            ** table and PushedCount are NOT equal. We have to handle this case
            ** below to avoid segmentation violations. Since we know that this
            ** problem can only occur if there is more than one parameter,
            ** we will just use the last one.
            */
            if (PushedCount == 1) {
                /* First argument */
                Param = Func->SymTab->SymHead;
            } else if (Param->NextSym != 0) {
                /* Next argument */
                Param = Param->NextSym;
                CHECK ((Param->Flags & SC_PARAM) != 0);
            }
        } else if (!Ellipsis) {
            /* Too many arguments. Do we have an open or empty param. list? */
            if ((Func->Flags & (FD_VARIADIC | FD_EMPTY)) == 0) {
                /* End of param list reached, no ellipsis */
                Error ("Too many arguments in function call");
            }
            /* Assume an ellipsis even in case of errors, to avoid an error
            ** message for each other argument.
            */
            Ellipsis = 1;
        }

        /* Evaluate the argument expression */
        hie1 (&Expr);

        /* Skip to the next parameter if there are any incomplete types */
        if (ParamComplete) {
            /* If we don't have an argument spec., accept anything; otherwise,
            ** convert the actual argument to the type needed.
            */
            Flags = CF_NONE;
            if (!Ellipsis) {

                /* Convert the argument to the parameter type if needed */
                TypeConversion (&Expr, Param->Type);

                /* If we have a prototype, chars may be pushed as chars */
                Flags |= CF_FORCECHAR;

            } else {

                /* No prototype available. Convert array to "pointer to first
                ** element", function to "pointer to function" and do integral
                ** promotion if necessary.
                */
                TypeConversion (&Expr, StdConversion (Expr.Type));

            }

            /* Handle struct/union specially */
            if (IsClassStruct (Expr.Type)) {
                /* Use the replacement type */
                Flags |= TypeOf (GetStructReplacementType (Expr.Type));

                /* Load the value into the primary if it is not already there */
                LoadExpr (Flags, &Expr);
            } else {
                /* Load the value into the primary if it is not already there */
                LoadExpr (CF_NONE, &Expr);

                /* Use the type of the argument for the push */
                Flags |= TypeOf (Expr.Type);
            }

            /* If this is a fastcall function, don't push the last argument */
            if ((CurTok.Tok == TOK_COMMA && NextTok.Tok != TOK_RPAREN) || !IsFastcall) {
                unsigned ArgSize = sizeofarg (Flags);

                if (FrameSize > 0) {
                    /* We have the space already allocated, store in the frame.
                    ** Because of invalid type conversions (that have produced an
                    ** error before), we can end up here with a non-aligned stack
                    ** frame. Since no output will be generated anyway, handle
                    ** these cases gracefully instead of doing a CHECK.
                    */
                    if (FrameSize >= ArgSize) {
                        FrameSize -= ArgSize;
                    } else {
                        FrameSize = 0;
                    }
                    FrameOffs -= ArgSize;
                    /* Store */
                    g_putlocal (Flags | CF_NOKEEP, FrameOffs, Expr.IVal);
                } else {
                    /* Push the argument */
                    g_push (Flags, Expr.IVal);
                }

                /* Calculate total parameter size */
                PushedSize += ArgSize;
            }
        }

        /* Propagate viral flags */
        ED_PropagateFrom (ED, &Expr);

        /* Check for end of argument list */
        if (CurTok.Tok != TOK_COMMA) {
            break;
        }
        NextToken ();

        /* Check for stray comma */
        if (CurTok.Tok == TOK_RPAREN) {
            Error ("Argument expected after comma");
            break;
        }

        DoDeferred (SQP_KEEP_NONE, &Expr);
    }

    /* Append last deferred inc/dec before the function is called.
    ** The last parameter needs to be preserved if it is passed in AX/EAX Regs.
    */
    DoDeferred (IsFastcall && PushedCount > 0 ? SQP_KEEP_EAX : SQP_KEEP_NONE, &Expr);

    /* Check if we had enough arguments */
    if (PushedCount < Func->ParamCount) {
        Error ("Too few arguments in function call");
    }

    /* The function returns the size of all arguments pushed onto the stack.
    ** However, if there are parameters missed (which is an error, and was
    ** flagged by the compiler), AND a stack frame was preallocated above,
    ** we would lose track of the stackpointer, and generate an internal error
    ** later. So we correct the value by the parameters that should have been
    ** pushed into, to avoid an internal compiler error. Since an error was
    ** generated before, no code will be output anyway.
    */
    return PushedSize + FrameSize;
}



static void FunctionCall (ExprDesc* Expr)
/* Perform a function call. */
{
    FuncDesc*     Func;           /* Function descriptor */
    int           IsFuncPtr;      /* Flag */
    unsigned      ArgSize;        /* Number of arguments bytes */
    CodeMark      Mark;
    int           PtrOffs = 0;    /* Offset of function pointer on stack */
    int           IsFastcall = 0; /* True if we are fast-calling the function */
    int           PtrOnStack = 0; /* True if a pointer copy is on stack */
    const Type*   ReturnType;

    /* Skip the left paren */
    NextToken ();

    /* Get a pointer to the function descriptor from the type string */
    Func = GetFuncDesc (Expr->Type);

    /* Handle function pointers transparently */
    IsFuncPtr = IsTypeFuncPtr (Expr->Type);
    if (IsFuncPtr) {
        /* Check whether it's a fastcall function that has parameters.
        ** Note: if a function is forward-declared in the old K & R style, then
        ** it may be called with any number of arguments, even though its
        ** parameter count is zero.  Handle K & R functions as though there are
        ** parameters.
        */
        IsFastcall = (Func->ParamCount > 0 || (Func->Flags & FD_EMPTY) != 0) &&
                     IsFastcallFunc (Expr->Type + 1);

        /* Things may be difficult, depending on where the function pointer
        ** resides. If the function pointer is an expression of some sort
        ** (not a local or global variable), we have to evaluate this
        ** expression now and save the result for later. Since calls to
        ** function pointers may be nested, we must save it onto the stack.
        ** For fastcall functions we do also need to place a copy of the
        ** pointer on stack, since we cannot use a/x.
        */
        PtrOnStack = IsFastcall || !ED_IsConstAddr (Expr);
        if (PtrOnStack) {

            /* Not a global or local variable, or a fastcall function. Load
            ** the pointer into the primary and mark it as an expression.
            */
            LoadExpr (CF_NONE, Expr);
            ED_FinalizeRValLoad (Expr);

            /* Remember the code position */
            GetCodePos (&Mark);

            /* Push the pointer onto the stack and remember the offset */
            g_push (CF_PTR, 0);
            PtrOffs = StackPtr;
        }

    } else {
        /* Check function attributes */
        if (Expr->Sym && SymHasAttr (Expr->Sym, atNoReturn)) {
            /* For now, handle as if a return statement was encountered */
            F_ReturnFound (CurrentFunc);
        }

        /* Check for known standard functions and inline them */
        if (Expr->Name != 0 && !ED_IsUneval (Expr)) {
            int StdFunc = FindStdFunc ((const char*) Expr->Name);
            if (StdFunc >= 0) {
                /* Inline this function */
                HandleStdFunc (StdFunc, Func, Expr);
                return;
            }
        }

        /* If we didn't inline the function, get fastcall info */
        IsFastcall = (Func->ParamCount > 0 || (Func->Flags & FD_EMPTY) != 0) &&
                     IsFastcallFunc (Expr->Type);
    }

    /* Parse the argument list and pass them to the called function */
    ArgSize = FunctionArgList (Func, IsFastcall, Expr);

    /* We need the closing paren here */
    ConsumeRParen ();

    /* Special handling for function pointers */
    if (IsFuncPtr) {

        if (Func->WrappedCall) {
            Warning ("Calling a wrapped function via a pointer, wrapped-call will not be used");
        }

        /* If the function is not a fastcall function, load the pointer to
        ** the function into the primary.
        */
        if (!IsFastcall) {

            /* Not a fastcall function - we may use the primary */
            if (PtrOnStack) {
                /* If we have no arguments, the pointer is still in the
                ** primary. Remove the code to push it and correct the
                ** stack pointer.
                */
                if (ArgSize == 0) {
                    RemoveCode (&Mark);
                    PtrOnStack = 0;
                } else {
                    /* Load from the saved copy */
                    g_getlocal (CF_PTR, PtrOffs);
                }
            } else {
                /* Load from original location */
                LoadExpr (CF_NONE, Expr);
            }

            /* Call the function */
            g_callind (FuncTypeOf (Expr->Type+1), ArgSize, PtrOffs);

        } else {

            /* Fastcall function. We cannot use the primary for the function
            ** pointer and must therefore use an offset to the stack location.
            ** Since fastcall functions may never be variadic, we can use the
            ** index register for this purpose.
            */
            g_callind (CF_STACK, ArgSize, PtrOffs);
        }

        /* If we have a pointer on stack, remove it */
        if (PtrOnStack) {
            g_drop (SIZEOF_PTR);
            pop (CF_PTR);
        }

        /* Skip T_PTR */
        ++Expr->Type;

    } else {

        /* Normal function */
        if (Func->WrappedCall) {
            char tmp[64];
            StrBuf S = AUTO_STRBUF_INITIALIZER;

            if (Func->WrappedCallData == WRAPPED_CALL_USE_BANK) {
                /* Store the bank attribute in tmp4 */
                SB_AppendStr (&S, "ldy #<.bank(_");
                SB_AppendStr (&S, (const char*) Expr->Name);
                SB_AppendChar (&S, ')');
            } else {
                /* Store the WrappedCall data in tmp4 */
                sprintf(tmp, "ldy #%u", Func->WrappedCallData);
                SB_AppendStr (&S, tmp);
            }
            g_asmcode (&S);
            SB_Clear(&S);

            SB_AppendStr (&S, "sty tmp4");
            g_asmcode (&S);
            SB_Clear(&S);

            /* Store the original function address in ptr4 */
            SB_AppendStr (&S, "ldy #<(_");
            SB_AppendStr (&S, (const char*) Expr->Name);
            SB_AppendChar (&S, ')');
            g_asmcode (&S);
            SB_Clear(&S);

            SB_AppendStr (&S, "sty ptr4");
            g_asmcode (&S);
            SB_Clear(&S);

            SB_AppendStr (&S, "ldy #>(_");
            SB_AppendStr (&S, (const char*) Expr->Name);
            SB_AppendChar (&S, ')');
            g_asmcode (&S);
            SB_Clear(&S);

            SB_AppendStr (&S, "sty ptr4+1");
            g_asmcode (&S);
            SB_Clear(&S);

            SB_Done (&S);

            g_call (FuncTypeOf (Expr->Type), Func->WrappedCall->Name, ArgSize);
        } else {
            g_call (FuncTypeOf (Expr->Type), (const char*) Expr->Name, ArgSize);
        }

    }

    /* The function result is an rvalue in the primary register */
    ED_FinalizeRValLoad (Expr);
    ReturnType = GetFuncReturn (Expr->Type);

    /* Handle struct/union specially */
    if (IsClassStruct (ReturnType)) {
        /* If there is no replacement type, then it is just the address */
        if (ReturnType == GetStructReplacementType (ReturnType)) {
            /* Dereference it */
            ED_IndExpr (Expr);
            ED_MarkExprAsRVal (Expr);
        }
    }

    Expr->Type = ReturnType;

    /* We assume all function calls had side effects */
    Expr->Flags |= E_SIDE_EFFECTS;
}



static void Primary (ExprDesc* E)
/* This is the lowest level of the expression parser. */
{
    SymEntry* Sym;
    unsigned Flags = E->Flags & E_MASK_KEEP_MAKE;

    switch (CurTok.Tok) {

        case TOK_LPAREN:
            /* Process parenthesized subexpression by calling the whole parser
            ** recursively.
            */
            NextToken ();
            hie0 (E);
            ConsumeRParen ();
            break;

        case TOK_BOOL_AND:
            /* A computed goto label address */
            if (IS_Get (&Standard) >= STD_CC65) {
                SymEntry* Entry;
                NextToken ();
                Entry = AddLabelSym (CurTok.Ident, SC_REF | SC_GOTO_IND);
                /* output its label */
                E->Flags = E_RTYPE_RVAL | E_LOC_CODE | E_ADDRESS_OF;
                E->Name = Entry->V.L.Label;
                E->Type = type_void_p;
                NextToken ();
            } else {
                Error ("Computed gotos are a C extension, not supported with this --standard");
                ED_MakeConstAbsInt (E, 1);
            }
            break;

        case TOK_IDENT:
            /* Identifier. Get a pointer to the symbol table entry */
            Sym = E->Sym = FindSym (CurTok.Ident);

            /* Is the symbol known? */
            if (Sym) {

                /* We found the symbol - skip the name token */
                NextToken ();

                /* Check for illegal symbol types */
                CHECK ((Sym->Flags & SC_LABEL) != SC_LABEL);
                if (Sym->Flags & SC_ESUTYPEMASK) {
                    /* Cannot use type symbols */
                    Error ("Variable identifier expected");
                    /* Assume an int type to make E valid */
                    E->Flags = E_LOC_STACK | E_RTYPE_LVAL;
                    E->Type  = type_int;
                    break;
                }

                /* Mark the symbol as referenced */
                Sym->Flags |= SC_REF;

                /* The expression type is the symbol type */
                E->Type = Sym->Type;

                /* Check for legal symbol types */
                if ((Sym->Flags & SC_CONST) == SC_CONST) {
                    /* Enum or some other numeric constant */
                    E->Flags = E_LOC_NONE | E_RTYPE_RVAL;
                    E->IVal  = Sym->V.ConstVal;
                } else if ((Sym->Flags & SC_AUTO) == SC_AUTO) {
                    /* Local variable. If this is a parameter for a variadic
                    ** function, we have to add some address calculations, and the
                    ** address is not const.
                    */
                    if ((Sym->Flags & SC_PARAM) == SC_PARAM && F_IsVariadic (CurrentFunc)) {
                        /* Variadic parameter */
                        g_leavariadic (Sym->V.Offs - F_GetParamSize (CurrentFunc));
                        E->Flags = E_LOC_EXPR | E_RTYPE_LVAL;
                    } else {
                        /* Normal parameter */
                        E->Flags = E_LOC_STACK | E_RTYPE_LVAL;
                        E->IVal  = Sym->V.Offs;
                    }
                } else if ((Sym->Flags & SC_FUNC) == SC_FUNC) {
                    /* Function */
                    E->Flags = E_LOC_GLOBAL | E_RTYPE_LVAL;
                    E->Name  = (uintptr_t) Sym->Name;
                } else if ((Sym->Flags & SC_REGISTER) == SC_REGISTER) {
                    /* Register variable, zero page based */
                    E->Flags = E_LOC_REGISTER | E_RTYPE_LVAL;
                    E->Name  = Sym->V.R.RegOffs;
                } else if ((Sym->Flags & SC_STATIC) == SC_STATIC) {
                    /* Static variable */
                    if (Sym->Flags & (SC_EXTERN | SC_STORAGE | SC_DECL)) {
                        E->Flags = E_LOC_GLOBAL | E_RTYPE_LVAL;
                        E->Name  = (uintptr_t) Sym->Name;
                    } else {
                        E->Flags = E_LOC_STATIC | E_RTYPE_LVAL;
                        E->Name  = Sym->V.L.Label;
                    }
                } else {
                    /* Local static variable */
                    E->Flags = E_LOC_STATIC | E_RTYPE_LVAL;
                    E->Name  = Sym->V.Offs;
                }

                /* We've made all variables lvalues above. However, this is
                ** not always correct: An array is actually the address of its
                ** first element, which is an rvalue, and a function is an
                ** rvalue, too, because we cannot store anything in a function.
                ** So fix the flags depending on the type.
                */
                if (IsTypeArray (E->Type) || IsTypeFunc (E->Type)) {
                    ED_AddrExpr (E);
                }

            } else {

                /* We did not find the symbol. Remember the name, then skip it */
                ident Ident;
                strcpy (Ident, CurTok.Ident);
                NextToken ();

                /* IDENT is either an auto-declared function or an undefined variable. */
                if (CurTok.Tok == TOK_LPAREN) {
                    /* C99 doesn't allow calls to undeclared functions, so
                    ** generate an error and otherwise a warning. Declare a
                    ** function returning int. For that purpose, prepare a
                    ** function signature for a function having an empty param
                    ** list and returning int.
                    */
                    if (IS_Get (&Standard) >= STD_C99) {
                        Error ("Call to undeclared function '%s'", Ident);
                    } else {
                        Warning ("Call to undeclared function '%s'", Ident);
                    }
                    Sym = AddGlobalSym (Ident, GetImplicitFuncType(), SC_EXTERN | SC_REF | SC_FUNC);
                    E->Type  = Sym->Type;
                    E->Flags = E_LOC_GLOBAL | E_RTYPE_RVAL;
                    E->Name  = (uintptr_t) Sym->Name;
                } else {
                    /* Undeclared Variable */
                    Sym = AddLocalSym (Ident, type_int, SC_AUTO | SC_REF, 0);
                    E->Flags = E_LOC_STACK | E_RTYPE_LVAL;
                    E->Type  = type_int;
                    Error ("Undefined symbol: '%s'", Ident);
                }

            }
            break;

        case TOK_SCONST:
        case TOK_WCSCONST:
            /* String literal */
            if ((Flags & E_EVAL_UNEVAL) != E_EVAL_UNEVAL) {
                E->V.LVal = UseLiteral (CurTok.SVal);
                /* Translate into target charset */
                TranslateLiteral (E->V.LVal);
            } else {
                E->V.LVal = CurTok.SVal;
            }
            E->Type  = GetCharArrayType (GetLiteralSize (CurTok.SVal));
            E->Flags = E_LOC_LITERAL | E_RTYPE_RVAL | E_ADDRESS_OF;
            E->IVal  = 0;
            E->Name  = GetLiteralLabel (CurTok.SVal);
            NextToken ();
            break;

        case TOK_ICONST:
        case TOK_CCONST:
        case TOK_WCCONST:
            /* Character and integer constants */
            E->IVal  = CurTok.IVal;
            E->Flags = E_LOC_NONE | E_RTYPE_RVAL;
            E->Type  = CurTok.Type;
            NextToken ();
            break;

        case TOK_FCONST:
            /* Floating point constant */
            E->V.FVal = CurTok.FVal;
            E->Flags  = E_LOC_NONE | E_RTYPE_RVAL;
            E->Type   = CurTok.Type;
            NextToken ();
            break;

        case TOK_ASM:
            /* ASM statement */
            AsmStatement ();
            E->Flags = E_RTYPE_RVAL | E_EVAL_MAYBE_UNUSED | E_SIDE_EFFECTS;
            E->Type  = type_void;
            break;

        case TOK_A:
            /* Register pseudo variable */
            E->Type  = type_uchar;
            E->Flags = E_LOC_PRIMARY | E_RTYPE_LVAL;
            NextToken ();
            break;

        case TOK_AX:
            /* Register pseudo variable */
            E->Type  = type_uint;
            E->Flags = E_LOC_PRIMARY | E_RTYPE_LVAL;
            NextToken ();
            break;

        case TOK_EAX:
            /* Register pseudo variable */
            E->Type  = type_ulong;
            E->Flags = E_LOC_PRIMARY | E_RTYPE_LVAL;
            NextToken ();
            break;

        default:
            /* Illegal primary. Be sure to skip the token to avoid endless
            ** error loops.
            */
            if (CurTok.Tok == TOK_LCURLY) {
                /* Statement block */
                NextToken ();
                Error ("Expression expected");
                E->Flags |= E_EVAL_MAYBE_UNUSED;
                hie0 (E);
                if (CurTok.Tok == TOK_RCURLY) {
                    NextToken ();
                }
                break;
            } else {
                /* Let's see if this is a C99-style declaration */
                DeclSpec    Spec;
                InitDeclSpec (&Spec);
                ParseDeclSpec (&Spec, TS_DEFAULT_TYPE_INT, SC_AUTO);

                if (Spec.Type->C != T_END) {

                    Error ("Mixed declarations and code are not supported in cc65");
                    while (CurTok.Tok != TOK_SEMI) {
                        Declarator Decl;

                        /* Parse one declaration */
                        ParseDecl (&Spec, &Decl, DM_ACCEPT_IDENT);
                        if (CurTok.Tok == TOK_ASSIGN) {
                            NextToken ();
                            ParseInit (Decl.Type);
                        }
                        if (CurTok.Tok == TOK_COMMA) {
                            NextToken ();
                        } else {
                            break;
                        }
                    }
                } else {
                    Error ("Expression expected");
                    E->Flags |= E_EVAL_MAYBE_UNUSED;
                    NextToken ();
                }
            }
            ED_MakeConstAbsInt (E, 1);
            break;
    }

    E->Flags |= Flags;
}



static void StructRef (ExprDesc* Expr)
/* Process struct/union field after . or ->. */
{
    Type* FinalType;
    TypeCode Q;

    /* Skip the token and check for an identifier */
    NextToken ();
    if (CurTok.Tok != TOK_IDENT) {
        Error ("Identifier expected");
        /* Make the expression an integer at address zero */
        ED_MakeConstAbs (Expr, 0, type_int);
        return;
    }

    /* Get the symbol table entry and check for a struct/union field */
    NextToken ();
    const SymEntry Field = FindStructField (Expr->Type, CurTok.Ident);
    if (Field.Type == 0) {
        Error ("No field named '%s' found in '%s'", CurTok.Ident, GetFullTypeName (Expr->Type));
        /* Make the expression an integer at address zero */
        ED_MakeConstAbs (Expr, 0, type_int);
        return;
    }

    if (IsTypePtr (Expr->Type)) {

        /* pointer->field */
        if (!ED_IsQuasiConst (Expr) && !ED_IsLocPrimary (Expr)) {
            /* If we have a non-const struct/union pointer that is not in the
            ** primary yet, load its content now to get the base address.
            */
            LoadExpr (CF_NONE, Expr);
            ED_FinalizeRValLoad (Expr);
        }
        /* Dereference the address expression */
        ED_IndExpr (Expr);

    } else if (ED_IsRVal (Expr)       &&
               ED_IsLocPrimary (Expr) &&
               Expr->Type == GetStructReplacementType (Expr->Type)) {

        /* A struct/union is usually an lvalue. If not, it is a struct/union
        ** passed in the primary register, which is usually the result returned
        ** from a function. However, it is possible that this rvalue is the
        ** result of certain kind of operations on an lvalue such as assignment,
        ** and there are no reasons to disallow such use cases. So we just rely
        ** on the check upon function returns to catch the unsupported cases and
        ** dereference the rvalue address of the struct/union here all the time.
        */
        ED_IndExpr (Expr);

    } else if (!ED_IsLocQuasiConst (Expr) && !ED_IsLocPrimaryOrExpr (Expr)) {
        /* Load the base address into the primary (and use it as a reference
        ** later) if it's not quasi-const or in the primary already.
        */
        LoadExpr (CF_NONE, Expr);
    }

    /* Clear the tested flag set during loading */
    ED_MarkAsUntested (Expr);

    /* The type is the field type plus any qualifiers from the struct/union */
    if (IsClassStruct (Expr->Type)) {
        Q = GetQualifier (Expr->Type);
    } else {
        Q = GetQualifier (Indirect (Expr->Type));
    }
    if (GetQualifier (Field.Type) == (GetQualifier (Field.Type) | Q)) {
        FinalType = Field.Type;
    } else {
        FinalType = TypeDup (Field.Type);
        FinalType->C |= Q;
    }

    if (ED_IsRVal (Expr) && ED_IsLocPrimary (Expr) && !IsTypePtr (Expr->Type)) {

        unsigned Flags = 0;
        unsigned BitOffs;

        /* Get the size of the type */
        unsigned StructSize = SizeOf (Expr->Type);
        unsigned FieldSize  = SizeOf (Field.Type);

        /* Safety check */
        CHECK (Field.V.Offs + FieldSize <= StructSize);

        /* The type of the operation depends on the type of the struct/union */
        switch (StructSize) {
            case 1:
                Flags = CF_CHAR | CF_UNSIGNED | CF_CONST;
                break;
            case 2:
                Flags = CF_INT  | CF_UNSIGNED | CF_CONST;
                break;
            case 3:
                /* FALLTHROUGH */
            case 4:
                Flags = CF_LONG | CF_UNSIGNED | CF_CONST;
                break;
            default:
                Internal ("Invalid '%s' size: %u", GetFullTypeName (Expr->Type), StructSize);
                break;
        }

        /* Generate a shift to get the field in the proper position in the
        ** primary. For bit fields, mask the value.
        */
        BitOffs = Field.V.Offs * CHAR_BITS;
        if (SymIsBitField (&Field)) {
            BitOffs += Field.Type->A.B.Offs;
            g_asr (Flags, BitOffs);
            /* Mask the value. This is unnecessary if the shift executed above
            ** moved only zeroes into the value.
            */
            if (BitOffs + Field.Type->A.B.Width != FieldSize * CHAR_BITS) {
                g_and (CF_INT | CF_UNSIGNED | CF_CONST,
                       (0x0001U << Field.Type->A.B.Width) - 1U);
            }
        } else {
            g_asr (Flags, BitOffs);
        }

        /* Use the new type */
        Expr->Type = FinalType;

    } else {

        /* Set the struct/union field offset */
        Expr->IVal += Field.V.Offs;

        /* Use the new type */
        Expr->Type = FinalType;

        /* The usual rules for variables with respect to the reference types
        ** apply to struct/union fields as well: If a field is an array, it is
        ** virtually an rvalue address, otherwise it's an lvalue reference. (A
        ** function would also be an rvalue address, but a struct/union cannot
        ** contain functions).
        */
        if (IsTypeArray (Expr->Type)) {
            ED_AddrExpr (Expr);
        }

    }
}



static void hie11 (ExprDesc *Expr)
/* Handle compound types (structs and arrays) */
{
    /* Name value used in invalid function calls */
    static const char IllegalFunc[] = "illegal_function_call";

    /* Evaluate the lhs */
    Primary (Expr);

    /* Check for a rhs */
    while (CurTok.Tok == TOK_INC    || CurTok.Tok == TOK_DEC    ||
           CurTok.Tok == TOK_LBRACK || CurTok.Tok == TOK_LPAREN ||
           CurTok.Tok == TOK_DOT    || CurTok.Tok == TOK_PTR_REF) {

        switch (CurTok.Tok) {

            case TOK_LBRACK:
                /* Array reference */
                parseadd (Expr, 1);
                break;

            case TOK_LPAREN:
                /* Function call. */
                if (!IsTypeFunc (Expr->Type) && !IsTypeFuncPtr (Expr->Type)) {
                    /* Not a function */
                    Error ("Illegal function call");
                    /* Force the type to be a implicitly defined function, one
                    ** returning an int and taking any number of arguments.
                    ** Since we don't have a name, invent one.
                    */
                    ED_MakeConstAbs (Expr, 0, GetImplicitFuncType ());
                    Expr->Name = (uintptr_t) IllegalFunc;
                }
                /* Call the function */
                FunctionCall (Expr);
                break;

            case TOK_DOT:
                if (!IsClassStruct (Expr->Type)) {
                    Error ("Struct or union expected");
                }
                StructRef (Expr);
                break;

            case TOK_PTR_REF:
                /* If we have an array, convert it to pointer to first element */
                if (IsTypeArray (Expr->Type)) {
                    Expr->Type = ArrayToPtr (Expr->Type);
                }
                if (!IsClassPtr (Expr->Type) || !IsClassStruct (Indirect (Expr->Type))) {
                    Error ("Struct pointer or union pointer expected");
                }
                StructRef (Expr);
                break;

            case TOK_INC:
                PostInc (Expr);
                break;

            case TOK_DEC:
                PostDec (Expr);
                break;

            default:
                Internal ("Invalid token in hie11: %d", CurTok.Tok);

        }
    }
}



void Store (ExprDesc* Expr, const Type* StoreType)
/* Store the primary register into the location denoted by Expr. If StoreType
** is given, use this type when storing instead of Expr->Type. If StoreType
** is NULL, use Expr->Type instead.
*/
{
    unsigned Flags;

    /* If StoreType was not given, use Expr->Type instead */
    if (StoreType == 0) {
        StoreType = Expr->Type;
    }

    /* Prepare the code generator flags */
    Flags = TypeOf (StoreType) | GlobalModeFlags (Expr);

    /* Do the store depending on the location */
    switch (ED_GetLoc (Expr)) {

        case E_LOC_ABS:
            /* Absolute numeric addressed variable */
            g_putstatic (Flags, Expr->IVal, 0);
            break;

        case E_LOC_GLOBAL:
        case E_LOC_STATIC:
        case E_LOC_REGISTER:
        case E_LOC_LITERAL:
        case E_LOC_CODE:
            /* Global variabl, static variable, register variable, pooled
            ** literal or code label location.
            */
            g_putstatic (Flags, Expr->Name, Expr->IVal);
            break;

        case E_LOC_STACK:
            /* Value on the stack */
            g_putlocal (Flags, Expr->IVal, 0);
            break;

        case E_LOC_PRIMARY:
            /* The primary register (value is already there) */
            break;

        case E_LOC_EXPR:
            /* An expression referenced in the primary register */
            g_putind (Flags, Expr->IVal);
            break;

        case E_LOC_NONE:
            /* We may get here as a result of previous compiler errors */
            break;

        default:
            Internal ("Invalid location in Store(): 0x%04X", ED_GetLoc (Expr));
    }

    /* Assume that each one of the stores will invalidate CC */
    ED_MarkAsUntested (Expr);
}



static void PreInc (ExprDesc* Expr)
/* Handle the preincrement operators */
{
    /* Skip the operator token */
    NextToken ();

    /* Evaluate the expression and check that it is an lvalue */
    hie10 (Expr);
    if (!ED_IsLVal (Expr)) {
        Error ("Invalid lvalue");
        return;
    }

    /* We cannot modify const values */
    if (IsQualConst (Expr->Type)) {
        Error ("Increment of read-only variable");
    }

    /* Do the increment */
    DoInc (Expr, OA_NEED_NEW);

    /* Result is an expression, no reference */
    ED_FinalizeRValLoad (Expr);

    /* Expression has had side effects */
    Expr->Flags |= E_SIDE_EFFECTS;
}



static void PreDec (ExprDesc* Expr)
/* Handle the predecrement operators */
{
    /* Skip the operator token */
    NextToken ();

    /* Evaluate the expression and check that it is an lvalue */
    hie10 (Expr);
    if (!ED_IsLVal (Expr)) {
        Error ("Invalid lvalue");
        return;
    }

    /* We cannot modify const values */
    if (IsQualConst (Expr->Type)) {
        Error ("Decrement of read-only variable");
    }

    /* Do the decrement */
    DoDec (Expr, OA_NEED_NEW);

    /* Result is an expression, no reference */
    ED_FinalizeRValLoad (Expr);

    /* Expression has had side effects */
    Expr->Flags |= E_SIDE_EFFECTS;
}



static void PostInc (ExprDesc* Expr)
/* Handle the postincrement operator */
{
    unsigned Flags;

    NextToken ();

    /* The expression to increment must be an lvalue */
    if (!ED_IsLVal (Expr)) {
        Error ("Invalid lvalue");
        return;
    }

    /* We cannot modify const values */
    if (IsQualConst (Expr->Type)) {
        Error ("Increment of read-only variable");
    }

    /* Get the data type */
    Flags = TypeOf (Expr->Type);

    /* We are allowed by the C standard to defer the inc operation until after
    ** the expression is used, so that we don't need to save and reload
    ** the original value.
    */

    /* Emit smaller code if a char variable is at a constant location */
    if ((Flags & CF_TYPEMASK) == CF_CHAR && ED_IsLocConst (Expr) && !IsTypeBitField (Expr->Type)) {

        LoadExpr (CF_NONE, Expr);
        AddCodeLine ("inc %s", ED_GetLabelName (Expr, 0));

        /* Expression has had side effects */
        Expr->Flags |= E_SIDE_EFFECTS;

    } else {

        if (ED_IsLocPrimaryOrExpr (Expr)) {

            /* Do the increment */
            DoInc (Expr, OA_NEED_OLD);

            /* Expression has had side effects */
            Expr->Flags |= E_SIDE_EFFECTS;

        } else {

            /* Defer the increment until after the value of this expression is used */
            DeferInc (Expr);

            /* Just return */
            return;
        }
    }

    /* The result is always an expression, no reference */
    ED_FinalizeRValLoad (Expr);
}



static void PostDec (ExprDesc* Expr)
/* Handle the postdecrement operator */
{
    unsigned Flags;

    NextToken ();

    /* The expression to decrement must be an lvalue */
    if (!ED_IsLVal (Expr)) {
        Error ("Invalid lvalue");
        return;
    }

    /* We cannot modify const values */
    if (IsQualConst (Expr->Type)) {
        Error ("Decrement of read-only variable");
    }

    /* Get the data type */
    Flags = TypeOf (Expr->Type);

    /* Emit smaller code if a char variable is at a constant location */
    if ((Flags & CF_TYPEMASK) == CF_CHAR && ED_IsLocConst (Expr) && !IsTypeBitField (Expr->Type)) {

        LoadExpr (CF_NONE, Expr);
        AddCodeLine ("dec %s", ED_GetLabelName (Expr, 0));

        /* Expression has had side effects */
        Expr->Flags |= E_SIDE_EFFECTS;

    } else {

        if (ED_IsLocPrimaryOrExpr (Expr)) {

            /* Do the decrement */
            DoDec (Expr, OA_NEED_OLD);

            /* Expression has had side effects */
            Expr->Flags |= E_SIDE_EFFECTS;

        } else {

            /* Defer the decrement until after the value of this expression is used */
            DeferDec (Expr);

            /* Just return */
            return;
        }
    }

    /* The result is always an expression, no reference */
    ED_FinalizeRValLoad (Expr);
}



static void UnaryOp (ExprDesc* Expr)
/* Handle unary -/+ and ~ */
{
    /* Remember the operator token and skip it */
    token_t Tok = CurTok.Tok;
    NextToken ();

    /* Get the expression */
    hie10 (Expr);

    /* We can only handle integer types */
    if (!IsClassInt (Expr->Type)
        && !IsClassFloat (Expr->Type)  /* FIXME: float */
    ) {
        Error ("Argument must have integer type");
        ED_MakeConstAbsInt (Expr, 1);
    }

    /* Check for a constant numeric expression */
    if (ED_IsConstAbs (Expr)) {
        /* Value is numeric */

        /* FIXME: float ---- start new code */
        if (IsClassFloat (Expr->Type)) {
            switch (Tok) {
                case TOK_MINUS: Expr->V.FVal = FP_D_Mul(Expr->V.FVal, FP_D_FromInt(-1));   break;
                case TOK_PLUS:                                                         break;
                default:        Internal ("Unexpected token: %d", Tok);
            }
        }
        else {
        /* FIXME: float ---- end new code */
            switch (Tok) {
                case TOK_MINUS: Expr->IVal = -Expr->IVal;   break;
                case TOK_PLUS:                              break;
                case TOK_COMP:  Expr->IVal = ~Expr->IVal;   break;
                default:        Internal ("Unexpected token: %d", Tok);
            }

            /* Adjust the type of the expression */
            Expr->Type = IntPromotion (Expr->Type);
        }

        /* Limit the calculated value to the range of its type */
        LimitExprValue (Expr, 1);

    } else {
        unsigned Flags;

        /* Value is not constant */
        LoadExpr (CF_NONE, Expr);

        /* Adjust the type of the expression */
        /* FIXME: float */
        if (!IsClassFloat (Expr->Type)) {
            Expr->Type = IntPromotion (Expr->Type);
        }
//        Expr->Type = IntPromotion (Expr->Type);
        TypeConversion (Expr, Expr->Type);

        /* Get code generation flags */
        Flags = TypeOf (Expr->Type);

        /* Handle the operation */
        switch (Tok) {
            case TOK_MINUS: g_neg (Flags);  break;
            case TOK_PLUS:                  break;
            case TOK_COMP:  g_com (Flags);  break;
            default:        Internal ("Unexpected token: %d", Tok);
        }

        /* The result is an rvalue in the primary */
        ED_FinalizeRValLoad (Expr);
    }
}



void hie10 (ExprDesc* Expr)
/* Handle ++, --, !, unary - etc. */
{
    unsigned long Size;

    switch (CurTok.Tok) {

        case TOK_INC:
            PreInc (Expr);
            break;

        case TOK_DEC:
            PreDec (Expr);
            break;

        case TOK_PLUS:
        case TOK_MINUS:
        case TOK_COMP:
            /* FIXME: whats with floats? */
            UnaryOp (Expr);
            break;

        case TOK_BOOL_NOT:
            NextToken ();
            BoolExpr (hie10, Expr);
            if (ED_IsConstAbs (Expr)) {
                /* Constant numeric expression */
                Expr->IVal = !Expr->IVal;
            } else if (ED_IsAddrExpr (Expr)) {
                /* Address != NULL, so !Address == 0 */
                ED_MakeConstBool (Expr, 0);
            } else {
                /* Not constant, load into the primary */
                LoadExpr (CF_NONE, Expr);
                g_bneg (TypeOf (Expr->Type));
                ED_FinalizeRValLoad (Expr);
                ED_TestDone (Expr);             /* bneg will set cc */
            }
            /* The result type is always boolean */
            Expr->Type = type_bool;
            break;

        case TOK_STAR:
            NextToken ();
            ExprWithCheck (hie10, Expr);

            /* If the expression is already a pointer to function, the
            ** additional dereferencing operator must be ignored. A function
            ** itself is represented as "pointer to function", so any number
            ** of dereference operators is legal, since the result will
            ** always be converted to "pointer to function".
            */
            if (IsTypeFuncPtr (Expr->Type) || IsTypeFunc (Expr->Type)) {
                /* Expression not storable */
                ED_MarkExprAsRVal (Expr);
            } else {
                if (!ED_IsQuasiConstAddr (Expr)) {
                    /* Not a constant address, load the pointer into the primary
                    ** and make it a calculated value.
                    */
                    LoadExpr (CF_NONE, Expr);
                    ED_FinalizeRValLoad (Expr);
                }

                if (IsClassPtr (Expr->Type)) {
                    Expr->Type = Indirect (Expr->Type);
                } else {
                    Error ("Illegal indirection");
                }
                /* If the expression points to an array, then don't convert the
                ** address -- it already is the location of the first element.
                */
                if (!IsTypeArray (Expr->Type)) {
                    /* The * operator yields an lvalue reference */
                    ED_IndExpr (Expr);
                }
            }
            break;

        case TOK_AND:
            NextToken ();
            ExprWithCheck (hie10, Expr);
            /* The & operator may be applied to any lvalue, and it may be
            ** applied to functions and arrays, even if they're not lvalues.
            */
            if (!IsTypeFunc (Expr->Type) && !IsTypeArray (Expr->Type)) {
                if (ED_IsRVal (Expr)) {
                    Error ("Illegal address");
                    /* Continue anyway, just to avoid further warnings */
                }

                if (IsTypeBitField (Expr->Type)) {
                    Error ("Cannot take address of bit-field");
                    /* Continue anyway, just to avoid further warnings */
                    Expr->Type = GetUnderlyingType (Expr->Type);
                }
                /* The & operator yields an rvalue address */
                ED_AddrExpr (Expr);
            }
            Expr->Type = AddressOf (Expr->Type);
            break;

        case TOK_SIZEOF:
            NextToken ();
            if (TypeSpecAhead ()) {
                Type T[MAXTYPELEN];
                NextToken ();
                Size = ExprCheckedSizeOf (ParseType (T));
                ConsumeRParen ();
            } else {
                /* Remember the output queue pointer */
                CodeMark Mark;
                GetCodePos (&Mark);

                /* The expression shall be unevaluated */
                ExprDesc Uneval;
                ED_Init (&Uneval);
                ED_MarkForUneval (&Uneval);
                hie10 (&Uneval);
                if (IsTypeBitField (Uneval.Type)) {
                    Error ("Cannot apply 'sizeof' to bit-field");
                    Size = 0;
                } else {
                    /* Calculate the size */
                    Size = ExprCheckedSizeOf (Uneval.Type);
                }
                /* Remove any generated code */
                RemoveCode (&Mark);
            }
            ED_MakeConstAbs (Expr, Size, type_size_t);
            ED_MarkAsUntested (Expr);
            break;

        default:
            if (TypeSpecAhead ()) {

                /* A typecast */
                TypeCast (Expr);

            } else {

                /* An expression */
                hie11 (Expr);

            }
            break;
    }
}



static void hie_internal (const GenDesc* Ops,   /* List of generators */
                          ExprDesc* Expr,
                          void (*hienext) (ExprDesc*),
                          int* UsedGen)
/* Helper function */
{
    CodeMark Mark1;
    CodeMark Mark2;
    const GenDesc* Gen;
    token_t Tok;                        /* The operator token */
    unsigned ltype, type;
    int lconst;                         /* Left operand is a constant */
    int rconst;                         /* Right operand is a constant */
    int floatop = 0;

//LOG(("hie_internal\n"));
    ExprWithCheck (hienext, Expr);

    *UsedGen = 0;
    while ((Gen = FindGen (CurTok.Tok, Ops)) != 0) {

        ExprDesc Expr2;
        ED_Init (&Expr2);
        Expr2.Flags |= Expr->Flags & E_MASK_KEEP_SUBEXPR;

        /* Tell the caller that we handled it's ops */
        *UsedGen = 1;

        /* FIXME: float ---start new code*/
        /* Remember the operator token, then skip it */
        Tok = CurTok.Tok;
        NextToken ();

        switch (Tok) {
            case TOK_STAR:
            case TOK_DIV:
                floatop = 1;
                break;
            default:
                break;
        }

        /* FIXME: float ---start end code*/

        /* All operators that call this function expect an int on the lhs */
        if (!IsClassInt (Expr->Type) &&
            /* FIXME: float */
            !(floatop && IsClassFloat (Expr->Type))
        ) {
            Error ("LHS Integer expression expected (hie_internal)");
            /* To avoid further errors, make Expr a valid int expression */
            ED_MakeConstAbsInt (Expr, 1);
        }

//         /* Remember the operator token, then skip it */
//         Tok = CurTok.Tok;
//         NextToken ();

        /* Get the lhs on stack */
        GetCodePos (&Mark1);
        ltype = TypeOf (Expr->Type);
        lconst = ED_IsConstAbs (Expr);
        if (lconst) {
            /* Constant value */
            GetCodePos (&Mark2);
            /* If the operator is commutative, don't push the left side, if
            ** it's a constant, since we will exchange both operands.
            */
            if ((Gen->Flags & GEN_COMM) == 0) {
                if (ltype == CF_FLOAT) {
                    LOG(("hie_internal push left side const (float)\n"));
                    g_push (ltype | CF_CONST, FP_D_As32bitRaw(Expr->V.FVal));
                } else {
                    LOG(("hie_internal push left side const (int)\n"));
                    g_push (ltype | CF_CONST, Expr->IVal);
                }
            }
        } else {
            /* Value not constant */
            LoadExpr (CF_NONE, Expr);
            GetCodePos (&Mark2);
            LOG(("hie_internal push left side var\n"));
            g_push (ltype, 0);
        }

        /* Get the right hand side */
        MarkedExprWithCheck (hienext, &Expr2);

        /* Check for a constant expression */
        rconst = (ED_IsConstAbs (&Expr2) && ED_CodeRangeIsEmpty (&Expr2));
        if (!rconst) {
            /* Not constant, load into the primary */
            LoadExpr (CF_NONE, &Expr2);
        }

        /* Check the type of the rhs */
        if (!IsClassInt (Expr2.Type) &&
            /* FIXME: float */
            !(floatop && IsClassFloat (Expr2.Type))
            ) {
            Error ("RHS Integer expression expected (hie_internal)");
        }
        LOG(("hie_internal lconst:%d rconst:%d\n", lconst, rconst));
        /* Check for const operands */
        if (lconst && rconst) {

            /* Evaluate the result for operands */
            unsigned long Val1 = Expr->IVal;
            unsigned long Val2 = Expr2.IVal;

            /* Both operands are constant, remove the generated code */
            RemoveCode (&Mark1);

            /* Get the type of the result */
            Expr->Type = ArithmeticConvert (Expr->Type, Expr2.Type);

<<<<<<< HEAD
            /* FIXME: float --- newcode start */
LOG(("hie_internal Expr->Type:%s Expr2->Type:%s\n",
       (IsClassFloat (Expr->Type) == CF_FLOAT) ? "float" : "int",
       (IsClassFloat (Expr2.Type) == CF_FLOAT) ? "float" : "int"
       ));
LOG(("hie_internal Expr->Type:%s Expr2->Type:%s\n",
       (Expr->Type == type_float) ? "float" : "int",
       (Expr2.Type == type_float) ? "float" : "int"
       ));

            /* FIXME: float */
            /* FIXME: right now this works only when both rhs and lhs are float,
                      this must be extended to handle mixed operations */
//             if ((IsClassFloat (Expr->Type) == CF_FLOAT) &&
//                 (IsClassFloat (Expr2.Type) == CF_FLOAT)) {
            if ((ltype == CF_FLOAT) ||
                (Expr2.Type == type_float)) {
                /* Evaluate the result for float operands */
                Double Val1;
                Double Val2;
                LOG(("hie_internal float X float %d %d\n", Expr->IVal, Expr2.IVal));
                if (ltype == CF_FLOAT) {
                    Val1 = Expr->V.FVal;
                } else {
                    Val1 = FP_D_FromInt(Expr->IVal);
                }
                if (TypeOf (Expr2.Type) == CF_FLOAT) {
                    Val2 = Expr2.V.FVal;
                } else {
                    Val2 = FP_D_FromInt(Expr2.IVal);
                }
                LOG(("hie_internal float X float %f %f\n", Expr->V.FVal.V, Expr2.V.FVal.V));

                switch (Tok) {
                    case TOK_DIV:
#if 0 // TODO
                        if (Val2 == 0.0f) {
                            Error ("Division by zero");
                            Expr->V.FVal = FP_D_FromInt(0);
                        } else
#endif
                        {
                            Expr->V.FVal = FP_D_Div(Val1, Val2);
                        }
                        break;
                    case TOK_STAR:
                        Expr->V.FVal = FP_D_Mul(Val1, Val2);
                        break;
                    default:
                        Internal ("hie_internal: got token 0x%X\n", Tok);
                }
            /* FIXME: float --- newcode end */
            } else {
                LOG(("hie_internal signed int X signed int\n"));
                /* Handle the op differently for signed and unsigned types */
                if (IsSignSigned (Expr->Type)) {

                    /* Evaluate the result for signed operands */
                    signed long Val1 = Expr->IVal;
                    signed long Val2 = Expr2.IVal;
                    switch (Tok) {
                        case TOK_OR:
                            Expr->IVal = (Val1 | Val2);
                            break;
                        case TOK_XOR:
                            Expr->IVal = (Val1 ^ Val2);
                            break;
                        case TOK_AND:
                            Expr->IVal = (Val1 & Val2);
                            break;
                        case TOK_STAR:
                            Expr->IVal = (Val1 * Val2);
                            break;
                        case TOK_DIV:
                            if (Val2 == 0) {
                                Error ("Division by zero");
                                Expr->IVal = 0x7FFFFFFF;
                            } else {
                                Expr->IVal = (Val1 / Val2);
                            }
                            break;
                        case TOK_MOD:
                            if (Val2 == 0) {
                                Error ("Modulo operation with zero");
                                Expr->IVal = 0;
                            } else {
                                Expr->IVal = (Val1 % Val2);
                            }
                            break;
                        default:
                            Internal ("hie_internal: got token 0x%X\n", Tok);
                    }
                } else {
                LOG(("hie_internal unsigned int X unsigned int\n"));

                    /* Evaluate the result for unsigned operands */
                    unsigned long Val1 = Expr->IVal;
                    unsigned long Val2 = Expr2.IVal;
                    switch (Tok) {
                        case TOK_OR:
                            Expr->IVal = (Val1 | Val2);
                            break;
                        case TOK_XOR:
                            Expr->IVal = (Val1 ^ Val2);
                            break;
                        case TOK_AND:
                            Expr->IVal = (Val1 & Val2);
                            break;
                        case TOK_STAR:
                            Expr->IVal = (Val1 * Val2);
                            break;
                        case TOK_DIV:
                            if (Val2 == 0) {
                                Error ("Division by zero");
                                Expr->IVal = 0xFFFFFFFF;
                            } else {
                                Expr->IVal = (Val1 / Val2);
                            }
                            break;
                        case TOK_MOD:
                            if (Val2 == 0) {
                                Error ("Modulo operation with zero");
                                Expr->IVal = 0;
                            } else {
                                Expr->IVal = (Val1 % Val2);
                            }
                            break;
                        default:
                            Internal ("hie_internal: got token 0x%X\n", Tok);
                    }
                }
=======
            /* Handle the op differently for signed and unsigned types */
            switch (Tok) {
                case TOK_OR:
                    Expr->IVal = (Val1 | Val2);
                    break;
                case TOK_XOR:
                    Expr->IVal = (Val1 ^ Val2);
                    break;
                case TOK_AND:
                    Expr->IVal = (Val1 & Val2);
                    break;
                case TOK_STAR:
                    Expr->IVal = (Val1 * Val2);
                    break;
                case TOK_DIV:
                    if (Val2 == 0) {
                        if (!ED_IsUneval (Expr)) {
                            Warning ("Division by zero");
                        }
                        Expr->IVal = 0xFFFFFFFF;
                    } else {
                        /* Handle signed and unsigned operands differently */
                        if (IsSignSigned (Expr->Type)) {
                            Expr->IVal = ((long)Val1 / (long)Val2);
                        } else {
                            Expr->IVal = (Val1 / Val2);
                        }
                    }
                    break;
                case TOK_MOD:
                    if (Val2 == 0) {
                        if (!ED_IsUneval (Expr)) {
                            Warning ("Modulo operation with zero");
                        }
                        Expr->IVal = 0;
                    } else {
                        /* Handle signed and unsigned operands differently */
                        if (IsSignSigned (Expr->Type)) {
                            Expr->IVal = ((long)Val1 % (long)Val2);
                        } else {
                            Expr->IVal = (Val1 % Val2);
                        }
                    }
                    break;
                default:
                    Internal ("hie_internal: got token 0x%X\n", Tok);
>>>>>>> 35133424
            }

            /* Limit the calculated value to the range of its type */
            LimitExprValue (Expr, 1);

        } else if (lconst && (Gen->Flags & GEN_COMM) && !rconst) {
            /* If the LHS constant is an int that fits into an unsigned char, change the
            ** codegen type to unsigned char.  If the RHS is also an unsigned char, then
            ** g_typeadjust will return unsigned int (instead of int, which would be
            ** returned without this modification).  This allows more efficient operations,
            ** but does not affect correctness for the same reasons explained in g_typeadjust.
            */
            LOG(("hie_internal ?1\n"));
            if (ltype == CF_INT && Expr->IVal >= 0 && Expr->IVal < 256) {
                ltype = CF_CHAR | CF_UNSIGNED;
            }

            /* The left side is constant, the right side is not, and the
            ** operator allows swapping the operands. We haven't pushed the
            ** left side onto the stack in this case, and will reverse the
            ** operation because this allows for better code.
            */
            unsigned rtype = ltype | CF_CONST;
            ltype = TypeOf (Expr2.Type);       /* Expr2 is now left */
            type = CF_CONST;
            if ((Gen->Flags & GEN_NOPUSH) == 0) {
                g_push (ltype, 0);
            } else {
                ltype |= CF_PRIMARY;        /* Value is in register */
            }

            /* Determine the type of the operation result. */
            type |= g_typeadjust (ltype, rtype);
            Expr->Type = ArithmeticConvert (Expr->Type, Expr2.Type);

            /* Generate code */
            if (TypeOf (Expr->Type) == CF_FLOAT) {
                Gen->Func (type, FP_D_As32bitRaw(Expr->V.FVal));
            } else {
                Gen->Func (type, Expr->IVal);
            }

            /* We have an rvalue in the primary now */
            ED_FinalizeRValLoad (Expr);

        } else {

            /* If the right hand side is constant, and the generator function
            ** expects the lhs in the primary, remove the push of the primary
            ** now.
            */
            unsigned rtype = TypeOf (Expr2.Type);
            type = 0;
            LOG(("hie_internal ?2 rconst: %d rtype:%x\n", rconst, rtype));
            if (rconst) {
                /* As above, but for the RHS. */
                if (rtype == CF_INT && Expr2.IVal >= 0 && Expr2.IVal < 256) {
                    rtype = CF_CHAR | CF_UNSIGNED;
                }
                /* Second value is constant - check for div */
                LOG(("rtype float is %x\n", CF_FLOAT));
                if (rtype == CF_FLOAT) {
                    // FIXME add respective checks for float
                    FIXME(("FIXME: add div checks for float\n"));
                } else {
                    if (Tok == TOK_DIV && Expr2.IVal == 0) {
                        Error ("Division by zero");
                    } else if (Tok == TOK_MOD && Expr2.IVal == 0) {
                        Error ("Modulo operation with zero");
                    }
                }
                type |= CF_CONST;
                rtype |= CF_CONST;
<<<<<<< HEAD
=======
                if (Expr2.IVal == 0 && !ED_IsUneval (Expr)) {
                    if (Tok == TOK_DIV) {
                        Warning ("Division by zero");
                    } else if (Tok == TOK_MOD) {
                        Warning ("Modulo operation with zero");
                    }
                }
>>>>>>> 35133424
                if ((Gen->Flags & GEN_NOPUSH) != 0) {
                    FIXME(("hie_internal ?2 removing code\n"));
                    RemoveCode (&Mark2);
                    ltype |= CF_PRIMARY;    /* Value is in register */
                }
            }

            /* Determine the type of the operation result. */
            type |= g_typeadjust (ltype, rtype);
            Expr->Type = ArithmeticConvert (Expr->Type, Expr2.Type);

            /* Generate code */
            if (TypeOf (Expr2.Type) == CF_FLOAT) {
                Gen->Func (type, FP_D_As32bitRaw(Expr2.V.FVal));
            } else {
                Gen->Func (type, Expr2.IVal);
            }

            /* We have an rvalue in the primary now */
            ED_FinalizeRValLoad (Expr);
        }

        /* Propagate viral flags */
        ED_PropagateFrom (Expr, &Expr2);
    }
}



static void hie_compare (const GenDesc* Ops,    /* List of generators */
                         ExprDesc* Expr,
                         void (*hienext) (ExprDesc*))
/* Helper function for the compare operators */
{
    CodeMark Mark1;
    CodeMark Mark2;
    const GenDesc* Gen;
    token_t Tok;                        /* The operator token */
    unsigned ltype;
    int rconst;                         /* Operand is a constant */

    LOG(("hie_compare\n"));

    ExprWithCheck (hienext, Expr);

    while ((Gen = FindGen (CurTok.Tok, Ops)) != 0) {

        ExprDesc Expr2;
        ED_Init (&Expr2);
        Expr2.Flags |= Expr->Flags & E_MASK_KEEP_SUBEXPR;

        /* Remember the generator function */
        void (*GenFunc) (unsigned, unsigned long) = Gen->Func;

        /* Remember the operator token, then skip it */
        Tok = CurTok.Tok;
        NextToken ();

        /* If lhs is a function, convert it to the address of the function */
        if (IsTypeFunc (Expr->Type)) {
            Expr->Type = AddressOf (Expr->Type);
        }

        /* Get the lhs on stack */
        GetCodePos (&Mark1);
        ltype = TypeOf (Expr->Type);
        if (ED_IsConstAbs (Expr)) {
            /* Numeric constant value */
            GetCodePos (&Mark2);
            LOG(("hie_compare iVal:%08x FVal:%f\n", Expr->IVal, Expr->V.FVal.V));
            if (ltype == CF_FLOAT) {
                g_push_float (ltype | CF_CONST, Expr->V.FVal.V);
            } else {
                g_push (ltype | CF_CONST, Expr->IVal);
            }
        } else {
            /* Value not numeric constant */
            LoadExpr (CF_NONE, Expr);
            GetCodePos (&Mark2);
            g_push (ltype, 0);
        }

        /* Get the right hand side */
        MarkedExprWithCheck (hienext, &Expr2);

        /* If rhs is a function, convert it to the address of the function */
        if (IsTypeFunc (Expr2.Type)) {
            Expr2.Type = AddressOf (Expr2.Type);
        }

        /* Check for a numeric constant expression */
        rconst = (ED_IsConstAbs (&Expr2) && ED_CodeRangeIsEmpty (&Expr2));
        if (!rconst) {
            /* Not numeric constant, load into the primary */
            LoadExpr (CF_NONE, &Expr2);
        }

        /* Check if operands have allowed types for this operation */
        if (!IsRelationType (Expr->Type) || !IsRelationType (Expr2.Type)) {
            /* Output only one message even if both sides are wrong */
            TypeCompatibilityDiagnostic (Expr->Type, Expr2.Type, 1,
                "Comparing types '%s' with '%s' is invalid");
            /* Avoid further errors */
            ED_MakeConstAbsInt (Expr, 0);
            ED_MakeConstAbsInt (&Expr2, 0);
        }

        /* Some operations aren't allowed on function pointers */
        if ((Gen->Flags & GEN_NOFUNC) != 0) {
            if ((IsTypeFuncPtr (Expr->Type) || IsTypeFuncPtr (Expr2.Type))) {
                /* Output only one message even if both sides are wrong */
                Error ("Cannot use function pointers in this relation operation");
                /* Avoid further errors */
                ED_MakeConstAbsInt (Expr, 0);
                ED_MakeConstAbsInt (&Expr2, 0);
            }
        }

        /* Make sure, the types are compatible */
        if (IsClassInt (Expr->Type)) {
            if (!IsClassInt (Expr2.Type) && !ED_IsNullPtr (Expr)) {
                if (IsClassPtr (Expr2.Type)) {
                    TypeCompatibilityDiagnostic (Expr->Type, PtrConversion (Expr2.Type), 0,
                        "Comparing integer '%s' with pointer '%s'");
                } else {
                    TypeCompatibilityDiagnostic (Expr->Type, Expr2.Type, 1,
                        "Comparing types '%s' with '%s' is invalid");
                }
            }
        } else if (IsClassPtr (Expr->Type)) {
            if (IsClassPtr (Expr2.Type)) {
                /* Pointers are allowed in comparison */
                if (TypeCmp (Expr->Type, Expr2.Type).C < TC_VOID_PTR) {
                    /* Warn about distinct pointer types */
                    TypeCompatibilityDiagnostic (PtrConversion (Expr->Type), PtrConversion (Expr2.Type), 0,
                        "Distinct pointer types comparing '%s' with '%s'");
                }
            } else if (!ED_IsNullPtr (&Expr2)) {
                if (IsClassInt (Expr2.Type)) {
                    TypeCompatibilityDiagnostic (PtrConversion (Expr->Type), Expr2.Type, 0,
                        "Comparing pointer type '%s' with integer type '%s'");
                } else {
                    TypeCompatibilityDiagnostic (Expr->Type, Expr2.Type, 1,
                        "Comparing types '%s' with '%s' is invalid");
                }
            }
        }

        /* Check for numeric constant operands */
        if ((ED_IsAddrExpr (Expr) && ED_IsNullPtr (&Expr2)) ||
            (ED_IsNullPtr (Expr) && ED_IsAddrExpr (&Expr2))) {

            /* Object addresses are inequal to null pointer */
            Expr->IVal = (Tok != TOK_EQ);
            if (ED_IsNullPtr (&Expr2)) {
                if (Tok == TOK_LT || Tok == TOK_LE) {
                    Expr->IVal = 0;
                }
            } else {
                if (Tok == TOK_GT || Tok == TOK_GE) {
                    Expr->IVal = 0;
                }
            }

            /* Get rid of unwanted flags */
            ED_MakeConstBool (Expr, Expr->IVal);

            /* The result is constant, this is suspicious when not in
            ** preprocessor mode.
            */
            WarnConstCompareResult (Expr);

            if (ED_CodeRangeIsEmpty (&Expr2)) {
                /* Both operands are static, remove the load code */
                RemoveCode (&Mark1);
            } else {
                /* Drop pushed lhs */
                g_drop (sizeofarg (ltype));
                pop (ltype);
            }

        } else if (ED_IsAddrExpr (Expr)     &&
                   ED_IsAddrExpr (&Expr2)   &&
                   Expr->Sym == Expr2.Sym) {

            /* Evaluate the result for static addresses */
            unsigned long Val1 = Expr->IVal;
            unsigned long Val2 = Expr2.IVal;
            switch (Tok) {
                case TOK_EQ: Expr->IVal = (Val1 == Val2);   break;
                case TOK_NE: Expr->IVal = (Val1 != Val2);   break;
                case TOK_LT: Expr->IVal = (Val1 < Val2);    break;
                case TOK_LE: Expr->IVal = (Val1 <= Val2);   break;
                case TOK_GE: Expr->IVal = (Val1 >= Val2);   break;
                case TOK_GT: Expr->IVal = (Val1 > Val2);    break;
                default:     Internal ("hie_compare: got token 0x%X\n", Tok);
            }

            /* Get rid of unwanted flags */
            ED_MakeConstBool (Expr, Expr->IVal);

            /* If the result is constant, this is suspicious when not in
            ** preprocessor mode.
            */
            WarnConstCompareResult (Expr);

            if (ED_CodeRangeIsEmpty (&Expr2)) {
                /* Both operands are static, remove the load code */
                RemoveCode (&Mark1);
            } else {
                /* Drop pushed lhs */
                g_drop (sizeofarg (ltype));
                pop (ltype);
            }

        } else if (ED_IsConstAbs (Expr) && rconst) {

            /* Both operands are numeric constant, remove the generated code */
            RemoveCode (&Mark1);
            LOG(("hie_compare (Both operands are numeric constant)\n"));

             if ((TypeOf (Expr->Type) == CF_FLOAT) || (TypeOf (Expr2.Type) == CF_FLOAT)) {
                /* at least one of the operands is a float */
                if ((TypeOf (Expr->Type) == CF_FLOAT) && (TypeOf (Expr2.Type) == CF_FLOAT)) {
                    /* compare float vs float */
                    float Val1 = (float)FP_D_ToFloat(Expr->V.FVal);
                    float Val2 = (float)FP_D_ToFloat(Expr2.V.FVal);
                    switch (Tok) {
                        case TOK_EQ: Expr->IVal = (Val1 == Val2);   break;
                        case TOK_NE: Expr->IVal = (Val1 != Val2);   break;
                        case TOK_LT: Expr->IVal = (Val1 < Val2);    break;
                        case TOK_LE: Expr->IVal = (Val1 <= Val2);   break;
                        case TOK_GE: Expr->IVal = (Val1 >= Val2);   break;
                        case TOK_GT: Expr->IVal = (Val1 > Val2);    break;
                        default:     Internal ("hie_compare: got token 0x%X\n", Tok);
                    }
                } else if (TypeOf (Expr2.Type) == CF_FLOAT) {
                    LOG(("FIXME: comparing non float constant with float constant\n"));
                    /* FIXME: compare non float vs float */
                    signed long Val1 = Expr2.IVal;
                    float Val2 = (float)FP_D_ToFloat(Expr->V.FVal);
                    switch (Tok) {
                        case TOK_EQ: Expr->IVal = (Val1 == Val2);   break;
                        case TOK_NE: Expr->IVal = (Val1 != Val2);   break;
                        case TOK_LT: Expr->IVal = (Val1 < Val2);    break;
                        case TOK_LE: Expr->IVal = (Val1 <= Val2);   break;
                        case TOK_GE: Expr->IVal = (Val1 >= Val2);   break;
                        case TOK_GT: Expr->IVal = (Val1 > Val2);    break;
                        default:     Internal ("hie_compare: got token 0x%X\n", Tok);
                    }
                } else {
                    LOG(("FIXME: comparing float constant with non float constant\n"));
                    /* FIXME: compare float vs non float */
                    float Val1 = (float)FP_D_ToFloat(Expr->V.FVal);
                    signed long Val2 = Expr2.IVal;
                    switch (Tok) {
                        case TOK_EQ: Expr->IVal = (Val1 == Val2);   break;
                        case TOK_NE: Expr->IVal = (Val1 != Val2);   break;
                        case TOK_LT: Expr->IVal = (Val1 < Val2);    break;
                        case TOK_LE: Expr->IVal = (Val1 <= Val2);   break;
                        case TOK_GE: Expr->IVal = (Val1 >= Val2);   break;
                        case TOK_GT: Expr->IVal = (Val1 > Val2);    break;
                        default:     Internal ("hie_compare: got token 0x%X\n", Tok);
                    }
                }
            } else {

                /* Determine if this is a signed or unsigned compare */
                if (IsClassInt (Expr->Type) && IsSignSigned (Expr->Type) &&
                    IsClassInt (Expr2.Type) && IsSignSigned (Expr2.Type)) {

                    /* Evaluate the result for signed operands */
                    signed long Val1 = Expr->IVal;
                    signed long Val2 = Expr2.IVal;
                    switch (Tok) {
                        case TOK_EQ: Expr->IVal = (Val1 == Val2);   break;
                        case TOK_NE: Expr->IVal = (Val1 != Val2);   break;
                        case TOK_LT: Expr->IVal = (Val1 < Val2);    break;
                        case TOK_LE: Expr->IVal = (Val1 <= Val2);   break;
                        case TOK_GE: Expr->IVal = (Val1 >= Val2);   break;
                        case TOK_GT: Expr->IVal = (Val1 > Val2);    break;
                        default:     Internal ("hie_compare: got token 0x%X\n", Tok);
                    }

                } else {

                    /* Evaluate the result for unsigned operands */
                    unsigned long Val1 = Expr->IVal;
                    unsigned long Val2 = Expr2.IVal;
                    switch (Tok) {
                        case TOK_EQ: Expr->IVal = (Val1 == Val2);   break;
                        case TOK_NE: Expr->IVal = (Val1 != Val2);   break;
                        case TOK_LT: Expr->IVal = (Val1 < Val2);    break;
                        case TOK_LE: Expr->IVal = (Val1 <= Val2);   break;
                        case TOK_GE: Expr->IVal = (Val1 >= Val2);   break;
                        case TOK_GT: Expr->IVal = (Val1 > Val2);    break;
                        default:     Internal ("hie_compare: got token 0x%X\n", Tok);
                    }
                }
            }

            /* Get rid of unwanted flags */
            ED_MakeConstBool (Expr, Expr->IVal);

            /* If the result is constant, this is suspicious when not in
            ** preprocessor mode.
            */
            WarnConstCompareResult (Expr);

        } else {

            /* Determine the signedness of the operands */
            int LeftSigned  = IsSignSigned (Expr->Type);
            int RightSigned = IsSignSigned (Expr2.Type);
            int CmpSigned   = IsClassInt (Expr->Type) && IsClassInt (Expr2.Type) &&
                              IsSignSigned (ArithmeticConvert (Expr->Type, Expr2.Type));

            LOG(("hie_compare LeftSigned:%d RightSigned:%d CmpSigned:%d %x %x\n",
                 LeftSigned, RightSigned, CmpSigned, Expr2.IVal, Expr->IVal));

            /* If the right hand side is constant, and the generator function
            ** expects the lhs in the primary, remove the push of the primary
            ** now.
            */
            unsigned flags = 0;
            if (rconst) {
                flags |= CF_CONST;
                if ((Gen->Flags & GEN_NOPUSH) != 0) {
                    RemoveCode (&Mark2);
                    ltype |= CF_PRIMARY;    /* Value is in register */
                }
            }

            /* Determine the type of the operation. */
            if (IsTypeChar (Expr->Type) && rconst && (!LeftSigned || RightSigned)) {
                LOG(("hie_compare 1\n"));

                /* Left side is unsigned char, right side is constant.
                ** Determine the minimum and maximum values
                */
                int LeftMin, LeftMax;
                if (LeftSigned) {
                    LeftMin = -128;
                    LeftMax = 127;
                } else {
                    LeftMin = 0;
                    LeftMax = 255;
                }

                /* Comparing a char against a constant may have a constant
                ** result. Please note: It is not possible to remove the code
                ** for the compare alltogether, because it may have side
                ** effects.
                */
                switch (Tok) {

                    case TOK_EQ:
                        if (Expr2.IVal < LeftMin || Expr2.IVal > LeftMax) {
                            ED_MakeConstBool (Expr, 0);
                            WarnConstCompareResult (Expr);
                            goto Done;
                        }
                        break;

                    case TOK_NE:
                        if (Expr2.IVal < LeftMin || Expr2.IVal > LeftMax) {
                            ED_MakeConstBool (Expr, 1);
                            WarnConstCompareResult (Expr);
                            goto Done;
                        }
                        break;

                    case TOK_LT:
                        if (Expr2.IVal <= LeftMin || Expr2.IVal > LeftMax) {
                            ED_MakeConstBool (Expr, Expr2.IVal > LeftMax);
                            WarnConstCompareResult (Expr);
                            goto Done;
                        }
                        break;

                    case TOK_LE:
                        if (Expr2.IVal < LeftMin || Expr2.IVal >= LeftMax) {
                            ED_MakeConstBool (Expr, Expr2.IVal >= LeftMax);
                            WarnConstCompareResult (Expr);
                            goto Done;
                        }
                        break;

                    case TOK_GE:
                        if (Expr2.IVal <= LeftMin || Expr2.IVal > LeftMax) {
                            ED_MakeConstBool (Expr, Expr2.IVal <= LeftMin);
                            WarnConstCompareResult (Expr);
                            goto Done;
                        }
                        break;

                    case TOK_GT:
                        if (Expr2.IVal < LeftMin || Expr2.IVal >= LeftMax) {
                            ED_MakeConstBool (Expr, Expr2.IVal < LeftMin);
                            WarnConstCompareResult (Expr);
                            goto Done;
                        }
                        break;

                    default:
                        Internal ("hie_compare: got token 0x%X\n", Tok);
                }

                /* If the result is not already constant (as evaluated in the
                ** switch above), we can execute the operation as a char op,
                ** since the right side constant is in a valid range.
                */
                flags |= (CF_CHAR | CF_FORCECHAR);
                if (!LeftSigned || !RightSigned) {
                    CmpSigned = 0;
                    flags |= CF_UNSIGNED;
                }

            } else if (IsTypeChar (Expr->Type) && IsTypeChar (Expr2.Type) &&
                GetSignedness (Expr->Type) == GetSignedness (Expr2.Type)) {
                LOG(("hie_compare 2\n"));

                /* Both are chars with the same signedness. We can encode the
                ** operation as a char operation.
                */
                flags |= CF_CHAR;
                if (rconst) {
                    flags |= CF_FORCECHAR;
                }
                if (!LeftSigned || !RightSigned) {
                    CmpSigned = 0;
                    flags |= CF_UNSIGNED;
                }

            } else {
                unsigned rtype = TypeOf (Expr2.Type) | (flags & CF_CONST);
                flags |= g_typeadjust (ltype, rtype);
                LOG(("hie_compare 3\n"));
            }
            LOG(("hie_compare rconst:%d CmpSigned:%d \n", rconst, CmpSigned));

            /* If the comparison is made as unsigned types and the right is a
            ** constant, we may be able to change the compares to something more
            ** effective.
            */
            if (!CmpSigned && rconst) {

                /* FIXME: float --- startcode end */
                if (Expr2.Type == type_float) {
                    LOG(("FIXME: special cases for comparison with float constant\n"));
                } else {
                /* FIXME: float --- newcode end */

                    switch (Tok) {

                        case TOK_LT:
                            if (Expr2.IVal == 1) {
                                /* An unsigned compare to one means that the value
                                ** must be zero.
                                */
                                GenFunc = g_eq;
                                Expr2.IVal = 0;
                            }
                            break;

                        case TOK_LE:
                            if (Expr2.IVal == 0) {
                                /* An unsigned compare to zero means that the value
                                ** must be zero.
                                */
                                GenFunc = g_eq;
                            }
                            break;

                        case TOK_GE:
                            if (Expr2.IVal == 1) {
                                /* An unsigned compare to one means that the value
                                ** must not be zero.
                                */
                                GenFunc = g_ne;
                                Expr2.IVal = 0;
                            }
                            break;

                        case TOK_GT:
                            if (Expr2.IVal == 0) {
                                /* An unsigned compare to zero means that the value
                                ** must not be zero.
                                */
                                GenFunc = g_ne;
                            }
                            break;

                        default:
                            break;

                    }
                }
            }

            /* FIXME: float --- startcode end */
            if (Expr2.Type == type_float) {
                /* Generate code */
                LOG(("hie_compare generate code for Expr2 as float (flags:$%02x)\n", flags));
                GenFunc (flags, FP_D_As32bitRaw(Expr2.V.FVal));
            } else if (IsClassFloat(Expr->Type)) {
                /* Generate code */
                LOG(("hie_compare generate code for Expr as float\n"));
                GenFunc (flags, FP_D_As32bitRaw(FP_D_FromInt(Expr2.IVal)));
            } else {
                /* Generate code */
                LOG(("hie_compare generate code for Expr2 as int (=%d)\n", Expr2.IVal));
                GenFunc (flags, Expr2.IVal);
            }
            /* FIXME: float --- newcode end */

            /* The result is an rvalue in the primary */
            ED_FinalizeRValLoad (Expr);

            /* Condition codes are set */
            ED_TestDone (Expr);
        }

        /* Result type is always boolean */
Done:   Expr->Type = type_bool;

        /* Propagate viral flags */
        ED_PropagateFrom (Expr, &Expr2);
    }
}



static void hie9 (ExprDesc *Expr)
/* Process * and / operators. */
{
    static const GenDesc hie9_ops[] = {
        { TOK_STAR,     GEN_NOPUSH | GEN_COMM,  g_mul   },
        { TOK_DIV,      GEN_NOPUSH,             g_div   },
        { TOK_MOD,      GEN_NOPUSH,             g_mod   },
        { TOK_INVALID,  0,                      0       }
    };
    int UsedGen;
    LOG(("hie9\n"));
    hie_internal (hie9_ops, Expr, hie10, &UsedGen);
}



static void parseadd (ExprDesc* Expr, int DoArrayRef)
/* Parse an expression with the binary plus or subscript operator. Expr contains
** the unprocessed left hand side of the expression and will contain the result
** of the expression on return. If DoArrayRef is zero, this evaluates the binary
** plus operation. Otherwise, this evaluates the subscript operation.
*/
{
    ExprDesc Expr2;
    unsigned flags;             /* Operation flags */
    CodeMark Mark;              /* Remember code position */
    const Type* lhst;           /* Type of left hand side */
    const Type* rhst;           /* Type of right hand side */
    int lscale;
    int rscale;
    int AddDone;                /* No need to generate runtime code */

    ED_Init (&Expr2);
    Expr2.Flags |= Expr->Flags & E_MASK_KEEP_SUBEXPR;

    /* Skip the PLUS or opening bracket token */
    NextToken ();

    /* Get the left hand side type, initialize operation flags */
    lhst = Expr->Type;
    flags = 0;
    lscale = rscale = 1;
    AddDone = 0;

    /* We can only do constant expressions for:
    ** - integer addition:
    **   - numeric + numeric
    **   - (integer)(base + offset) + numeric
    **   - numeric + (integer)(base + offset)
    ** - pointer offset:
    **   - (pointer)numeric + numeric * scale
    **   - (base + offset) + numeric * scale
    **   - (pointer)numeric + (integer)(base + offset) * 1
    **   - numeric * scale + (pointer)numeric
    **   - numeric * scale + (base + offset)
    **   - (integer)(base + offset) * 1 + (pointer)numeric
    */
    if (ED_IsQuasiConst (Expr)) {

        /* The left hand side is a constant of some sort. Good. Get rhs */
        ExprWithCheck (DoArrayRef ? hie0 : hie9, &Expr2);

        /* Right hand side is constant. Get the rhs type */
        rhst = Expr2.Type;
        if (ED_IsQuasiConst (&Expr2)) {

            /* Both expressions are constants. Check for pointer arithmetic */
            if (IsClassPtr (lhst) && IsClassInt (rhst)) {
                /* Left is pointer, right is int, must scale rhs */
                rscale = CheckedPSizeOf (lhst);
                /* Operate on pointers, result type is a pointer */
                flags = CF_PTR;
            } else if (IsClassInt (lhst) && IsClassPtr (rhst)) {
                /* Left is int, right is pointer, must scale lhs */
                lscale = CheckedPSizeOf (rhst);
                /* Operate on pointers, result type is a pointer */
                flags = CF_PTR;
            } else if (!DoArrayRef && IsClassInt (lhst) && IsClassInt (rhst)) {
                /* Integer addition */
                flags = CF_INT;
            } else if (!DoArrayRef && IsClassFloat (lhst) && IsClassFloat (rhst)) {
                /* FIXME: float addition (const + const) */
                LOG(("%s:%d float addition (const + const)\n", __FILE__, __LINE__));
                /* Integer addition */
                flags = CF_FLOAT;
            } else {
                LOG(("%s:%d OOPS\n", __FILE__, __LINE__));
                /* OOPS */
                AddDone = -1;
                /* Avoid further errors */
                ED_MakeConstAbsInt (Expr, 0);
            }

            if (!AddDone) {
                /* Do constant calculation if we can */
                if (!DoArrayRef && IsClassFloat (lhst) && IsClassFloat (rhst)) {
                    /* float + float */
                    /* FIXME: float - this is probably completely wrong */
                    Expr->V.FVal.V = Expr->V.FVal.V + Expr2.V.FVal.V;
                    Expr->Type = type_float;
                    //Expr->Type = ArithmeticConvert (Expr->Type, Expr2.Type);
                    AddDone = 1;
                    LOG(("%s:%d float addition (const + const) res:%f\n", __FILE__, __LINE__,  Expr->V.FVal.V));
                } else {
                    /* integer + integer */
                    if (ED_IsAbs (&Expr2) &&
                        (ED_IsAbs (Expr) || lscale == 1)) {
                        if (IsClassInt (lhst) && IsClassInt (rhst)) {
                            Expr->Type = ArithmeticConvert (Expr->Type, Expr2.Type);
                        }
                        Expr->IVal = Expr->IVal * lscale + Expr2.IVal * rscale;
                        AddDone = 1;
                    } else if (ED_IsAbs (Expr) &&
                        (ED_IsAbs (&Expr2) || rscale == 1)) {
                        if (IsClassInt (lhst) && IsClassInt (rhst)) {
                            Expr2.Type = ArithmeticConvert (Expr2.Type, Expr->Type);
                        }
                        Expr2.IVal = Expr->IVal * lscale + Expr2.IVal * rscale;
                        /* Adjust the flags */
                        Expr2.Flags |= Expr->Flags & ~E_MASK_KEEP_SUBEXPR;
                        /* Get the symbol and the name */
                        *Expr = Expr2;
                        AddDone = 1;
                    }
                }
            }

            if (AddDone) {
                /* Adjust the result for addition */
                if (!DoArrayRef) {
                    if (IsClassPtr (lhst)) {
                        /* Result type is a pointer */
                        Expr->Type = lhst;
                    } else if (IsClassPtr (rhst)) {
                        /* Result type is a pointer */
                        Expr->Type = rhst;
                    } else {
                        /* Limit the calculated value to the range of its type */
                        LimitExprValue (Expr, 1);
                    }

                    /* The result is always an rvalue */
                    ED_MarkExprAsRVal (Expr);
                }
            } else {
                /* Decide the order */
                if (!ED_IsAbs (&Expr2) && rscale > 1) {
                    /* Rhs needs scaling but is not numeric. Load it. */
                    LoadExpr (CF_NONE, &Expr2);
                    /* Scale rhs */
                    g_scale (CF_INT, rscale);
                    /* Generate the code for the add */
                    if (ED_IsAbs (Expr)) {
                        /* Numeric constant */
                        g_inc (flags | CF_CONST, Expr->IVal);
                    } else if (ED_IsLocStack (Expr)) {
                        /* Local stack address */
                        g_addaddr_local (flags, Expr->IVal);
                    } else {
                        /* Static address */
                        g_addaddr_static (flags | GlobalModeFlags (Expr), Expr->Name, Expr->IVal);
                    }
                } else {
                    /* Lhs is not numeric. Load it. */
                    LoadExpr (CF_NONE, Expr);
                    /* Scale lhs if necessary */
                    if (lscale != 1) {
                        g_scale (CF_INT, lscale);
                    }
                    /* Generate the code for the add */
                    if (ED_IsAbs (&Expr2)) {
                        /* Numeric constant */
                        g_inc (flags | CF_CONST, Expr2.IVal);
                    } else if (ED_IsLocStack (&Expr2)) {
                        /* Local stack address */
                        g_addaddr_local (flags, Expr2.IVal);
                    } else {
                        /* Static address */
                        g_addaddr_static (flags | GlobalModeFlags (&Expr2), Expr2.Name, Expr2.IVal);
                    }
                }

                /* Result is an rvalue in primary register */
                ED_FinalizeRValLoad (Expr);
            }

        } else {

            /* lhs is constant and rhs is not constant. Load rhs into the
            ** primary.
            */
            GetCodePos (&Mark);
            LoadExpr (CF_NONE, &Expr2);

            /* Beware: The check above (for lhs) lets not only pass numeric
            ** constants, but also constant addresses (labels), maybe even
            ** with an offset. We have to check for that here.
            */

            /* Setup flags */
            if (ED_IsAbs (Expr)) {
                /* A numerical constant */
                flags |= CF_CONST;
            } else {
                /* Constant address label */
                flags |= GlobalModeFlags (Expr);
            }

            /* Check for pointer arithmetic */
            if (IsClassPtr (lhst) && IsClassInt (rhst)) {
                /* Left is pointer, right is int, must scale rhs */
                rscale = CheckedPSizeOf (lhst);
                g_scale (CF_INT, rscale);
                /* Operate on pointers, result type is a pointer */
                flags |= CF_PTR;
            } else if (IsClassInt (lhst) && IsClassPtr (rhst)) {
                /* Left is int, right is pointer, must scale lhs. */
                lscale = CheckedPSizeOf (rhst);
                /* Operate on pointers, result type is a pointer */
                flags |= CF_PTR;
                Expr->Type = Expr2.Type;
            } else if (!DoArrayRef && IsClassInt (lhst) && IsClassInt (rhst)) {
                /* Integer addition */
                flags |= typeadjust (Expr, &Expr2, 1);
            } else if (!DoArrayRef && IsClassFloat (lhst) && IsClassFloat (rhst)) {
                /* Float addition */
                LOG(("%s:%d float addition (const + var)\n", __FILE__, __LINE__));
                flags |= typeadjust (Expr, &Expr2, 1);
            } else {
                /* OOPS */
                LOG(("%s:%d OOPS\n", __FILE__, __LINE__));
                AddDone = -1;
            }

            /* Generate the code for the add */
            if (!AddDone) {
                if (!IsClassFloat (lhst) && !IsClassFloat (rhst)) {
                    if (ED_IsAbs (Expr) &&
                        Expr->IVal >= 0 &&
                        Expr->IVal * lscale < 256) {
                        LOG(("%s:%d call g_inc for integer\n", __FILE__, __LINE__));
                        /* Numeric constant */
                        g_inc (flags, Expr->IVal * lscale);
                        AddDone = 1;
                    }
                }
            }
            LOG(("%s:%d AddDone:%d\n", __FILE__, __LINE__, AddDone));
            if (!AddDone) {
                if (ED_IsLocQuasiConst (&Expr2) &&
                    rscale == 1                 &&
                    CheckedSizeOf (rhst) == SIZEOF_CHAR) {
                    LOG(("%s:%d char\n", __FILE__, __LINE__));
                    /* Change the order back */
                    RemoveCode (&Mark);
                    /* Load lhs */
                    LoadExpr (CF_NONE, Expr);
                    /* Use new flags */
                    flags = CF_CHAR | GlobalModeFlags (&Expr2);
                    /* Add the variable */
                    if (ED_IsLocStack (&Expr2)) {
                        g_addlocal (flags, Expr2.IVal);
                    } else {
                        g_addstatic (flags, Expr2.Name, Expr2.IVal);
                    }
                } else if (ED_IsAbs (Expr)) {
                    /* Numeric constant */
                    if (TypeOf (Expr->Type) == CF_FLOAT) {
                        //FP_D_As32bitRaw()
                        LOG(("%s:%d const float\n", __FILE__, __LINE__));
                        Double res = FP_D_Mul(Expr->V.FVal, FP_D_FromInt(lscale));
                        g_inc (flags, FP_D_As32bitRaw(res));
                    } else {
                        LOG(("%s:%d const ival:%d\n", __FILE__, __LINE__, Expr->IVal));
                        g_inc (flags, Expr->IVal * lscale);
                    }
                } else if (lscale == 1) {
                    LOG(("%s:%d addr\n", __FILE__, __LINE__));
                    if (ED_IsLocStack (Expr)) {
                        /* Constant address */
                        g_addaddr_local (flags, Expr->IVal);
                    } else {
                        g_addaddr_static (flags, Expr->Name, Expr->IVal);
                    }
                } else {
                    LOG(("%s:%d call long way\n", __FILE__, __LINE__));
                    /* Since we do already have rhs in the primary, if lhs is
                    ** not a numeric constant, and the scale factor is not one
                    ** (no scaling), we must take the long way over the stack.
                    */
                    g_push (TypeOf (Expr2.Type), 0);    /* rhs --> stack */
                    LoadExpr (CF_NONE, Expr);
                    g_scale (CF_PTR, lscale);
                    g_add (CF_PTR, 0);
                }
            }

            /* Result is an rvalue in primary register */
            ED_FinalizeRValLoad (Expr);
        }

    } else {

        /* Left hand side is not constant. Get the value onto the stack. */
        LoadExpr (CF_NONE, Expr);               /* --> primary register */
        GetCodePos (&Mark);
        flags = TypeOf (Expr->Type);            /* default codegen type */
        g_push (flags, 0);                      /* --> stack */

        /* Evaluate the rhs */
        MarkedExprWithCheck (DoArrayRef ? hie0 : hie9, &Expr2);

        /* Get the rhs type */
        rhst = Expr2.Type;

        /* Check for a constant rhs expression */
        if (ED_IsConstAbs (&Expr2) && ED_CodeRangeIsEmpty (&Expr2)) {

            /* Rhs is a numeric constant. Remove pushed lhs from stack. */
            RemoveCode (&Mark);

            /* Check for pointer arithmetic */
            if (IsClassPtr (lhst) && IsClassInt (rhst)) {
                /* Left is pointer, right is int, must scale rhs */
                Expr2.IVal *= CheckedPSizeOf (lhst);
                /* Operate on pointers, result type is a pointer */
                flags = CF_PTR;
            } else if (IsClassInt (lhst) && IsClassPtr (rhst)) {
                /* Left is int, right is pointer, must scale lhs (ptr only) */
                g_scale (CF_INT | CF_CONST, CheckedPSizeOf (rhst));
                /* Operate on pointers, result type is a pointer */
                flags = CF_PTR;
                Expr->Type = Expr2.Type;
            } else if (!DoArrayRef && IsClassInt (lhst) && IsClassInt (rhst)) {
                /* Integer addition */
                flags = typeadjust (Expr, &Expr2, 1);
            } else if (!DoArrayRef && IsClassFloat (lhst) && IsClassFloat (rhst)) {
                /* FIXME: float - what to do here exactly? */
                LOG(("%s:%d float addition (Expr2.V.FVal.V:%f)\n", __FILE__, __LINE__, Expr2.V.FVal.V));
                /* Float addition (variable+constant) */
                /*flags = typeadjust (Expr, &Expr2, 1);*/
                flags |= CF_FLOAT;
                Expr->Type = Expr2.Type;
            } else {
                /* OOPS */
                LOG(("%s:%d OOPS\n", __FILE__, __LINE__));
                AddDone = -1;
            }

            if (flags & CF_FLOAT) {
                /* FIXME: float - what to do here exactly? */
                g_inc (flags | CF_CONST, FP_D_As32bitRaw(Expr2.V.FVal));
            } else {
                /* Generate code for the add */
                g_inc (flags | CF_CONST, Expr2.IVal);
            }

        } else {

            /* Lhs and rhs are not so "numeric constant". Check for pointer arithmetic. */
            if (IsClassPtr (lhst) && IsClassInt (rhst)) {
                /* Left is pointer, right is int, must scale rhs */
                rscale = CheckedPSizeOf (lhst);
                if (ED_IsAbs (&Expr2)) {
                    Expr2.IVal *= rscale;
                    /* Load rhs into the primary */
                    LoadExpr (CF_NONE, &Expr2);
                } else {
                    /* Load rhs into the primary */
                    LoadExpr (CF_NONE, &Expr2);
                    g_scale (CF_INT, rscale);
                }
                /* Operate on pointers, result type is a pointer */
                flags = CF_PTR;
            } else if (IsClassInt (lhst) && IsClassPtr (rhst)) {
                /* Left is int, right is pointer, must scale lhs */
                lscale = CheckedPSizeOf (rhst);
                if (ED_CodeRangeIsEmpty (&Expr2)) {
                    RemoveCode (&Mark);             /* Remove pushed value from stack */
                    g_scale (CF_INT, lscale);
                    g_push (CF_PTR, 0);             /* --> stack */
                    LoadExpr (CF_NONE, &Expr2);     /* Load rhs into primary register */
                } else {
                    g_tosint (TypeOf (lhst));       /* Make sure TOS is int */
                    LoadExpr (CF_NONE, &Expr2);     /* Load rhs into primary register */
                    if (lscale != 1) {
                        g_swap (CF_INT);            /* Swap TOS and primary */
                        g_scale (CF_INT, CheckedPSizeOf (rhst));
                    }
                }
                /* Operate on pointers, result type is a pointer */
                flags = CF_PTR;
                Expr->Type = Expr2.Type;
            } else if (!DoArrayRef && IsClassInt (lhst) && IsClassInt (rhst)) {
                /* Integer addition */
                flags = typeadjust (Expr, &Expr2, 0);
                /* Load rhs into the primary */
                LoadExpr (CF_NONE, &Expr2);
            } else if (!DoArrayRef && IsClassFloat (lhst) && IsClassFloat (rhst)) {
                /* FIXME: float - what to do here exactly? */
                LOG(("%s:%d float addition (Expr2.V.FVal.V:%f)\n", __FILE__, __LINE__, Expr2.V.FVal.V));
                /* Float addition */
                /* flags = typeadjust (Expr, &Expr2, 0); */
                flags |= CF_FLOAT;
                /* Load rhs into the primary */
                LoadExpr (CF_NONE, &Expr2);
            } else {
                /* OOPS */
                LOG(("%s:%d OOPS\n", __FILE__, __LINE__));
                AddDone = -1;
                /* We can't just goto End as that would leave the stack unbalanced */
            }

            /* Generate code for the add (the & is a hack here) */
            g_add (flags & ~CF_CONST, 0);

        }

        /* Result is an rvalue in primary register */
        ED_FinalizeRValLoad (Expr);
    }

    /* Deal with array ref */
    if (DoArrayRef) {
        /* Check the types of array and subscript */
        if (IsClassPtr (lhst)) {
            if (!IsClassInt (rhst))  {
                Error ("Array subscript is not an integer");
                ED_MakeConstAbs (Expr, 0, GetCharArrayType (1));
            }
        } else if (IsClassInt (lhst)) {
            if (!IsClassPtr (rhst)) {
                Error ("Subscripted value is neither array nor pointer");
                ED_MakeConstAbs (Expr, 0, GetCharArrayType (1));
            }
        } else {
            Error ("Cannot subscript");
            ED_MakeConstAbs (Expr, 0, GetCharArrayType (1));
        }

        /* The final result is usually an lvalue expression of element type
        ** referenced in the primary, unless it is once again an array. We can just
        ** assume the usual case first, and change it later if necessary.
        */
        ED_IndExpr (Expr);
        Expr->Type = Indirect (Expr->Type);

        /* An array element is actually a variable. So the rules for variables with
        ** respect to the reference type apply: If it's an array, it is virtually
        ** an rvalue address, otherwise it's an lvalue reference. (A function would
        ** also be an rvalue address, but an array cannot contain functions).
        */
        if (IsTypeArray (Expr->Type)) {
            ED_AddrExpr (Expr);
        }

        /* Consume the closing bracket */
        ConsumeRBrack ();
    } else {
        if (AddDone < 0) {
            Error ("Invalid operands for binary operator '+'");
        } else {
            /* Array and function types must be converted to pointer types */
            Expr->Type = StdConversion (Expr->Type);
        }
    }

    /* Condition code not set */
    ED_MarkAsUntested (Expr);

    /* Propagate viral flags */
    ED_PropagateFrom (Expr, &Expr2);
}



static void parsesub (ExprDesc* Expr)
/* Parse an expression with the binary minus operator. Expr contains the
** unprocessed left hand side of the expression and will contain the
** result of the expression on return.
*/
{
    ExprDesc Expr2;
    unsigned flags;             /* Operation flags */
    const Type* lhst;           /* Type of left hand side */
    const Type* rhst;           /* Type of right hand side */
    CodeMark Mark1;             /* Save position of output queue */
    CodeMark Mark2;             /* Another position in the queue */
    int rscale;                 /* Scale factor for pointer arithmetics */
    int SubDone;                /* No need to generate runtime code */

    ED_Init (&Expr2);
    Expr2.Flags |= Expr->Flags & E_MASK_KEEP_SUBEXPR;

    /* lhs cannot be function or pointer to function */
    if (IsTypeFunc (Expr->Type) || IsTypeFuncPtr (Expr->Type)) {
        Error ("Invalid left operand for binary operator '-'");
        /* Make it pointer to char to avoid further errors */
        Expr->Type = type_uchar;
    }

    /* Skip the MINUS token */
    NextToken ();

    /* Get the left hand side type, initialize operation flags */
    lhst = Expr->Type;
    flags = CF_INT;             /* Default result type */
    rscale = 1;                 /* Scale by 1, that is, don't scale */
    SubDone = 0;                /* Generate runtime code by default */

    /* Remember the output queue position, then bring the value onto the stack */
    GetCodePos (&Mark1);
    LoadExpr (CF_NONE, Expr);   /* --> primary register */
    GetCodePos (&Mark2);
    g_push (TypeOf (lhst), 0);  /* --> stack */

    /* Parse the right hand side */
    MarkedExprWithCheck (hie9, &Expr2);

    /* rhs cannot be function or pointer to function */
    if (IsTypeFunc (Expr2.Type) || IsTypeFuncPtr (Expr2.Type)) {
        Error ("Invalid right operand for binary operator '-'");
        /* Make it pointer to char to avoid further errors */
        Expr2.Type = type_uchar;
    }

    /* Get the rhs type */
    rhst = Expr2.Type;

    if (IsClassPtr (lhst)) {
        /* We'll have to scale the result */
        rscale = PSizeOf (lhst);
        /* We cannot scale by 0-size or unknown-size */
        if (rscale == 0 && (IsClassPtr (rhst) || IsClassInt (rhst))) {
            TypeCompatibilityDiagnostic (lhst, rhst,
                1, "Invalid pointer types in subtraction: '%s' and '%s'");
            /* Avoid further errors */
            rscale = 1;
        }
        /* Generate code for pointer subtraction */
        flags = CF_PTR;
    }

    /* We can only do constant expressions for:
    ** - integer subtraction:
    **   - numeric - numeric
    **   - (integer)(base + offset) - numeric
    **   - (integer)(same_base + offset) - (integer)(same_base + offset)
    ** - pointer offset:
    **   - (pointer)numeric - numeric * scale
    **   - (base + offset) - numeric * scale
    **   - (same_base + offset) - (integer)(same_base + offset) * 1
    ** - pointer diff:
    **   - (numeric - numeric) / scale
    **   - ((same_base + offset) - (same_base + offset)) / scale
    **   - ((base + offset) - (pointer)numeric) / 1
    */
    if (IsClassPtr (lhst) && IsClassPtr (rhst)) {

        /* Pointer Diff. We've got the scale factor and flags above */
        typecmp_t Cmp = TypeCmp (lhst, rhst);
        if (Cmp.C < TC_STRICT_COMPATIBLE) {
            TypeCompatibilityDiagnostic (lhst, rhst,
                1, "Incompatible pointer types in subtraction: '%s' and '%s'");
        }

        /* Operate on pointers, result type is an integer */
        Expr->Type = type_int;

        /* Check for a constant rhs expression */
        if (ED_IsQuasiConst (&Expr2) && ED_CodeRangeIsEmpty (&Expr2)) {
            /* The right hand side is constant. Check left hand side. */
            if (ED_IsQuasiConst (Expr)) {
                /* We can't do all 'ptr1 - ptr2' constantly at the moment */
                if (Expr->Sym == Expr2.Sym) {
                    Expr->IVal = (Expr->IVal - Expr2.IVal) / rscale;
                    /* Get rid of unneeded flags etc. */
                    ED_MakeConstAbsInt (Expr, Expr->IVal);
                    /* No runtime code */
                    SubDone = 1;
                } else if (rscale == 1 && ED_IsConstAbs (&Expr2)) {
                    Expr->IVal = (Expr->IVal - Expr2.IVal) / rscale;
                    /* No runtime code */
                    SubDone = 1;
                }
            }
        }

        if (!SubDone) {
            /* We'll do runtime code */
            if (ED_IsConstAbs (&Expr2) && ED_CodeRangeIsEmpty (&Expr2)) {
                /* Remove pushed value from stack */
                RemoveCode (&Mark2);
                /* Do the subtraction */
                g_dec (CF_INT | CF_CONST, Expr2.IVal);
            } else {
                /* load into the primary */
                LoadExpr (CF_NONE, &Expr2);
                /* Generate code for the sub */
                g_sub (CF_INT, 0);
            }
            /* We must scale the result */
            if (rscale != 1) {
                g_scale (CF_INT, -rscale);
            }
            /* Result is an rvalue in the primary register */
            ED_FinalizeRValLoad (Expr);
        } else {
            /* Remove pushed value from stack */
            RemoveCode (&Mark1);
            /* The result is always an rvalue */
            ED_MarkExprAsRVal (Expr);
        }

    } else if (ED_IsQuasiConst (&Expr2) && ED_CodeRangeIsEmpty (&Expr2)) {

        /* Right hand side is constant. Check left hand side. */
        if (ED_IsQuasiConst (Expr)) {

            /* Both sides are constant. Check for pointer arithmetic */
            if (IsClassPtr (lhst) && IsClassInt (rhst)) {
                /* Pointer subtraction. We've got the scale factor and flags above */
            } else if (IsClassInt (lhst) && IsClassInt (rhst)) {
                /* Integer subtraction. We'll adjust the types later */
#if 1
            } else if (IsClassFloat (lhst) && IsClassFloat (rhst)) {
                /* Float subtraction. We'll adjust the types later */
            } else if (IsClassFloat (lhst) && IsClassInt (rhst)) {
                /* Float/Int subtraction. We'll adjust the types later */
            } else if (IsClassInt (lhst) && IsClassFloat (rhst)) {
                /* Int/Float subtraction. We'll adjust the types later */
#endif
            } else {
                /* OOPS */
                Error ("Invalid operands for binary operator '-'");
            }
#if 1
            if (!IsClassFloat (lhst) && !IsClassFloat (rhst))
#endif
            {
                /* We can't make all subtraction expressions constant */
                if (ED_IsConstAbs (&Expr2)) {
                    Expr->IVal -= Expr2.IVal * rscale;
                    /* No runtime code */
                    SubDone = 1;
                } else if (rscale == 1 && Expr->Sym == Expr2.Sym) {
                    /* The result is the diff of the offsets */
                    Expr->IVal -= Expr2.IVal;
                    /* Get rid of unneeded bases and flags etc. */
                    ED_MakeConstAbs (Expr, Expr->IVal, Expr->Type);
                    /* No runtime code */
                    SubDone = 1;
                }
            }

            if (SubDone) {
                /* Remove loaded and pushed value from stack */
                RemoveCode (&Mark1);
                if (IsClassInt (lhst)) {
                    /* Just adjust the result type */
                    Expr->Type = ArithmeticConvert (Expr->Type, Expr2.Type);
                    /* And limit the calculated value to the range of it */
                    LimitExprValue (Expr, 1);
                }
                /* The result is always an rvalue */
                ED_MarkExprAsRVal (Expr);
            } else {
                /* NOTE: float always uses this codepath right now */
                if (ED_IsConstAbs (&Expr2)) {
                    /* Remove pushed value from stack */
                    RemoveCode (&Mark2);
                    if (IsClassInt (lhst)) {
                        /* Adjust the types */
                        flags = typeadjust (Expr, &Expr2, 1);
                        /* Do the subtraction */
                        g_dec (flags | CF_CONST, Expr2.IVal * rscale);
                    }
                    else if (IsClassFloat (lhst)) {
                        /* Adjust the types */
                        flags = typeadjust (Expr, &Expr2, 1);
                        if (rscale != 1) {
                            Internal("scale != 1 for float");
                        }
                        /* Do the subtraction */
                        g_dec (flags | CF_CONST, FP_D_As32bitRaw(Expr2.V.FVal));
                    }
                    else {
                        /* Do the subtraction */
                        g_dec (flags | CF_CONST, Expr2.IVal * rscale);
                    }
                } else {
                    if (IsClassInt (lhst)) {
                        /* Adjust the types */
                        flags = typeadjust (Expr, &Expr2, 0);
                    }
                    else if (IsClassFloat (lhst)) {
                        /* Adjust the types */
                        flags = typeadjust (Expr, &Expr2, 0);
                    }
                    /* Load rhs into the primary */
                    LoadExpr (CF_NONE, &Expr2);
                    g_scale (TypeOf (rhst), rscale);
                    /* Generate code for the sub (the & is a hack here) */
                    g_sub (flags & ~CF_CONST, 0);
                }
                /* Result is an rvalue in the primary register */
                ED_FinalizeRValLoad (Expr);
            }

        } else {

            /* Left hand side is not constant, right hand side is */
            if (IsClassPtr (lhst) && IsClassInt (rhst)) {
                /* Pointer subtraction. We've got the scale factor and flags above */
            } else if (IsClassInt (lhst) && IsClassInt (rhst)) {
                /* Integer subtraction. We'll adjust the types later */
#if 1
            } else if (IsClassFloat (lhst) && IsClassFloat (rhst)) {
                /* Float subtraction. We'll adjust the types later */
            } else if (IsClassFloat (lhst) && IsClassInt (rhst)) {
                /* Float/Int subtraction. We'll adjust the types later */
            } else if (IsClassInt (lhst) && IsClassFloat (rhst)) {
                /* Int/Float subtraction. We'll adjust the types later */
#endif
            } else {
                /* OOPS */
                Error ("Invalid operands for binary operator '-'");
                flags = CF_INT;
            }

            if (ED_IsConstAbs (&Expr2)) {
                /* Remove pushed value from stack */
                RemoveCode (&Mark2);
                if (IsClassInt (lhst)) {
                    LOG(("const int sub 1\n"));
                    /* Adjust the types */
                    flags = typeadjust (Expr, &Expr2, 1);
                    /* Do the subtraction */
                    g_dec (flags | CF_CONST, Expr2.IVal * rscale);
                }
                else if (IsClassFloat (lhst)) {
                    LOG(("const float sub 2\n"));
                    /* Adjust the types */
                    flags = typeadjust (Expr, &Expr2, 1);
                    if (rscale != 1) {
                        Internal("scale != 1 for float");
                    }
                    /* Do the subtraction */
                    g_dec (flags | CF_CONST, FP_D_As32bitRaw(Expr2.V.FVal));
                }
                else {
                    /* Do the subtraction */
                    g_dec (flags | CF_CONST, Expr2.IVal * rscale);
                }
            } else {
                if (IsClassInt (lhst)) {
                    LOG(("non const int sub 1\n"));
                    /* Adjust the types */
                    flags = typeadjust (Expr, &Expr2, 0);
                }
                else if (IsClassFloat (lhst)) {
                    LOG(("non const float sub 2\n"));
                    /* Adjust the types */
                    flags = typeadjust (Expr, &Expr2, 1);
                }
                /* Load rhs into the primary */
                LoadExpr (CF_NONE, &Expr2);
                g_scale (TypeOf (rhst), rscale);
                /* Generate code for the sub (the & is a hack here) */
                g_sub (flags & ~CF_CONST, 0);
            }

            /* Result is an rvalue in the primary register */
            ED_FinalizeRValLoad (Expr);
        }

    } else {

        /* We'll use the pushed lhs on stack instead of the original source */
        ED_FinalizeRValLoad (Expr);

        /* Right hand side is not constant, load into the primary */
        LoadExpr (CF_NONE, &Expr2);

        /* Check for pointer arithmetic */
        if (IsClassPtr (lhst) && IsClassInt (rhst)) {
            /* Left is pointer, right is int, must scale rhs */
            g_scale (CF_INT, rscale);
        } else if (IsClassInt (lhst) && IsClassInt (rhst)) {
            /* Adjust operand types */
            flags = typeadjust (Expr, &Expr2, 0);
        } else if (IsClassFloat (lhst) && IsClassFloat (rhst)) {
            /* Float substraction */
            /* FIXME: float - what to do here exactly? */
            LOG(("%s:%d float substraction\n", __FILE__, __LINE__));
            /* Adjust operand types */
            /*flags = typeadjust (Expr, &Expr2, 0);*/
            flags = CF_FLOAT;
        } else {
            /* OOPS */
            Error ("Invalid operands for binary operator '-'");
        }

        /* Generate code for the sub (the & is a hack here) */
        g_sub (flags & ~CF_CONST, 0);

        /* Result is an rvalue in the primary register */
        ED_FinalizeRValLoad (Expr);
    }

    /* Result type is either a pointer or an integer */
    Expr->Type = StdConversion (Expr->Type);

    /* Condition code not set */
    ED_MarkAsUntested (Expr);

    /* Propagate viral flags */
    ED_PropagateFrom (Expr, &Expr2);
}



void hie8 (ExprDesc* Expr)
/* Process + and - binary operators. */
{
    ExprWithCheck (hie9, Expr);
    while (CurTok.Tok == TOK_PLUS || CurTok.Tok == TOK_MINUS) {
        if (CurTok.Tok == TOK_PLUS) {
            parseadd (Expr, 0);
        } else {
            parsesub (Expr);
        }
    }
}



static void hie6 (ExprDesc* Expr)
/* Handle greater-than type comparators */
{
    static const GenDesc hie6_ops [] = {
        { TOK_LT,       GEN_NOPUSH | GEN_NOFUNC,     g_lt    },
        { TOK_LE,       GEN_NOPUSH | GEN_NOFUNC,     g_le    },
        { TOK_GE,       GEN_NOPUSH | GEN_NOFUNC,     g_ge    },
        { TOK_GT,       GEN_NOPUSH | GEN_NOFUNC,     g_gt    },
        { TOK_INVALID,  0,                           0       }
    };
    hie_compare (hie6_ops, Expr, ShiftExpr);
}



static void hie5 (ExprDesc* Expr)
/* Handle == and != */
{
    static const GenDesc hie5_ops[] = {
        { TOK_EQ,       GEN_NOPUSH,     g_eq    },
        { TOK_NE,       GEN_NOPUSH,     g_ne    },
        { TOK_INVALID,  0,              0       }
    };
    hie_compare (hie5_ops, Expr, hie6);
}



static void hie4 (ExprDesc* Expr)
/* Handle & (bitwise and) */
{
    static const GenDesc hie4_ops[] = {
        { TOK_AND,      GEN_NOPUSH | GEN_COMM,  g_and   },
        { TOK_INVALID,  0,                      0       }
    };
    int UsedGen;

    hie_internal (hie4_ops, Expr, hie5, &UsedGen);
}



static void hie3 (ExprDesc* Expr)
/* Handle ^ (bitwise exclusive or) */
{
    static const GenDesc hie3_ops[] = {
        { TOK_XOR,      GEN_NOPUSH | GEN_COMM,  g_xor   },
        { TOK_INVALID,  0,                      0       }
    };
    int UsedGen;

    hie_internal (hie3_ops, Expr, hie4, &UsedGen);
}



static void hie2 (ExprDesc* Expr)
/* Handle | (bitwise or) */
{
    static const GenDesc hie2_ops[] = {
        { TOK_OR,       GEN_NOPUSH | GEN_COMM,  g_or    },
        { TOK_INVALID,  0,                      0       }
    };
    int UsedGen;

    hie_internal (hie2_ops, Expr, hie3, &UsedGen);
}



static int hieAnd (ExprDesc* Expr, unsigned* TrueLab, int* TrueLabAllocated)
/* Process "exp && exp". This should only be called within hieOr.
** Return true if logic AND does occur.
*/
{
    unsigned Flags = Expr->Flags & E_MASK_KEEP_SUBEXPR;
    int HasFalseJump = 0, HasTrueJump = 0;
    CodeMark Start;

    /* The label that we will use for false expressions */
    int FalseLab = 0;

    /* Get lhs */
    GetCodePos (&Start);
    ExprWithCheck (hie2, Expr);
    if ((Flags & E_EVAL_UNEVAL) == E_EVAL_UNEVAL) {
        RemoveCode (&Start);
    }

    if (CurTok.Tok == TOK_BOOL_AND) {

        ExprDesc Expr2;

        /* Check type */
        if (!ED_IsBool (Expr)) {
            Error ("Scalar expression expected");
            ED_MakeConstBool (Expr, 0);
        } else if ((Flags & E_EVAL_UNEVAL) != E_EVAL_UNEVAL) {
            if (!ED_IsConstBool (Expr)) {
                /* Set the test flag */
                ED_RequireTest (Expr);

                /* Load the value */
                LoadExpr (CF_FORCECHAR, Expr);

                /* Append deferred inc/dec at sequence point */
                DoDeferred (SQP_KEEP_TEST, Expr);

                /* Clear the test flag */
                ED_RequireNoTest (Expr);

                if (HasFalseJump == 0) {
                    /* Remember that the jump is used */
                    HasFalseJump = 1;
                    /* Get a label for false expressions */
                    FalseLab = GetLocalLabel ();
                }

                /* Generate the jump */
                g_falsejump (CF_NONE, FalseLab);
            } else {
                /* Constant boolean subexpression could still have deferred inc/dec
                ** operations, so just flush their side-effects at this sequence
                ** point.
                */
                DoDeferred (SQP_KEEP_NONE, Expr);

                if (ED_IsConstFalse (Expr)) {
                    /* Skip remaining */
                    Flags |= E_EVAL_UNEVAL;
                }
            }
        }

        /* Parse more boolean and's */
        while (CurTok.Tok == TOK_BOOL_AND) {

            ED_Init (&Expr2);
            Expr2.Flags = Flags;

            /* Skip the && */
            NextToken ();

            /* Get rhs */
            GetCodePos (&Start);
            hie2 (&Expr2);
            if ((Flags & E_EVAL_UNEVAL) == E_EVAL_UNEVAL) {
                RemoveCode (&Start);
            }

            /* Check type */
            if (!ED_IsBool (&Expr2)) {
                Error ("Scalar expression expected");
                ED_MakeConstBool (&Expr2, 0);
            } else if ((Flags & E_EVAL_UNEVAL) != E_EVAL_UNEVAL) {
                if (!ED_IsConstBool (&Expr2)) {
                    ED_RequireTest (&Expr2);
                    LoadExpr (CF_FORCECHAR, &Expr2);

                    /* Append deferred inc/dec at sequence point */
                    DoDeferred (SQP_KEEP_TEST, &Expr2);

                    /* Do short circuit evaluation */
                    if (CurTok.Tok == TOK_BOOL_AND) {
                        if (HasFalseJump == 0) {
                            /* Remember that the jump is used */
                            HasFalseJump = 1;
                            /* Get a label for false expressions */
                            FalseLab = GetLocalLabel ();
                        }
                        g_falsejump (CF_NONE, FalseLab);
                    } else {
                        /* We need the true label for the last expression */
                        HasTrueJump = 1;
                    }
                } else {
                    /* Constant boolean subexpression could still have deferred inc/
                    ** dec operations, so just flush their side-effects at this
                    ** sequence point.
                    */
                    DoDeferred (SQP_KEEP_NONE, &Expr2);

                    if (ED_IsConstFalse (&Expr2)) {
                        /* Skip remaining */
                        Flags |= E_EVAL_UNEVAL;
                        /* The value of the expression will be false */
                        ED_MakeConstBool (Expr, 0);
                    }
                }
            }

            /* Propagate viral flags */
            if ((Expr->Flags & E_EVAL_UNEVAL) != E_EVAL_UNEVAL) {
                ED_PropagateFrom (Expr, &Expr2);
            }

        }

        /* Last expression */
        if ((Flags & E_EVAL_UNEVAL) != E_EVAL_UNEVAL) {
            if (HasFalseJump || HasTrueJump) {
                if (*TrueLabAllocated == 0) {
                    /* Get a label that we will use for true expressions */
                    *TrueLab = GetLocalLabel ();
                    *TrueLabAllocated = 1;
                }
                if (!ED_IsConstAbs (&Expr2)) {
                    /* Will branch to true and fall to false */
                    g_truejump (CF_NONE, *TrueLab);
                } else {
                    /* Will jump away */
                    g_jump (*TrueLab);
                }
                /* The result is an rvalue in primary */
                ED_FinalizeRValLoad (Expr);
                /* No need to test as the result will be jumped to */
                ED_TestDone (Expr);
            }
        }

        if (HasFalseJump) {
            /* Define the false jump label here */
            g_defcodelabel (FalseLab);
        }

        /* Convert to bool */
        if ((ED_IsConstAbs (Expr) && Expr->IVal != 0) ||
            ED_IsAddrExpr (Expr)) {
            ED_MakeConstBool (Expr, 1);
        } else {
            Expr->Type = type_bool;
        }

        /* Tell our caller that we're evaluating a boolean */
        return 1;
    }

    return 0;
}



static void hieOr (ExprDesc *Expr)
/* Process "exp || exp". */
{
    unsigned Flags = Expr->Flags & E_MASK_KEEP_SUBEXPR;
    int      AndOp;             /* Did we have a && operation? */
    unsigned TrueLab;           /* Jump to this label if true */
    int      HasTrueJump = 0;
    CodeMark Start;

    /* Call the next level parser */
    GetCodePos (&Start);
    AndOp = hieAnd (Expr, &TrueLab, &HasTrueJump);
    if ((Flags & E_EVAL_UNEVAL) == E_EVAL_UNEVAL) {
        RemoveCode (&Start);
    }

    /* Any boolean or's? */
    if (CurTok.Tok == TOK_BOOL_OR) {

        /* Check type */
        if (!ED_IsBool (Expr)) {
            Error ("Scalar expression expected");
            ED_MakeConstBool (Expr, 0);
        } else if ((Flags & E_EVAL_UNEVAL) != E_EVAL_UNEVAL) {

            if (!ED_IsConstBool (Expr)) {
                /* Test the lhs if we haven't had && operators. If we had them, the
                ** jump is already in place and there's no need to do the test.
                */
                if (!AndOp) {
                    /* Set the test flag */
                    ED_RequireTest (Expr);

                    /* Get first expr */
                    LoadExpr (CF_FORCECHAR, Expr);

                    /* Append deferred inc/dec at sequence point */
                    DoDeferred (SQP_KEEP_TEST, Expr);

                    /* Clear the test flag */
                    ED_RequireNoTest (Expr);

                    if (HasTrueJump == 0) {
                        /* Get a label that we will use for true expressions */
                        TrueLab = GetLocalLabel();
                        HasTrueJump = 1;
                    }

                    /* Jump to TrueLab if true */
                    g_truejump (CF_NONE, TrueLab);
                }
            } else {
                /* Constant boolean subexpression could still have deferred inc/dec
                ** operations, so just flush their side-effects at this sequence
                ** point.
                */
                DoDeferred (SQP_KEEP_NONE, Expr);

                if (ED_IsConstTrue (Expr)) {
                    /* Skip remaining */
                    Flags |= E_EVAL_UNEVAL;
                }
            }
        }

        /* while there's more expr */
        while (CurTok.Tok == TOK_BOOL_OR) {

            ExprDesc Expr2;
            ED_Init (&Expr2);
            Expr2.Flags = Flags;

            /* skip the || */
            NextToken ();

            /* Get rhs subexpression */
            GetCodePos (&Start);
            AndOp = hieAnd (&Expr2, &TrueLab, &HasTrueJump);
            if ((Flags & E_EVAL_UNEVAL) == E_EVAL_UNEVAL) {
                RemoveCode (&Start);
            }

            /* Check type */
            if (!ED_IsBool (&Expr2)) {
                Error ("Scalar expression expected");
                ED_MakeConstBool (&Expr2, 0);
            } else if ((Flags & E_EVAL_UNEVAL) != E_EVAL_UNEVAL) {

                if (!ED_IsConstBool (&Expr2)) {
                    /* If there is more to come, add shortcut boolean eval */
                    if (!AndOp) {
                        ED_RequireTest (&Expr2);
                        LoadExpr (CF_FORCECHAR, &Expr2);

                        /* Append deferred inc/dec at sequence point */
                        DoDeferred (SQP_KEEP_TEST, &Expr2);

                        if (HasTrueJump == 0) {
                            TrueLab = GetLocalLabel();
                            HasTrueJump = 1;
                        }
                        g_truejump (CF_NONE, TrueLab);
                    }
                } else {
                    /* Constant boolean subexpression could still have deferred inc/
                    ** dec operations, so just flush their side-effects at this
                    ** sequence point.
                    */
                    DoDeferred (SQP_KEEP_NONE, &Expr2);

                    if (ED_IsConstTrue (&Expr2)) {
                        /* Skip remaining */
                        Flags |= E_EVAL_UNEVAL;
                        /* The result is always true */
                        ED_MakeConstBool (Expr, 1);
                    }
                }
            }

            /* Propagate viral flags */
            if ((Expr->Flags & E_EVAL_UNEVAL) != E_EVAL_UNEVAL) {
                ED_PropagateFrom (Expr, &Expr2);
            }

        }

        /* Convert to bool */
        if ((ED_IsConstAbs (Expr) && Expr->IVal != 0) ||
            ED_IsAddrExpr (Expr)) {
            ED_MakeConstBool (Expr, 1);
        } else {
            Expr->Type = type_bool;
        }
    }

    /* If we really had boolean ops, generate the end sequence if necessary */
    if (HasTrueJump) {
        if ((Flags & E_EVAL_UNEVAL) != E_EVAL_UNEVAL) {
            /* False case needs to jump over true case */
            unsigned DoneLab = GetLocalLabel ();
            /* Load false only if the result is not true */
            g_getimmed (CF_INT | CF_CONST, 0, 0);   /* Load FALSE */
            g_falsejump (CF_NONE, DoneLab);

            /* Load the true value */
            g_defcodelabel (TrueLab);
            g_getimmed (CF_INT | CF_CONST, 1, 0);   /* Load TRUE */
            g_defcodelabel (DoneLab);
        } else {
            /* Load the true value */
            g_defcodelabel (TrueLab);
            g_getimmed (CF_INT | CF_CONST, 1, 0);   /* Load TRUE */
        }

        /* The result is an rvalue in primary */
        ED_FinalizeRValLoad (Expr);
        /* Condition codes are set */
        ED_TestDone (Expr);
    }
}



static void hieQuest (ExprDesc* Expr)
/* Parse the ternary operator */
{
    int         FalseLab = 0;
    int         TrueLab = 0;
    CodeMark    SkippedBranch;
    CodeMark    TrueCodeEnd;
    ExprDesc    Expr2;          /* Expression 2 */
    ExprDesc    Expr3;          /* Expression 3 */
    int         Expr2IsNULL;    /* Expression 2 is a NULL pointer */
    int         Expr3IsNULL;    /* Expression 3 is a NULL pointer */
    Type*       ResultType;     /* Type of result */

    /* Call the lower level eval routine */
    ExprWithCheck (hieOr, Expr);

    /* Check if it's a ternary expression */
    if (CurTok.Tok == TOK_QUEST) {

        /* The constant condition must be compile-time known as well */
        int ConstantCond = ED_IsConstBool (Expr);
        unsigned Flags   = Expr->Flags & E_MASK_KEEP_RESULT;

        ED_Init (&Expr2);
        Expr2.Flags = Flags;
        ED_Init (&Expr3);
        Expr3.Flags = Flags;

        if (!ConstantCond) {
            /* Condition codes not set, request a test */
            ED_RequireTest (Expr);
            LoadExpr (CF_NONE, Expr);

            /* Append deferred inc/dec at sequence point */
            DoDeferred (SQP_KEEP_TEST, Expr);

            FalseLab = GetLocalLabel ();
            g_falsejump (CF_NONE, FalseLab);
        } else {
            /* Convert non-integer constant to boolean constant, so that we
            ** may just check it in an easier way later.
            */
            if (ED_IsConstTrue (Expr)) {
                ED_MakeConstBool (Expr, 1);
            } else if (ED_IsConstFalse (Expr)) {
                ED_MakeConstBool (Expr, 0);
            }

            /* Constant boolean subexpression could still have deferred inc/dec
            ** operations, so just flush their side-effects at this sequence point.
            */
            DoDeferred (SQP_KEEP_NONE, Expr);

            if (Expr->IVal == 0) {
                /* Remember the current code position */
                GetCodePos (&SkippedBranch);

                /* Expr2 is unevaluated when the condition is false */
                Expr2.Flags |= E_EVAL_UNEVAL;
            } else {
                /* Expr3 is unevaluated when the condition is true */
                Expr3.Flags |= E_EVAL_UNEVAL;
            }
        }

        /* Skip the question mark */
        NextToken ();

        /* Parse second expression. Remember for later if it is a NULL pointer
        ** expression, then load it into the primary.
        */
        ExprWithCheck (hie0, &Expr2);
        Expr2IsNULL = ED_IsNullPtr (&Expr2);
        if (!IsTypeVoid (Expr2.Type)    &&
            ED_YetToLoad (&Expr2)       &&
            (!ConstantCond || !ED_IsConst (&Expr2))) {
            /* Load it into the primary */
            LoadExpr (CF_NONE, &Expr2);

            /* Append deferred inc/dec at sequence point */
            DoDeferred (SQP_KEEP_EXPR, &Expr2);

            ED_FinalizeRValLoad (&Expr2);
        } else {
            /* Constant subexpression could still have deferred inc/dec
            ** operations, so just flush their side-effects at this sequence
            ** point.
            */
            DoDeferred (SQP_KEEP_NONE, &Expr2);
        }
        Expr2.Type = PtrConversion (Expr2.Type);

        if (!ConstantCond) {
            /* Remember the current code position */
            GetCodePos (&TrueCodeEnd);

            /* Jump around the evaluation of the third expression */
            TrueLab = GetLocalLabel ();

            g_jump (TrueLab);

            /* Jump here if the first expression was false */
            g_defcodelabel (FalseLab);
        } else {
            if (Expr->IVal == 0) {
                /* Remove the load code of Expr2 */
                RemoveCode (&SkippedBranch);
            } else {
                /* Remember the current code position */
                GetCodePos (&SkippedBranch);
            }
        }

        ConsumeColon ();

        /* Parse third expression. Remember for later if it is a NULL pointer
        ** expression, then load it into the primary.
        */
        ExprWithCheck (hieQuest, &Expr3);
        Expr3IsNULL = ED_IsNullPtr (&Expr3);
        if (!IsTypeVoid (Expr3.Type)    &&
            ED_YetToLoad (&Expr3)       &&
            (!ConstantCond || !ED_IsConst (&Expr3))) {
            /* Load it into the primary */
            LoadExpr (CF_NONE, &Expr3);

            /* Append deferred inc/dec at sequence point */
            DoDeferred (SQP_KEEP_EXPR, &Expr3);

            ED_FinalizeRValLoad (&Expr3);
        } else {
            /* Constant subexpression could still have deferred inc/dec
            ** operations, so just flush their side-effects at this sequence
            ** point.
            */
            DoDeferred (SQP_KEEP_NONE, &Expr3);
        }
        Expr3.Type = PtrConversion (Expr3.Type);

        if (ConstantCond && Expr->IVal != 0) {
            /* Remove the load code of Expr3 */
            RemoveCode (&SkippedBranch);
        }

        /* Check if any conversions are needed, if so, do them.
        ** Conversion rules for ?: expression are:
        **   - if both expressions are int expressions, default promotion
        **     rules for ints apply.
        **   - if both expressions have the same structure, union or void type,
        **     the result has the same type.
        **   - if both expressions are pointers to compatible types (possibly
        **     qualified differently), the result of the expression is an
        **     appropriately qualified version of the composite type.
        **   - if one of the expressions is a pointer and the other is a
        **     pointer to (possibly qualified) void, the resulting type is a
        **     pointer to appropriately qualified void.
        **   - if one of the expressions is a pointer and the other is
        **     a null pointer constant, the resulting type is that of the
        **     pointer type.
        **   - all other cases are flagged by an error.
        */
        if (IsClassInt (Expr2.Type) && IsClassInt (Expr3.Type)) {

            CodeMark    CvtCodeStart;
            CodeMark    CvtCodeEnd;


            /* Get common type */
            ResultType = TypeDup (ArithmeticConvert (Expr2.Type, Expr3.Type));

            /* Convert the third expression to this type if needed */
            TypeConversion (&Expr3, ResultType);

            /* Emit conversion code for the second expression, but remember
            ** where it starts end ends.
            */
            GetCodePos (&CvtCodeStart);
            TypeConversion (&Expr2, ResultType);
            GetCodePos (&CvtCodeEnd);

            if (!ConstantCond) {
                /* If we had conversion code, move it to the right place */
                if (!CodeRangeIsEmpty (&CvtCodeStart, &CvtCodeEnd)) {
                    MoveCode (&CvtCodeStart, &CvtCodeEnd, &TrueCodeEnd);
                }
            }

        } else if (IsClassPtr (Expr2.Type) && IsClassPtr (Expr3.Type)) {
            /* If one of the two is 'void *', the result type is a pointer to
            ** appropriately qualified void.
            */
            if (IsTypeVoid (Indirect (Expr2.Type))) {
                ResultType = NewPointerTo (Indirect (Expr2.Type));
                ResultType[1].C |= GetQualifier (Indirect (Expr3.Type));
            } else if (IsTypeVoid (Indirect (Expr3.Type))) {
                ResultType = NewPointerTo (Indirect (Expr3.Type));
                ResultType[1].C |= GetQualifier (Indirect (Expr2.Type));
            } else {
                /* Must point to compatible types */
                if (TypeCmp (Expr2.Type, Expr3.Type).C < TC_VOID_PTR) {
                    TypeCompatibilityDiagnostic (Expr2.Type, Expr3.Type,
                        1, "Incompatible pointer types in ternary: '%s' and '%s'");
                    /* Avoid further errors */
                    ResultType = NewPointerTo (type_void);
                } else {
                    /* Result has the composite type */
                    ResultType = TypeDup (Expr2.Type);
                    TypeComposition (ResultType, Expr3.Type);
                }
            }
        } else if (IsClassPtr (Expr2.Type) && Expr3IsNULL) {
            /* Result type is pointer, no cast needed */
            ResultType = TypeDup (Expr2.Type);
        } else if (Expr2IsNULL && IsClassPtr (Expr3.Type)) {
            /* Result type is pointer, no cast needed */
            ResultType = TypeDup (Expr3.Type);
        } else if (IsTypeVoid (Expr2.Type) && IsTypeVoid (Expr3.Type)) {
            /* Result type is void */
            ResultType = TypeDup (type_void);
        } else if (IsTypeFloat (Expr2.Type) && IsTypeFloat (Expr3.Type)) {
            /* Result type is float */
            ResultType = TypeDup (type_float);
        } else {
            if (IsClassStruct (Expr2.Type) && IsClassStruct (Expr3.Type) &&
                TypeCmp (Expr2.Type, Expr3.Type).C == TC_IDENTICAL) {
                /* Result type is struct/union */
                ResultType = TypeDup (Expr2.Type);
            } else {
                TypeCompatibilityDiagnostic (Expr2.Type, Expr3.Type, 1,
                    "Incompatible types in ternary '%s' with '%s'");
                ResultType = TypeDup (Expr2.Type);      /* Doesn't matter here */
            }
        }

        if (!ConstantCond) {
            /* Define the final label */
            g_defcodelabel (TrueLab);
            /* Set up the result expression type */
            ED_FinalizeRValLoad (Expr);
            /* Restore the original evaluation flags */
            Expr->Flags = (Expr->Flags & ~E_MASK_KEEP_RESULT) | Flags;
        } else {
            if (Expr->IVal != 0) {
                *Expr = Expr2;
            } else {
                *Expr = Expr3;
            }
            /* The result expression is always an rvalue */
            ED_MarkExprAsRVal (Expr);
        }

        /* Setup the target expression */
        Expr->Type = ResultType;

        /* Propagate viral flags */
        if ((Expr2.Flags & E_EVAL_UNEVAL) != E_EVAL_UNEVAL) {
            ED_PropagateFrom (Expr, &Expr2);
        }
        if ((Expr3.Flags & E_EVAL_UNEVAL) != E_EVAL_UNEVAL) {
            ED_PropagateFrom (Expr, &Expr3);
        }
    }
}



void hie1 (ExprDesc* Expr)
/* Parse first level of expression hierarchy. */
{
    hieQuest (Expr);
    switch (CurTok.Tok) {

        case TOK_ASSIGN:
            OpAssign (0, Expr, "=");
            break;

        case TOK_PLUS_ASSIGN:
            OpAddSubAssign (&GenPASGN, Expr, "+=");
            break;

        case TOK_MINUS_ASSIGN:
            OpAddSubAssign (&GenSASGN, Expr, "-=");
            break;

        case TOK_MUL_ASSIGN:
            OpAssign (&GenMASGN, Expr, "*=");
            break;

        case TOK_DIV_ASSIGN:
            OpAssign (&GenDASGN, Expr, "/=");
            break;

        case TOK_MOD_ASSIGN:
            OpAssign (&GenMOASGN, Expr, "%=");
            break;

        case TOK_SHL_ASSIGN:
            OpAssign (&GenSLASGN, Expr, "<<=");
            break;

        case TOK_SHR_ASSIGN:
            OpAssign (&GenSRASGN, Expr, ">>=");
            break;

        case TOK_AND_ASSIGN:
            OpAssign (&GenAASGN, Expr, "&=");
            break;

        case TOK_XOR_ASSIGN:
            OpAssign (&GenXOASGN, Expr, "^=");
            break;

        case TOK_OR_ASSIGN:
            OpAssign (&GenOASGN, Expr, "|=");
            break;

        default:
            break;
    }
}



void hie0 (ExprDesc *Expr)
/* Parse comma operator. */
{
    unsigned Flags = Expr->Flags & E_MASK_KEEP_MAKE;
    unsigned PrevErrorCount = ErrorCount;
    CodeMark Start, End;

    /* Remember the current code position */
    GetCodePos (&Start);

    hie1 (Expr);
    while (CurTok.Tok == TOK_COMMA) {
        /* Append deferred inc/dec at sequence point */
        DoDeferred (SQP_KEEP_NONE, Expr);

        /* If the expression has no observable effect and isn't cast to type
        ** void, emit a warning and remove useless code if any.
        */
        GetCodePos (&End);
        if (CodeRangeIsEmpty (&Start, &End) ||
            (Expr->Flags & E_SIDE_EFFECTS) == 0) {

            if (!ED_MayHaveNoEffect (Expr)  &&
                IS_Get (&WarnNoEffect)      &&
                PrevErrorCount == ErrorCount) {
                Warning ("Left-hand operand of comma expression has no effect");
            }

            /* Remove code with no effect */
            RemoveCode (&Start);
        }

        PrevErrorCount = ErrorCount;

        /* Remember the current code position */
        GetCodePos (&Start);

        /* Keep viral flags propagated from subexpressions */
        Flags |= Expr->Flags & E_MASK_VIRAL;

        /* Reset the expression */
        ED_Init (Expr);
        Expr->Flags = Flags & ~E_MASK_VIRAL;
        NextToken ();
        hie1 (Expr);

        /* Propagate viral flags */
        Expr->Flags |= Flags & E_MASK_VIRAL;
    }
}



void Expression0 (ExprDesc* Expr)
/* Evaluate an expression via hie0 and put the result into the primary register.
** The expression is completely evaluated and all side effects complete.
*/
{
    unsigned Flags = Expr->Flags & E_MASK_KEEP_RESULT;

    /* Only check further after the expression is evaluated */
    ExprWithCheck (hie0, Expr);

    if ((Expr->Flags & Flags & E_MASK_EVAL) != (Flags & E_MASK_EVAL)) {
        Internal ("Expression flags tampered: %08X", Flags);
    }

    if (ED_YetToLoad (Expr)) {
        LoadExpr (CF_NONE, Expr);
    }

    /* Append deferred inc/dec at sequence point */
    DoDeferred (SQP_KEEP_EXPR, Expr);
}



void BoolExpr (void (*Func) (ExprDesc*), ExprDesc* Expr)
/* Will evaluate an expression via the given function. If the result is not
** something that may be evaluated in a boolean context, a diagnostic will be
** printed, and the value is replaced by a constant one to make sure there
** are no internal errors that result from this input error.
*/
{
    ExprWithCheck (Func, Expr);
    if (!ED_IsBool (Expr)) {
        Error ("Scalar expression expected");
        /* To avoid any compiler errors, make the expression a valid int */
        ED_MakeConstBool (Expr, 1);
    }
}



ExprDesc NoCodeConstExpr (void (*Func) (ExprDesc*))
/* Get an expression evaluated via the given function. If the result is not a
** constant expression without runtime code generated, a diagnostic will be
** printed, and the value is replaced by a constant one to make sure there are
** no internal errors that result from this input error.
*/
{
    ExprDesc Expr;
    ED_Init (&Expr);

    Expr.Flags |= E_EVAL_C_CONST;
    MarkedExprWithCheck (Func, &Expr);
    if (!ED_IsConst (&Expr) || !ED_CodeRangeIsEmpty (&Expr)) {
        Error ("Constant expression expected");
        /* To avoid any compiler errors, make the expression a valid const */
        Expr.Flags &= E_MASK_RTYPE | E_MASK_KEEP_RESULT;
        Expr.Flags |= E_LOC_NONE;
    }

    /* Return by value */
    return Expr;
}



ExprDesc NoCodeConstAbsIntExpr (void (*Func) (ExprDesc*))
/* Get an expression evaluated via the given function. If the result is not a
** constant numeric integer value without runtime code generated, a diagnostic
** will be printed, and the value is replaced by a constant one to make sure
** there are no internal errors that result from this input error.
*/
{
    ExprDesc Expr;
    ED_Init (&Expr);

    Expr.Flags |= E_EVAL_C_CONST;
    MarkedExprWithCheck (Func, &Expr);
    if (!ED_IsConstAbsInt (&Expr) || !ED_CodeRangeIsEmpty (&Expr)) {
        Error ("Constant integer expression expected");
        /* To avoid any compiler errors, make the expression a valid const */
        ED_MakeConstAbsInt (&Expr, 1);
    }

    /* Return by value */
    return Expr;
}<|MERGE_RESOLUTION|>--- conflicted
+++ resolved
@@ -2248,7 +2248,6 @@
             /* Get the type of the result */
             Expr->Type = ArithmeticConvert (Expr->Type, Expr2.Type);
 
-<<<<<<< HEAD
             /* FIXME: float --- newcode start */
 LOG(("hie_internal Expr->Type:%s Expr2->Type:%s\n",
        (IsClassFloat (Expr->Type) == CF_FLOAT) ? "float" : "int",
@@ -2302,132 +2301,54 @@
                 }
             /* FIXME: float --- newcode end */
             } else {
-                LOG(("hie_internal signed int X signed int\n"));
+                LOG(("hie_internal (un)signed int X signed int\n"));
                 /* Handle the op differently for signed and unsigned types */
-                if (IsSignSigned (Expr->Type)) {
-
-                    /* Evaluate the result for signed operands */
-                    signed long Val1 = Expr->IVal;
-                    signed long Val2 = Expr2.IVal;
-                    switch (Tok) {
-                        case TOK_OR:
-                            Expr->IVal = (Val1 | Val2);
-                            break;
-                        case TOK_XOR:
-                            Expr->IVal = (Val1 ^ Val2);
-                            break;
-                        case TOK_AND:
-                            Expr->IVal = (Val1 & Val2);
-                            break;
-                        case TOK_STAR:
-                            Expr->IVal = (Val1 * Val2);
-                            break;
-                        case TOK_DIV:
-                            if (Val2 == 0) {
-                                Error ("Division by zero");
-                                Expr->IVal = 0x7FFFFFFF;
+                switch (Tok) {
+                    case TOK_OR:
+                        Expr->IVal = (Val1 | Val2);
+                        break;
+                    case TOK_XOR:
+                        Expr->IVal = (Val1 ^ Val2);
+                        break;
+                    case TOK_AND:
+                        Expr->IVal = (Val1 & Val2);
+                        break;
+                    case TOK_STAR:
+                        Expr->IVal = (Val1 * Val2);
+                        break;
+                    case TOK_DIV:
+                        if (Val2 == 0) {
+                            if (!ED_IsUneval (Expr)) {
+                                Warning ("Division by zero");
+                            }
+                            Expr->IVal = 0xFFFFFFFF;
+                        } else {
+                            /* Handle signed and unsigned operands differently */
+                            if (IsSignSigned (Expr->Type)) {
+                                Expr->IVal = ((long)Val1 / (long)Val2);
                             } else {
                                 Expr->IVal = (Val1 / Val2);
                             }
-                            break;
-                        case TOK_MOD:
-                            if (Val2 == 0) {
-                                Error ("Modulo operation with zero");
-                                Expr->IVal = 0;
+                        }
+                        break;
+                    case TOK_MOD:
+                        if (Val2 == 0) {
+                            if (!ED_IsUneval (Expr)) {
+                                Warning ("Modulo operation with zero");
+                            }
+                            Expr->IVal = 0;
+                        } else {
+                            /* Handle signed and unsigned operands differently */
+                            if (IsSignSigned (Expr->Type)) {
+                                Expr->IVal = ((long)Val1 % (long)Val2);
                             } else {
                                 Expr->IVal = (Val1 % Val2);
                             }
-                            break;
-                        default:
-                            Internal ("hie_internal: got token 0x%X\n", Tok);
-                    }
-                } else {
-                LOG(("hie_internal unsigned int X unsigned int\n"));
-
-                    /* Evaluate the result for unsigned operands */
-                    unsigned long Val1 = Expr->IVal;
-                    unsigned long Val2 = Expr2.IVal;
-                    switch (Tok) {
-                        case TOK_OR:
-                            Expr->IVal = (Val1 | Val2);
-                            break;
-                        case TOK_XOR:
-                            Expr->IVal = (Val1 ^ Val2);
-                            break;
-                        case TOK_AND:
-                            Expr->IVal = (Val1 & Val2);
-                            break;
-                        case TOK_STAR:
-                            Expr->IVal = (Val1 * Val2);
-                            break;
-                        case TOK_DIV:
-                            if (Val2 == 0) {
-                                Error ("Division by zero");
-                                Expr->IVal = 0xFFFFFFFF;
-                            } else {
-                                Expr->IVal = (Val1 / Val2);
-                            }
-                            break;
-                        case TOK_MOD:
-                            if (Val2 == 0) {
-                                Error ("Modulo operation with zero");
-                                Expr->IVal = 0;
-                            } else {
-                                Expr->IVal = (Val1 % Val2);
-                            }
-                            break;
-                        default:
-                            Internal ("hie_internal: got token 0x%X\n", Tok);
-                    }
-                }
-=======
-            /* Handle the op differently for signed and unsigned types */
-            switch (Tok) {
-                case TOK_OR:
-                    Expr->IVal = (Val1 | Val2);
-                    break;
-                case TOK_XOR:
-                    Expr->IVal = (Val1 ^ Val2);
-                    break;
-                case TOK_AND:
-                    Expr->IVal = (Val1 & Val2);
-                    break;
-                case TOK_STAR:
-                    Expr->IVal = (Val1 * Val2);
-                    break;
-                case TOK_DIV:
-                    if (Val2 == 0) {
-                        if (!ED_IsUneval (Expr)) {
-                            Warning ("Division by zero");
                         }
-                        Expr->IVal = 0xFFFFFFFF;
-                    } else {
-                        /* Handle signed and unsigned operands differently */
-                        if (IsSignSigned (Expr->Type)) {
-                            Expr->IVal = ((long)Val1 / (long)Val2);
-                        } else {
-                            Expr->IVal = (Val1 / Val2);
-                        }
-                    }
-                    break;
-                case TOK_MOD:
-                    if (Val2 == 0) {
-                        if (!ED_IsUneval (Expr)) {
-                            Warning ("Modulo operation with zero");
-                        }
-                        Expr->IVal = 0;
-                    } else {
-                        /* Handle signed and unsigned operands differently */
-                        if (IsSignSigned (Expr->Type)) {
-                            Expr->IVal = ((long)Val1 % (long)Val2);
-                        } else {
-                            Expr->IVal = (Val1 % Val2);
-                        }
-                    }
-                    break;
-                default:
-                    Internal ("hie_internal: got token 0x%X\n", Tok);
->>>>>>> 35133424
+                        break;
+                    default:
+                        Internal ("hie_internal: got token 0x%X\n", Tok);
+                }
             }
 
             /* Limit the calculated value to the range of its type */
@@ -2493,24 +2414,17 @@
                     // FIXME add respective checks for float
                     FIXME(("FIXME: add div checks for float\n"));
                 } else {
-                    if (Tok == TOK_DIV && Expr2.IVal == 0) {
-                        Error ("Division by zero");
-                    } else if (Tok == TOK_MOD && Expr2.IVal == 0) {
-                        Error ("Modulo operation with zero");
+                    if (Expr2.IVal == 0 && !ED_IsUneval (Expr)) {
+                        if (Tok == TOK_DIV) {
+                            Warning ("Division by zero");
+                        } else if (Tok == TOK_MOD) {
+                            Warning ("Modulo operation with zero");
+                        }
                     }
                 }
                 type |= CF_CONST;
                 rtype |= CF_CONST;
-<<<<<<< HEAD
-=======
-                if (Expr2.IVal == 0 && !ED_IsUneval (Expr)) {
-                    if (Tok == TOK_DIV) {
-                        Warning ("Division by zero");
-                    } else if (Tok == TOK_MOD) {
-                        Warning ("Modulo operation with zero");
-                    }
-                }
->>>>>>> 35133424
+
                 if ((Gen->Flags & GEN_NOPUSH) != 0) {
                     FIXME(("hie_internal ?2 removing code\n"));
                     RemoveCode (&Mark2);
