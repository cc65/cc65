--- conflicted
+++ resolved
@@ -158,12 +158,10 @@
     }
 }
 
-<<<<<<< HEAD
 unsigned GetStackDepth (void)
 {
     return ICount;
 }
-=======
 
 
 InputStack RetrieveInputStack (void)
@@ -188,4 +186,3 @@
     CHECK (IStack == 0);
     IStack = S;
 }
->>>>>>> 0a1df881
