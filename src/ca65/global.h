/*****************************************************************************/
/*                                                                           */
/*                                 global.h                                  */
/*                                                                           */
/*               Global variables for the ca65 macroassembler                */
/*                                                                           */
/*                                                                           */
/*                                                                           */
/* (C) 1998-2013, Ullrich von Bassewitz                                      */
/*                Roemerstrasse 52                                           */
/*                D-70794 Filderstadt                                        */
/* EMail:         uz@cc65.org                                                */
/*                                                                           */
/*                                                                           */
/* This software is provided 'as-is', without any expressed or implied       */
/* warranty.  In no event will the authors be held liable for any damages    */
/* arising from the use of this software.                                    */
/*                                                                           */
/* Permission is granted to anyone to use this software for any purpose,     */
/* including commercial applications, and to alter it and redistribute it    */
/* freely, subject to the following restrictions:                            */
/*                                                                           */
/* 1. The origin of this software must not be misrepresented; you must not   */
/*    claim that you wrote the original software. If you use this software   */
/*    in a product, an acknowledgment in the product documentation would be  */
/*    appreciated but is not required.                                       */
/* 2. Altered source versions must be plainly marked as such, and must not   */
/*    be misrepresented as being the original software.                      */
/* 3. This notice may not be removed or altered from any source              */
/*    distribution.                                                          */
/*                                                                           */
/*****************************************************************************/



#ifndef GLOBAL_H
#define GLOBAL_H



/* common */
#include "strbuf.h"



/*****************************************************************************/
/*                                   Data                                    */
/*****************************************************************************/



/* File names */
extern const char*      InFile;             /* Name of input file */
extern const char*      OutFile;            /* Name of output file */
extern StrBuf           ListingName;        /* Name of listing file */
extern StrBuf           DepName;            /* Name of dependencies file */
extern StrBuf           FullDepName;        /* Name of full dependencies file */

/* Default extensions */
extern const char       ObjExt[];           /* Default object extension */

extern char             LocalStart;         /* This char starts local symbols */

extern unsigned char    IgnoreCase;         /* Ignore case on identifiers? */
extern unsigned char    AutoImport;         /* Mark unresolveds as import */
extern unsigned char    SmartMode;          /* Smart mode */
extern unsigned char    DbgSyms;            /* Add debug symbols */
extern unsigned char    LineCont;           /* Allow line continuation */
extern unsigned char    LargeAlignment;     /* Don't warn about large alignments */
extern unsigned char    RelaxChecks;        /* Relax a few assembler checks */
extern unsigned char    StringEscapes;      /* Allow C-style escapes in strings */
extern unsigned char    LongJsrJmpRts;      /* Allow JSR/JMP/RTS as alias for JSL/JML/RTL */
extern unsigned char    WarningsAsErrors;   /* Error if any warnings */
<<<<<<< HEAD
extern unsigned char SegList;
=======
extern unsigned char    ExpandMacros;       /* Expand macros in listing */
>>>>>>> bb736972

/* Emulation features */
extern unsigned char    DollarIsPC;         /* Allow the $ symbol as current PC */
extern unsigned char    NoColonLabels;      /* Allow labels without a colon */
extern unsigned char    LooseStringTerm;    /* Allow ' as string terminator */
extern unsigned char    LooseCharTerm;      /* Allow " for char constants */
extern unsigned char    AtInIdents;         /* Allow '@' in identifiers */
extern unsigned char    DollarInIdents;     /* Allow '$' in identifiers */
extern unsigned char    LeadingDotInIdents; /* Allow '.' to start an identifier */
extern unsigned char    PCAssignment;       /* Allow "* = $XXX" or "$ = $XXX" */
extern unsigned char    MissingCharTerm;    /* Allow lda #'a (no closing term) */
extern unsigned char    UbiquitousIdents;   /* Allow ubiquitous identifiers */
extern unsigned char    OrgPerSeg;          /* Make .org local to current seg */
extern unsigned char    CComments;          /* Allow C like comments */
extern unsigned char    ForceRange;         /* Force values into expected range */
extern unsigned char    UnderlineInNumbers; /* Allow underlines in numbers */
extern unsigned char    BracketAsIndirect;  /* Use '[]' not '()' for indirection */




/* End of global.h */

#endif<|MERGE_RESOLUTION|>--- conflicted
+++ resolved
@@ -71,11 +71,8 @@
 extern unsigned char    StringEscapes;      /* Allow C-style escapes in strings */
 extern unsigned char    LongJsrJmpRts;      /* Allow JSR/JMP/RTS as alias for JSL/JML/RTL */
 extern unsigned char    WarningsAsErrors;   /* Error if any warnings */
-<<<<<<< HEAD
-extern unsigned char SegList;
-=======
+extern unsigned char    SegList;            /* Show segments in listing */
 extern unsigned char    ExpandMacros;       /* Expand macros in listing */
->>>>>>> bb736972
 
 /* Emulation features */
 extern unsigned char    DollarIsPC;         /* Allow the $ symbol as current PC */
